#ifndef _ASIMPLE_CARBON_CALC_H_
#define _ASIMPLE_CARBON_CALC_H_
#if defined(_MSC_VER)
#pragma once
#endif

/*
* LEGAL NOTICE
* This computer software was prepared by Battelle Memorial Institute,
* hereinafter the Contractor, under Contract No. DE-AC05-76RL0 1830
* with the Department of Energy (DOE). NEITHER THE GOVERNMENT NOR THE
* CONTRACTOR MAKES ANY WARRANTY, EXPRESS OR IMPLIED, OR ASSUMES ANY
* LIABILITY FOR THE USE OF THIS SOFTWARE. This notice including this
* sentence must appear on any copies of this computer software.
* 
* EXPORT CONTROL
* User agrees that the Software will not be shipped, transferred or
* exported into any country or used in any manner prohibited by the
* United States Export Administration Act or any other applicable
* export laws, restrictions or regulations (collectively the "Export Laws").
* Export of the Software may require some form of license or other
* authority from the U.S. Government, and failure to obtain such
* export control license may result in criminal liability under
* U.S. laws. In addition, if the Software is identified as export controlled
* items under the Export Laws, User represents and warrants that User
* is not a citizen, or otherwise located within, an embargoed nation
* (including without limitation Iran, Syria, Sudan, Cuba, and North Korea)
*     and that User is not otherwise prohibited
* under the Export Laws from receiving the Software.
* 
* Copyright 2011 Battelle Memorial Institute.  All Rights Reserved.
* Distributed as open-source under the terms of the Educational Community 
* License version 2.0 (ECL 2.0). http://www.opensource.org/licenses/ecl2.php
* 
* For further details, see: http://www.globalchange.umd.edu/models/gcam/
*
*/



/*! 
 * \file asimple_carbon_calc.h
 * \ingroup Objects
 * \brief The ASimpleCarbonCalc class header file.
 * \author James Blackwood
 */
#include <xercesc/dom/DOMNode.hpp>
#include "util/base/include/time_vector.h"
#include "util/base/include/value.h"
#include "ccarbon_model/include/icarbon_calc.h"

class LandUseHistory;

/*!
 * \brief The abstract base class of all simple carbon content calculators.
 * \details This class serves to share code between simple carbon content
 *          calculators, and to differentiate them from more computationally
 *          intensive carbon content calculators.
 */
class ASimpleCarbonCalc : public ICarbonCalc {
    friend class NodeCarbonCalc;
public:
    ASimpleCarbonCalc();
    virtual ~ASimpleCarbonCalc();

    virtual bool XMLParse( const xercesc::DOMNode* aNode ) = 0;
    virtual void toDebugXML( const int aPeriod, std::ostream& aOut, Tabs* aTabs ) const = 0;
    virtual void toInputXML( std::ostream& aOut, Tabs* aTabs ) const = 0;

<<<<<<< HEAD
    virtual void completeInit( const double aPrivateDiscountRateLand  ) = 0;
=======
    virtual void completeInit() = 0;
    
    virtual void initCalc( const int aPeriod );
>>>>>>> 174872a6

    virtual void setLandUseObjects( const LandUseHistory* aHistory, const LandLeaf* aLandLeaf );

    virtual double calc( const int aPeriod, const int aEndYear, const bool aStoreFullEmiss );

    virtual double getNetLandUseChangeEmission( const int aYear ) const;

    virtual double getActualAboveGroundCarbonDensity( const int aYear ) const = 0;
    
    virtual void setActualAboveGroundCarbonDensity( const double aAboveGroundCarbonDensity,
                                           const int aPeriod ) = 0;

    virtual double getActualBelowGroundCarbonDensity( const int aYear ) const = 0;

    virtual void setActualBelowGroundCarbonDensity( const double aBelowGroundCarbonDensity,
                                           const int aPeriod ) = 0;
	
	virtual int getMatureAge( ) const = 0;
    
    virtual void accept( IVisitor* aVisitor, const int aPeriod ) const;

    virtual void acceptDerived( IVisitor* aVisitor, const int aPeriod ) const;

    virtual double getAboveGroundCarbonSubsidyDiscountFactor( );

    virtual double getBelowGroundCarbonSubsidyDiscountFactor( );
	
	virtual double getAboveGroundCarbonStock( const int aYear ) const;
	
    virtual double getBelowGroundCarbonStock( const int aYear ) const;

    virtual void setSoilTimeScale( const int aTimeScale );

protected:

<<<<<<< HEAD
    //! Above ground carbon stock
    objects::YearVector<double> mCarbonStock;

    //! Time scale for soil carbon emissions
    int mSoilTimeScale;
    
    //! Dicsount rate for land related decisions
    double mPrivateDiscountRate;
=======
    // Define data such that introspection utilities can process the data from this
    // subclass together with the data members of the parent classes.
    DEFINE_DATA_WITH_PARENT(
        ICarbonCalc,

        //! Stored above ground emissions which are necessary to clear the total emissions
        //! when recalculating a period.
        DEFINE_VARIABLE( ARRAY | STATE, "above-emissions-by-period", mStoredEmissionsAbove, objects::PeriodVector<objects::YearVector<Value>*> ),
        
        //! Stored above ground emissions which are necessary to clear the total emissions
        //! when recalculating a period.
        DEFINE_VARIABLE( ARRAY | STATE, "below-emissions-by-period", mStoredEmissionsBelow, objects::PeriodVector<objects::YearVector<Value>*> ),
        
        //! Total emissions by year.
        DEFINE_VARIABLE( ARRAY, "land-use-change-emissions", mTotalEmissions, objects::YearVector<double> ),
        
        //! Above ground total emissions by year
        DEFINE_VARIABLE( ARRAY, "above-ground-land-use-change-emissions", mTotalEmissionsAbove, objects::YearVector<double> ),
        
        //! Below ground total emissions by year
        DEFINE_VARIABLE( ARRAY, "above-ground-land-use-change-emissions", mTotalEmissionsBelow, objects::YearVector<double> ),
        
        //! Above ground carbon stock
        DEFINE_VARIABLE( ARRAY | STATE, "above-ground-carbon-stock", mCarbonStock, objects::YearVector<Value> ),
        
        //! Time scale for soil carbon emissions
        DEFINE_VARIABLE( SIMPLE, "soil-time-scale", mSoilTimeScale, int )
    )
>>>>>>> 174872a6

    /*!
     * \brief The land use history for the land leaf or it's parent land node.
     * \details Weak pointer to the land use history either for this leaf
     *          or the parent land type. The historical land share will be set to
     *          1 if this is the land use history for the leaf, and the historical share
     *          if it is for the parent land type.
     */
    const LandUseHistory* mLandUseHistory;
    
    //! The containing LandLeaf object which can be used to retrieve the current
    //! land allocation.
    const LandLeaf* mLandLeaf;
    
    //! The difference in the sigmoid curve by year offset + 1 - year offset.
    //! This value get precomputed during initcalc to avoid doing the computationally
    //! expensive operations during calc.
    std::vector<double> precalc_sigmoid_diff;
    
    //! Flag to ensure historical emissions are only calculated a single time
    //! since they can not be reset.
    bool mHasCalculatedHistoricEmiss;

    template<typename DoubleType>
    void calcAboveGroundCarbonEmission(const double aPrevCarbonStock,
                                       const double aPrevLandArea,
                                       const double aCurrLandArea,
                                       const double aPrevCarbonDensity,
                                       const int aYear,
                                       const int aEndYear,
                                       objects::YearVector<DoubleType>& aEmissVector);

    template<typename DoubleType>
    void calcBelowGroundCarbonEmission( const double aCarbonDiff,
                                        const int aYear,
                                        const int aEndYear,
                                        objects::YearVector<DoubleType>& aEmissVector);
private:
    template<typename DoubleType>
    void calcSigmoidCurve( const double aCarbonDiff,
                           const int aYear,
                           const int aEndYear,
                           objects::YearVector<DoubleType>& aEmissVector);
};

/*!
 * \brief Calculate the emission from above ground carbon for a given year.
 * \details Above ground carbon is emitted as a pulse, and will uptake over mature age.
 * \param aPrevCarbonStock The carbon stock from the previous year.
 * \param aPrevLandArea The land area during the previous year.
 * \param aCurrLandArea The land area which will expand/contract to.
 * \param aPrevCarbonDensity The potential carbon density for the previous year.
 * \param aYear The year to start the calculation.
 * \param aEndYear The last future year to calculate to.
 * \param aEmissVector A vector to accumulate emissions into.
 */
template<typename DoubleType>
void ASimpleCarbonCalc::calcAboveGroundCarbonEmission( const double aPrevCarbonStock,
                                                       const double aPrevLandArea,
                                                       const double aCurrLandArea,
                                                       const double aPrevCarbonDensity,
                                                       const int aYear,
                                                       const int aEndYear,
                                                       objects::YearVector<DoubleType>& aEmissVector)
{
    double carbonDiff = aPrevCarbonDensity * ( aPrevLandArea  - aCurrLandArea );
    // If no emissions or sequestration occurred, then exit.
    if( util::isEqual( carbonDiff, 0.0 ) ) {
        return;
    }
    
    // Finally, calculate net land use change emissions from changes in
    // above ground carbon.
    if ( getMatureAge() > 1 && carbonDiff < 0.0 ) {
        // If carbon content increases, then carbon was sequestered.
        // Carbon sequestration is stretched out in time, based on mMatureAge, because some
        // land cover types (notably forests) don't mature instantly.
        calcSigmoidCurve( carbonDiff, aYear, aEndYear, aEmissVector );
    }
    else if( util::isEqual( aPrevLandArea, 0.0 ) ) {
        // If this land category didn't exist before, and now it does,
        // then the calculation below will generate a NaN.  Avoid that
        // by taking the appropriate limit here.
        aEmissVector[ aYear ] -= aCurrLandArea * aPrevCarbonDensity;
    }
    else {
        // If carbon content decreases, then emissions have occurred.
        // Compute the carbon emission as the carbon stock pro rata to
        // the fraction of land converted.
        
        // If the mature age is just one year then sequestration
        // (negative emission) can just be added here as well (so we
        // don't have a separate branch for it).  (It's not obvious,
        // but you can show that the formula below just reduces to the
        // expression for carbonDiff at the top of the function.)
        aEmissVector[ aYear ] += ( aPrevCarbonStock / aPrevLandArea ) * ( aPrevLandArea - aCurrLandArea );
        if( getMatureAge() > 1 ) {
            // Back out the pending future sequestration for the land
            // that has been converted (i.e., that sequestration will
            // no longer happen).  This calculation is necessarily
            // approximate because we don't know how long the
            // destroyed vegetation has been growing.  We do know that
            // when the vegetation is fully mature,
            // carbonStock/LandArea == carbonDensity, so the
            // difference between those two quantities tells us how
            // much pending sequestration we have.  Distribute the
            // correction as a sigmoid between aYear and aEndYear.
            double carbonFutureAdjust = ( aPrevLandArea - aCurrLandArea ) * ( aPrevCarbonDensity -
                                                                             ( aPrevCarbonStock / aPrevLandArea ) );
            calcSigmoidCurve( carbonFutureAdjust, aYear, aEndYear, aEmissVector );
        }
    }
}

/*!
 * \brief Calculate the emission from below ground carbon for the given year.
 * \details Below ground, or soil carbon, is not emitted as a pulse but at a
 *          exponential rate with a half-life computed from the soil time scale.
 * \param aYear Year.
 * \param aEndYear The last future year to calculate to.
 * \param aEmissVector A vector to accumulate emissions into.
 */
template<typename DoubleType>
void ASimpleCarbonCalc::calcBelowGroundCarbonEmission( const double aCarbonDiff,
                                                       const int aYear,
                                                       const int aEndYear,
                                                       objects::YearVector<DoubleType>& aEmissVector )
{
    // If no emissions or sequestration occurred, then exit.
    if( util::isEqual( aCarbonDiff, 0.0 ) ){
        return;
    }
    
    // Exponential Soil carbon accumulation and decay, with half-life assumed to be
    // the soil time scale divided by ten.  At the half-life, half of the change will
    // have occured, at twice the half-life 75% would have occurred, etc.
    // Note also that the aCarbonDiff is passed here as previous carbon minus current carbon
    // so a positive difference means that emissions will occur and a negative means uptake.
    
    const double halfLife = mSoilTimeScale / 10.0;
    const double log2 = log( 2.0 );
    const double lambda = log2 / halfLife;
    int yearCounter = 0;
    double cumStockDiff_t1, cumStockDiff_t2;
    cumStockDiff_t1 = 0.0;
    for( int currYear = aYear; currYear <= aEndYear; ++currYear ) {
        yearCounter += 1;
        cumStockDiff_t2 = aCarbonDiff * ( 1.0 - exp( -1.0 * lambda * yearCounter ) );
        aEmissVector[ currYear ] += cumStockDiff_t2 - cumStockDiff_t1;
        cumStockDiff_t1 = cumStockDiff_t2;
    }
}

/*!
 * \brief    Calculate the sigmoidal sequestration curve.
 * \details  Called by calcAboveGroundCarbonEmission.
 * \param    carbonDifference Annual change in carbon for aYear
 * \param    aYear Year.
 * \param    aEndYear The last future year to calculate to.
 * \param    aEmissVector A vector to accumulate emissions into.
 */
template<typename DoubleType>
void ASimpleCarbonCalc::calcSigmoidCurve( const double aCarbonDiff,
                                          const int aYear,
                                          const int aEndYear,
                                          objects::YearVector<DoubleType>& aEmissVector )
{
    /*!
     * \pre This calculation will not be correct for a mature age of a single
     *      year.
     */
    assert( getMatureAge() > 1 );
    
    for( int currYear = aYear; currYear <= aEndYear; ++currYear ){
        // To avoid expensive calculations the difference in the sigmoid curve
        // has already been precomputed.
        aEmissVector[ currYear ] += precalc_sigmoid_diff[ currYear - aYear ] * aCarbonDiff;
    }
}


#endif // _ASIMPLE_CARBON_CALC_H_<|MERGE_RESOLUTION|>--- conflicted
+++ resolved
@@ -67,13 +67,9 @@
     virtual void toDebugXML( const int aPeriod, std::ostream& aOut, Tabs* aTabs ) const = 0;
     virtual void toInputXML( std::ostream& aOut, Tabs* aTabs ) const = 0;
 
-<<<<<<< HEAD
     virtual void completeInit( const double aPrivateDiscountRateLand  ) = 0;
-=======
-    virtual void completeInit() = 0;
     
     virtual void initCalc( const int aPeriod );
->>>>>>> 174872a6
 
     virtual void setLandUseObjects( const LandUseHistory* aHistory, const LandLeaf* aLandLeaf );
 
@@ -109,16 +105,6 @@
 
 protected:
 
-<<<<<<< HEAD
-    //! Above ground carbon stock
-    objects::YearVector<double> mCarbonStock;
-
-    //! Time scale for soil carbon emissions
-    int mSoilTimeScale;
-    
-    //! Dicsount rate for land related decisions
-    double mPrivateDiscountRate;
-=======
     // Define data such that introspection utilities can process the data from this
     // subclass together with the data members of the parent classes.
     DEFINE_DATA_WITH_PARENT(
@@ -145,9 +131,11 @@
         DEFINE_VARIABLE( ARRAY | STATE, "above-ground-carbon-stock", mCarbonStock, objects::YearVector<Value> ),
         
         //! Time scale for soil carbon emissions
-        DEFINE_VARIABLE( SIMPLE, "soil-time-scale", mSoilTimeScale, int )
+        DEFINE_VARIABLE( SIMPLE, "soil-time-scale", mSoilTimeScale, int ),
+        
+        //! Dicsount rate for land related decisions
+        DEFINE_VARIABLE( SIMPLE, "private-discount-rate", mPrivateDiscountRate, double )
     )
->>>>>>> 174872a6
 
     /*!
      * \brief The land use history for the land leaf or it's parent land node.
