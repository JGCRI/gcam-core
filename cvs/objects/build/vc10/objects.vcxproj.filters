﻿<?xml version="1.0" encoding="utf-8"?>
<Project ToolsVersion="4.0" xmlns="http://schemas.microsoft.com/developer/msbuild/2003">
  <ItemGroup>
    <Filter Include="Source Files">
      <UniqueIdentifier>{e3e4781a-407b-457f-83f9-c07e1f4fe564}</UniqueIdentifier>
      <Extensions>cpp</Extensions>
    </Filter>
    <Filter Include="Source Files\containers">
      <UniqueIdentifier>{8f7048a3-4d6f-4a38-8d3e-b623f62ee564}</UniqueIdentifier>
    </Filter>
    <Filter Include="Source Files\demographics">
      <UniqueIdentifier>{ac9ac84d-ab20-421d-8e31-ae30f7117a46}</UniqueIdentifier>
    </Filter>
    <Filter Include="Source Files\emissions">
      <UniqueIdentifier>{07c2947e-8b2d-42c5-95c4-62d49f1b6916}</UniqueIdentifier>
    </Filter>
    <Filter Include="Source Files\marketplace">
      <UniqueIdentifier>{77a112d6-8f7a-4b24-99e7-feb24f55580e}</UniqueIdentifier>
    </Filter>
    <Filter Include="Source Files\resources">
      <UniqueIdentifier>{c20a4dc4-a4d0-4a64-b652-2c066d62430e}</UniqueIdentifier>
    </Filter>
    <Filter Include="Source Files\sectors">
      <UniqueIdentifier>{7a6f00ec-e2bb-4c5b-a547-00951b187eb1}</UniqueIdentifier>
    </Filter>
    <Filter Include="Source Files\solution">
      <UniqueIdentifier>{9286af08-633a-4433-905b-b8f14aced08d}</UniqueIdentifier>
    </Filter>
    <Filter Include="Source Files\solution\solvers">
      <UniqueIdentifier>{8a2639cf-b415-4645-88e8-e5773625ba29}</UniqueIdentifier>
    </Filter>
    <Filter Include="Source Files\solution\util">
      <UniqueIdentifier>{c8192d80-85d6-4aef-9844-850e9899329e}</UniqueIdentifier>
    </Filter>
    <Filter Include="Source Files\technology">
      <UniqueIdentifier>{7b371689-5fc5-4ff8-840b-83b64365e8cc}</UniqueIdentifier>
    </Filter>
    <Filter Include="Source Files\util">
      <UniqueIdentifier>{1b7875b9-eab6-4b78-b161-c82543144cab}</UniqueIdentifier>
    </Filter>
    <Filter Include="Source Files\util\base">
      <UniqueIdentifier>{e63ba312-824a-4744-bf79-2053eacb634a}</UniqueIdentifier>
    </Filter>
    <Filter Include="Source Files\util\logger">
      <UniqueIdentifier>{e7c9badc-94be-48ae-8ca9-672ff0d5a18a}</UniqueIdentifier>
    </Filter>
    <Filter Include="Source Files\util\curves">
      <UniqueIdentifier>{7456f06c-269e-4ce0-9f31-7c3da9b9ba4e}</UniqueIdentifier>
    </Filter>
    <Filter Include="Source Files\consumers">
      <UniqueIdentifier>{ec757e25-b364-484e-b9b5-091d051710f4}</UniqueIdentifier>
    </Filter>
    <Filter Include="Source Files\reporting">
      <UniqueIdentifier>{c7f72b39-bb21-4692-8088-f366ead86d79}</UniqueIdentifier>
    </Filter>
    <Filter Include="Source Files\climate">
      <UniqueIdentifier>{1f5b58d0-8e57-47c9-9cd6-18c00a4d1293}</UniqueIdentifier>
    </Filter>
    <Filter Include="Source Files\functions">
      <UniqueIdentifier>{c1a72959-9a1d-45e9-a7c7-0ef533dba1cc}</UniqueIdentifier>
    </Filter>
    <Filter Include="Source Files\target_finder">
      <UniqueIdentifier>{7ab6e32f-d82c-4af4-bff2-dae806623fde}</UniqueIdentifier>
    </Filter>
    <Filter Include="Source Files\land_allocator">
      <UniqueIdentifier>{74c7fc78-1a85-4183-94a3-8b16364e25dc}</UniqueIdentifier>
    </Filter>
    <Filter Include="Source Files\main">
      <UniqueIdentifier>{736c7c11-8afe-4bd5-9d18-0255f64712e2}</UniqueIdentifier>
    </Filter>
    <Filter Include="Source Files\ccarbon_model">
      <UniqueIdentifier>{2a860b6e-1238-4a72-860f-ed0028ed4ad1}</UniqueIdentifier>
    </Filter>
    <Filter Include="Source Files\policy">
      <UniqueIdentifier>{64c9cd04-590e-4607-9c8e-19399d6ba325}</UniqueIdentifier>
    </Filter>
    <Filter Include="Header Files">
      <UniqueIdentifier>{f3c20036-5b61-4188-a152-0a918586d252}</UniqueIdentifier>
      <Extensions>h;hpp;hxx;hm;inl;inc</Extensions>
    </Filter>
    <Filter Include="Header Files\demographics">
      <UniqueIdentifier>{523174cc-8492-4a3b-8f3e-69a3598f961f}</UniqueIdentifier>
    </Filter>
    <Filter Include="Header Files\emissions">
      <UniqueIdentifier>{0f6f5a35-15f0-4664-a8c7-dc744d7c3cdf}</UniqueIdentifier>
    </Filter>
    <Filter Include="Header Files\marketplace">
      <UniqueIdentifier>{c26e889b-4600-4159-88dd-956a67fa4cdc}</UniqueIdentifier>
    </Filter>
    <Filter Include="Header Files\resources">
      <UniqueIdentifier>{98ee5f2d-45cb-4e48-9a52-70673557ac24}</UniqueIdentifier>
    </Filter>
    <Filter Include="Header Files\sectors">
      <UniqueIdentifier>{bad66375-d96a-4ffa-82e5-70ee4b65f064}</UniqueIdentifier>
    </Filter>
    <Filter Include="Header Files\solution">
      <UniqueIdentifier>{598e79b3-54ec-4791-9b12-183fee7be709}</UniqueIdentifier>
    </Filter>
    <Filter Include="Header Files\solution\solvers">
      <UniqueIdentifier>{bdbbb8c1-ff58-4ca6-8143-9db15d11a5f9}</UniqueIdentifier>
    </Filter>
    <Filter Include="Header Files\solution\util">
      <UniqueIdentifier>{e76de1ec-9bc3-452a-a1f4-81796714f1f4}</UniqueIdentifier>
    </Filter>
    <Filter Include="Header Files\technologies">
      <UniqueIdentifier>{61a7ab3b-f106-47f6-a52c-1002c747c654}</UniqueIdentifier>
    </Filter>
    <Filter Include="Header Files\util">
      <UniqueIdentifier>{4facf15c-937e-429b-9599-9a049e8e7b68}</UniqueIdentifier>
    </Filter>
    <Filter Include="Header Files\util\base">
      <UniqueIdentifier>{040a7511-1764-40f0-9d02-289211842ea1}</UniqueIdentifier>
    </Filter>
    <Filter Include="Header Files\util\logger">
      <UniqueIdentifier>{90eb9457-9b2a-44be-b398-de6d59ca300f}</UniqueIdentifier>
    </Filter>
    <Filter Include="Header Files\util\curves">
      <UniqueIdentifier>{e3beed39-6974-438b-b2c9-5c1f719ea0b3}</UniqueIdentifier>
    </Filter>
    <Filter Include="Header Files\consumers">
      <UniqueIdentifier>{d6a20b1f-d5de-4b0f-b16f-e8b8c9e7d7d5}</UniqueIdentifier>
    </Filter>
    <Filter Include="Header Files\reporting">
      <UniqueIdentifier>{5d385391-1cd8-4219-ac61-a94c3dc289b5}</UniqueIdentifier>
    </Filter>
    <Filter Include="Header Files\functions">
      <UniqueIdentifier>{c5f182eb-bda4-4729-b4d4-99ee08b63e00}</UniqueIdentifier>
    </Filter>
    <Filter Include="Header Files\climate">
      <UniqueIdentifier>{51e2e12c-93f9-4571-a291-d23dff493c59}</UniqueIdentifier>
    </Filter>
    <Filter Include="Header Files\target_finder">
      <UniqueIdentifier>{2741b9fc-90db-4ca6-bdc9-04159daf3eda}</UniqueIdentifier>
    </Filter>
    <Filter Include="Header Files\land_allocator">
      <UniqueIdentifier>{1d005fc2-a6d3-411c-9c75-939b2cfcb570}</UniqueIdentifier>
    </Filter>
    <Filter Include="Header Files\ccarbon_model">
      <UniqueIdentifier>{a51e5deb-af6d-4f09-a603-b8ae063e0478}</UniqueIdentifier>
    </Filter>
    <Filter Include="Header Files\policy">
      <UniqueIdentifier>{c7a1d0c7-52d2-4f90-a12e-e89109d9ba62}</UniqueIdentifier>
    </Filter>
    <Filter Include="Header Files\containers">
      <UniqueIdentifier>{faa4b2da-4e16-41a9-ac39-838da9a72319}</UniqueIdentifier>
    </Filter>
    <Filter Include="Header Files\parallel">
      <UniqueIdentifier>{9fa177e1-95f5-473b-bdb9-b4d2441a4620}</UniqueIdentifier>
    </Filter>
    <Filter Include="Source Files\parallel">
      <UniqueIdentifier>{cedec6da-9927-4422-a273-00598d0a342f}</UniqueIdentifier>
    </Filter>
  </ItemGroup>
  <ItemGroup>
    <ClCompile Include="..\..\containers\source\batch_runner.cpp">
      <Filter>Source Files\containers</Filter>
    </ClCompile>
    <ClCompile Include="..\..\containers\source\gdp.cpp">
      <Filter>Source Files\containers</Filter>
    </ClCompile>
    <ClCompile Include="..\..\containers\source\info.cpp">
      <Filter>Source Files\containers</Filter>
    </ClCompile>
    <ClCompile Include="..\..\containers\source\info_factory.cpp">
      <Filter>Source Files\containers</Filter>
    </ClCompile>
    <ClCompile Include="..\..\containers\source\mac_generator_scenario_runner.cpp">
      <Filter>Source Files\containers</Filter>
    </ClCompile>
    <ClCompile Include="..\..\containers\source\national_account.cpp">
      <Filter>Source Files\containers</Filter>
    </ClCompile>
    <ClCompile Include="..\..\containers\source\region.cpp">
      <Filter>Source Files\containers</Filter>
    </ClCompile>
    <ClCompile Include="..\..\containers\source\region_minicam.cpp">
      <Filter>Source Files\containers</Filter>
    </ClCompile>
    <ClCompile Include="..\..\containers\source\scenario.cpp">
      <Filter>Source Files\containers</Filter>
    </ClCompile>
    <ClCompile Include="..\..\containers\source\scenario_runner_factory.cpp">
      <Filter>Source Files\containers</Filter>
    </ClCompile>
    <ClCompile Include="..\..\containers\source\single_scenario_runner.cpp">
      <Filter>Source Files\containers</Filter>
    </ClCompile>
    <ClCompile Include="..\..\containers\source\total_policy_cost_calculator.cpp">
      <Filter>Source Files\containers</Filter>
    </ClCompile>
    <ClCompile Include="..\..\containers\source\world.cpp">
      <Filter>Source Files\containers</Filter>
    </ClCompile>
    <ClCompile Include="..\..\demographics\source\age_cohort.cpp">
      <Filter>Source Files\demographics</Filter>
    </ClCompile>
    <ClCompile Include="..\..\demographics\source\demographic.cpp">
      <Filter>Source Files\demographics</Filter>
    </ClCompile>
    <ClCompile Include="..\..\demographics\source\female.cpp">
      <Filter>Source Files\demographics</Filter>
    </ClCompile>
    <ClCompile Include="..\..\demographics\source\gender.cpp">
      <Filter>Source Files\demographics</Filter>
    </ClCompile>
    <ClCompile Include="..\..\demographics\source\male.cpp">
      <Filter>Source Files\demographics</Filter>
    </ClCompile>
    <ClCompile Include="..\..\demographics\source\population.cpp">
      <Filter>Source Files\demographics</Filter>
    </ClCompile>
    <ClCompile Include="..\..\demographics\source\population_mini_cam.cpp">
      <Filter>Source Files\demographics</Filter>
    </ClCompile>
    <ClCompile Include="..\..\marketplace\source\cached_market.cpp">
      <Filter>Source Files\marketplace</Filter>
    </ClCompile>
    <ClCompile Include="..\..\marketplace\source\calibration_market.cpp">
      <Filter>Source Files\marketplace</Filter>
    </ClCompile>
    <ClCompile Include="..\..\marketplace\source\demand_market.cpp">
      <Filter>Source Files\marketplace</Filter>
    </ClCompile>
    <ClCompile Include="..\..\marketplace\source\inverse_calibration_market.cpp">
      <Filter>Source Files\marketplace</Filter>
    </ClCompile>
    <ClCompile Include="..\..\marketplace\source\market.cpp">
      <Filter>Source Files\marketplace</Filter>
    </ClCompile>
    <ClCompile Include="..\..\marketplace\source\market_locator.cpp">
      <Filter>Source Files\marketplace</Filter>
    </ClCompile>
    <ClCompile Include="..\..\marketplace\source\market_subsidy.cpp">
      <Filter>Source Files\marketplace</Filter>
    </ClCompile>
    <ClCompile Include="..\..\marketplace\source\market_tax.cpp">
      <Filter>Source Files\marketplace</Filter>
    </ClCompile>
    <ClCompile Include="..\..\marketplace\source\marketplace.cpp">
      <Filter>Source Files\marketplace</Filter>
    </ClCompile>
    <ClCompile Include="..\..\marketplace\source\normal_market.cpp">
      <Filter>Source Files\marketplace</Filter>
    </ClCompile>
    <ClCompile Include="..\..\marketplace\source\price_market.cpp">
      <Filter>Source Files\marketplace</Filter>
    </ClCompile>
    <ClCompile Include="..\..\marketplace\source\trial_value_market.cpp">
      <Filter>Source Files\marketplace</Filter>
    </ClCompile>
    <ClCompile Include="..\..\resources\source\accumulated_grade.cpp">
      <Filter>Source Files\resources</Filter>
    </ClCompile>
    <ClCompile Include="..\..\resources\source\accumulated_post_grade.cpp">
      <Filter>Source Files\resources</Filter>
    </ClCompile>
    <ClCompile Include="..\..\resources\source\grade.cpp">
      <Filter>Source Files\resources</Filter>
    </ClCompile>
    <ClCompile Include="..\..\resources\source\renewable_subresource.cpp">
      <Filter>Source Files\resources</Filter>
    </ClCompile>
    <ClCompile Include="..\..\resources\source\resource.cpp">
      <Filter>Source Files\resources</Filter>
    </ClCompile>
    <ClCompile Include="..\..\resources\source\smooth_renewable_subresource.cpp">
      <Filter>Source Files\resources</Filter>
    </ClCompile>
    <ClCompile Include="..\..\resources\source\subresource.cpp">
      <Filter>Source Files\resources</Filter>
    </ClCompile>
    <ClCompile Include="..\..\resources\source\unlimited_resource.cpp">
      <Filter>Source Files\resources</Filter>
    </ClCompile>
    <ClCompile Include="..\..\sectors\source\capacity_limit_backup_calculator.cpp">
      <Filter>Source Files\sectors</Filter>
    </ClCompile>
    <ClCompile Include="..\..\sectors\source\CSP_backup_calculator.cpp">
      <Filter>Source Files\sectors</Filter>
    </ClCompile>
    <ClCompile Include="..\..\sectors\source\energy_final_demand.cpp">
      <Filter>Source Files\sectors</Filter>
    </ClCompile>
    <ClCompile Include="..\..\sectors\source\sector.cpp">
      <Filter>Source Files\sectors</Filter>
    </ClCompile>
    <ClCompile Include="..\..\sectors\source\sector_utils.cpp">
      <Filter>Source Files\sectors</Filter>
    </ClCompile>
    <ClCompile Include="..\..\sectors\source\subsector.cpp">
      <Filter>Source Files\sectors</Filter>
    </ClCompile>
    <ClCompile Include="..\..\sectors\source\subsector_add_techcosts.cpp">
      <Filter>Source Files\sectors</Filter>
    </ClCompile>
    <ClCompile Include="..\..\sectors\source\supply_sector.cpp">
      <Filter>Source Files\sectors</Filter>
    </ClCompile>
    <ClCompile Include="..\..\sectors\source\tran_subsector.cpp">
      <Filter>Source Files\sectors</Filter>
    </ClCompile>
    <ClCompile Include="..\..\solution\solvers\source\bisect_all.cpp">
      <Filter>Source Files\solution\solvers</Filter>
    </ClCompile>
    <ClCompile Include="..\..\solution\solvers\source\bisect_one.cpp">
      <Filter>Source Files\solution\solvers</Filter>
    </ClCompile>
    <ClCompile Include="..\..\solution\solvers\source\bisect_policy.cpp">
      <Filter>Source Files\solution\solvers</Filter>
    </ClCompile>
    <ClCompile Include="..\..\solution\solvers\source\bisect_policy_nr_solver.cpp">
      <Filter>Source Files\solution\solvers</Filter>
    </ClCompile>
    <ClCompile Include="..\..\solution\solvers\source\bisection_nr_solver.cpp">
      <Filter>Source Files\solution\solvers</Filter>
    </ClCompile>
    <ClCompile Include="..\..\solution\solvers\source\log_newton_raphson.cpp">
      <Filter>Source Files\solution\solvers</Filter>
    </ClCompile>
    <ClCompile Include="..\..\solution\solvers\source\log_newton_raphson_sd.cpp">
      <Filter>Source Files\solution\solvers</Filter>
    </ClCompile>
    <ClCompile Include="..\..\solution\solvers\source\solver_component.cpp">
      <Filter>Source Files\solution\solvers</Filter>
    </ClCompile>
    <ClCompile Include="..\..\solution\solvers\source\solver_factory.cpp">
      <Filter>Source Files\solution\solvers</Filter>
    </ClCompile>
    <ClCompile Include="..\..\solution\solvers\source\user_configurable_solver.cpp">
      <Filter>Source Files\solution\solvers</Filter>
    </ClCompile>
    <ClCompile Include="..\..\solution\util\source\all_solution_info_filter.cpp">
      <Filter>Source Files\solution\util</Filter>
    </ClCompile>
    <ClCompile Include="..\..\solution\util\source\and_solution_info_filter.cpp">
      <Filter>Source Files\solution\util</Filter>
    </ClCompile>
    <ClCompile Include="..\..\solution\util\source\calc_counter.cpp">
      <Filter>Source Files\solution\util</Filter>
    </ClCompile>
    <ClCompile Include="..\..\solution\util\source\market_name_solution_info_filter.cpp">
      <Filter>Source Files\solution\util</Filter>
    </ClCompile>
    <ClCompile Include="..\..\solution\util\source\market_matches_solution_info_filter.cpp">
      <Filter>Source Files\solution\util</Filter>
    </ClCompile>
    <ClCompile Include="..\..\solution\util\source\market_type_solution_info_filter.cpp">
      <Filter>Source Files\solution\util</Filter>
    </ClCompile>
    <ClCompile Include="..\..\solution\util\source\not_solution_info_filter.cpp">
      <Filter>Source Files\solution\util</Filter>
    </ClCompile>
    <ClCompile Include="..\..\solution\util\source\or_solution_info_filter.cpp">
      <Filter>Source Files\solution\util</Filter>
    </ClCompile>
    <ClCompile Include="..\..\solution\util\source\solution_info.cpp">
      <Filter>Source Files\solution\util</Filter>
    </ClCompile>
    <ClCompile Include="..\..\solution\util\source\solution_info_filter_factory.cpp">
      <Filter>Source Files\solution\util</Filter>
    </ClCompile>
    <ClCompile Include="..\..\solution\util\source\solution_info_param_parser.cpp">
      <Filter>Source Files\solution\util</Filter>
    </ClCompile>
    <ClCompile Include="..\..\solution\util\source\solution_info_set.cpp">
      <Filter>Source Files\solution\util</Filter>
    </ClCompile>
    <ClCompile Include="..\..\solution\util\source\solvable_nr_solution_info_filter.cpp">
      <Filter>Source Files\solution\util</Filter>
    </ClCompile>
    <ClCompile Include="..\..\solution\util\source\solvable_solution_info_filter.cpp">
      <Filter>Source Files\solution\util</Filter>
    </ClCompile>
    <ClCompile Include="..\..\solution\util\source\solver_library.cpp">
      <Filter>Source Files\solution\util</Filter>
    </ClCompile>
    <ClCompile Include="..\..\solution\util\source\unsolved_solution_info_filter.cpp">
      <Filter>Source Files\solution\util</Filter>
    </ClCompile>
    <ClCompile Include="..\..\technologies\source\base_technology.cpp">
      <Filter>Source Files\technology</Filter>
    </ClCompile>
    <ClCompile Include="..\..\technologies\source\cal_data_output.cpp">
      <Filter>Source Files\technology</Filter>
    </ClCompile>
    <ClCompile Include="..\..\technologies\source\cal_data_output_percap.cpp">
      <Filter>Source Files\technology</Filter>
    </ClCompile>
    <ClCompile Include="..\..\technologies\source\default_technology.cpp">
      <Filter>Source Files\technology</Filter>
    </ClCompile>
    <ClCompile Include="..\..\technologies\source\empty_technology.cpp">
      <Filter>Source Files\technology</Filter>
    </ClCompile>
    <ClCompile Include="..\..\technologies\source\expenditure.cpp">
      <Filter>Source Files\technology</Filter>
    </ClCompile>
    <ClCompile Include="..\..\technologies\source\fixed_production_state.cpp">
      <Filter>Source Files\technology</Filter>
    </ClCompile>
    <ClCompile Include="..\..\technologies\source\global_technology_database.cpp">
      <Filter>Source Files\technology</Filter>
    </ClCompile>
    <ClCompile Include="..\..\technologies\source\intermittent_technology.cpp">
      <Filter>Source Files\technology</Filter>
    </ClCompile>
    <ClCompile Include="..\..\technologies\source\internal_gains.cpp">
      <Filter>Source Files\technology</Filter>
    </ClCompile>
    <ClCompile Include="..\..\technologies\source\marginal_profit_calculator.cpp">
      <Filter>Source Files\technology</Filter>
    </ClCompile>
    <ClCompile Include="..\..\technologies\source\non_energy_use_capture_component.cpp">
      <Filter>Source Files\technology</Filter>
    </ClCompile>
    <ClCompile Include="..\..\technologies\source\nuke_fuel_technology.cpp">
      <Filter>Source Files\technology</Filter>
    </ClCompile>
    <ClCompile Include="..\..\technologies\source\phased_shutdown_decider.cpp">
      <Filter>Source Files\technology</Filter>
    </ClCompile>
    <ClCompile Include="..\..\technologies\source\power_plant_capture_component.cpp">
      <Filter>Source Files\technology</Filter>
    </ClCompile>
    <ClCompile Include="..\..\technologies\source\primary_output.cpp">
      <Filter>Source Files\technology</Filter>
    </ClCompile>
    <ClCompile Include="..\..\technologies\source\production_state_factory.cpp">
      <Filter>Source Files\technology</Filter>
    </ClCompile>
    <ClCompile Include="..\..\technologies\source\profit_shutdown_decider.cpp">
      <Filter>Source Files\technology</Filter>
    </ClCompile>
    <ClCompile Include="..\..\technologies\source\residue_biomass_output.cpp">
      <Filter>Source Files\technology</Filter>
    </ClCompile>
    <ClCompile Include="..\..\technologies\source\retired_production_state.cpp">
      <Filter>Source Files\technology</Filter>
    </ClCompile>
    <ClCompile Include="..\..\technologies\source\secondary_output.cpp">
      <Filter>Source Files\technology</Filter>
    </ClCompile>
<<<<<<< HEAD
    <ClCompile Include="..\..\technologies\source\shutdown_decider_factory.cpp">
      <Filter>Source Files\technology</Filter>
    </ClCompile>
=======
>>>>>>> 8b84ef48
    <ClCompile Include="..\..\technologies\source\solar_technology.cpp">
      <Filter>Source Files\technology</Filter>
    </ClCompile>
    <ClCompile Include="..\..\technologies\source\standard_capture_component.cpp">
      <Filter>Source Files\technology</Filter>
    </ClCompile>
    <ClCompile Include="..\..\technologies\source\standard_technical_change_calc.cpp">
      <Filter>Source Files\technology</Filter>
    </ClCompile>
    <ClCompile Include="..\..\technologies\source\stub_technology_container.cpp">
      <Filter>Source Files\technology</Filter>
    </ClCompile>
    <ClCompile Include="..\..\technologies\source\technology.cpp">
      <Filter>Source Files\technology</Filter>
    </ClCompile>
    <ClCompile Include="..\..\technologies\source\technology_container.cpp">
      <Filter>Source Files\technology</Filter>
    </ClCompile>
    <ClCompile Include="..\..\technologies\source\tran_technology.cpp">
      <Filter>Source Files\technology</Filter>
    </ClCompile>
    <ClCompile Include="..\..\technologies\source\unmanaged_land_technology.cpp">
      <Filter>Source Files\technology</Filter>
    </ClCompile>
    <ClCompile Include="..\..\technologies\source\variable_production_state.cpp">
      <Filter>Source Files\technology</Filter>
    </ClCompile>
    <ClCompile Include="..\..\technologies\source\vintage_production_state.cpp">
      <Filter>Source Files\technology</Filter>
    </ClCompile>
    <ClCompile Include="..\..\technologies\source\wind_technology.cpp">
      <Filter>Source Files\technology</Filter>
    </ClCompile>
    <ClCompile Include="..\..\util\base\source\atom.cpp">
      <Filter>Source Files\util\base</Filter>
    </ClCompile>
    <ClCompile Include="..\..\util\base\source\atom_registry.cpp">
      <Filter>Source Files\util\base</Filter>
    </ClCompile>
    <ClCompile Include="..\..\util\base\source\calibrate_resource_visitor.cpp">
      <Filter>Source Files\util\base</Filter>
    </ClCompile>
    <ClCompile Include="..\..\util\base\source\calibrate_share_weight_visitor.cpp">
      <Filter>Source Files\util\base</Filter>
    </ClCompile>
    <ClCompile Include="..\..\util\base\source\configuration.cpp">
      <Filter>Source Files\util\base</Filter>
    </ClCompile>
    <ClCompile Include="..\..\util\base\source\fixed_interpolation_function.cpp">
      <Filter>Source Files\util\base</Filter>
    </ClCompile>
    <ClCompile Include="..\..\util\base\source\input_finder.cpp">
      <Filter>Source Files\util\base</Filter>
    </ClCompile>
    <ClCompile Include="..\..\util\base\source\interpolation_rule.cpp">
      <Filter>Source Files\util\base</Filter>
    </ClCompile>
    <ClCompile Include="..\..\util\base\source\linear_interpolation_function.cpp">
      <Filter>Source Files\util\base</Filter>
    </ClCompile>
    <ClCompile Include="..\..\util\base\source\model_time.cpp">
      <Filter>Source Files\util\base</Filter>
    </ClCompile>
    <ClCompile Include="..\..\util\base\source\s_curve_interpolation_function.cpp">
      <Filter>Source Files\util\base</Filter>
    </ClCompile>
    <ClCompile Include="..\..\util\base\source\supply_demand_curve.cpp">
      <Filter>Source Files\util\base</Filter>
    </ClCompile>
    <ClCompile Include="..\..\util\base\source\timer.cpp">
      <Filter>Source Files\util\base</Filter>
    </ClCompile>
    <ClCompile Include="..\..\util\base\source\util.cpp">
      <Filter>Source Files\util\base</Filter>
    </ClCompile>
    <ClCompile Include="..\..\util\logger\source\logger.cpp">
      <Filter>Source Files\util\logger</Filter>
    </ClCompile>
    <ClCompile Include="..\..\util\logger\source\logger_factory.cpp">
      <Filter>Source Files\util\logger</Filter>
    </ClCompile>
    <ClCompile Include="..\..\util\logger\source\plain_text_logger.cpp">
      <Filter>Source Files\util\logger</Filter>
    </ClCompile>
    <ClCompile Include="..\..\util\logger\source\xml_logger.cpp">
      <Filter>Source Files\util\logger</Filter>
    </ClCompile>
    <ClCompile Include="..\..\util\curves\source\curve.cpp">
      <Filter>Source Files\util\curves</Filter>
    </ClCompile>
    <ClCompile Include="..\..\util\curves\source\data_point.cpp">
      <Filter>Source Files\util\curves</Filter>
    </ClCompile>
    <ClCompile Include="..\..\util\curves\source\explicit_point_set.cpp">
      <Filter>Source Files\util\curves</Filter>
    </ClCompile>
    <ClCompile Include="..\..\util\curves\source\point_set.cpp">
      <Filter>Source Files\util\curves</Filter>
    </ClCompile>
    <ClCompile Include="..\..\util\curves\source\point_set_curve.cpp">
      <Filter>Source Files\util\curves</Filter>
    </ClCompile>
    <ClCompile Include="..\..\util\curves\source\xy_data_point.cpp">
      <Filter>Source Files\util\curves</Filter>
    </ClCompile>
    <ClCompile Include="..\..\consumers\source\consumer.cpp">
      <Filter>Source Files\consumers</Filter>
    </ClCompile>
    <ClCompile Include="..\..\reporting\source\batch_csv_outputter.cpp">
      <Filter>Source Files\reporting</Filter>
    </ClCompile>
    <ClCompile Include="..\..\reporting\source\energy_balance_table.cpp">
      <Filter>Source Files\reporting</Filter>
    </ClCompile>
    <ClCompile Include="..\..\reporting\source\graph_printer.cpp">
      <Filter>Source Files\reporting</Filter>
    </ClCompile>
    <ClCompile Include="..\..\reporting\source\land_allocator_printer.cpp">
      <Filter>Source Files\reporting</Filter>
    </ClCompile>
    <ClCompile Include="..\..\reporting\source\storage_table.cpp">
      <Filter>Source Files\reporting</Filter>
    </ClCompile>
    <ClCompile Include="..\..\reporting\source\xml_db_outputter.cpp">
      <Filter>Source Files\reporting</Filter>
    </ClCompile>
    <ClCompile Include="..\..\climate\source\magicc_model.cpp">
      <Filter>Source Files\climate</Filter>
    </ClCompile>
    <ClCompile Include="..\..\functions\source\aproduction_function.cpp">
      <Filter>Source Files\functions</Filter>
    </ClCompile>
    <ClCompile Include="..\..\functions\source\ces_production_function.cpp">
      <Filter>Source Files\functions</Filter>
    </ClCompile>
    <ClCompile Include="..\..\functions\source\efficiency.cpp">
      <Filter>Source Files\functions</Filter>
    </ClCompile>
    <ClCompile Include="..\..\functions\source\energy_input.cpp">
      <Filter>Source Files\functions</Filter>
    </ClCompile>
    <ClCompile Include="..\..\functions\source\function_manager.cpp">
      <Filter>Source Files\functions</Filter>
    </ClCompile>
    <ClCompile Include="..\..\functions\source\function_utils.cpp">
      <Filter>Source Files\functions</Filter>
    </ClCompile>
    <ClCompile Include="..\..\functions\source\input_capital.cpp">
      <Filter>Source Files\functions</Filter>
    </ClCompile>
    <ClCompile Include="..\..\functions\source\input_OM_fixed.cpp">
      <Filter>Source Files\functions</Filter>
    </ClCompile>
    <ClCompile Include="..\..\functions\source\input_OM_var.cpp">
      <Filter>Source Files\functions</Filter>
    </ClCompile>
    <ClCompile Include="..\..\functions\source\input_subsidy.cpp">
      <Filter>Source Files\functions</Filter>
    </ClCompile>
    <ClCompile Include="..\..\functions\source\input_tax.cpp">
      <Filter>Source Files\functions</Filter>
    </ClCompile>
    <ClCompile Include="..\..\functions\source\intensity.cpp">
      <Filter>Source Files\functions</Filter>
    </ClCompile>
    <ClCompile Include="..\..\functions\source\leaf_input_finder.cpp">
      <Filter>Source Files\functions</Filter>
    </ClCompile>
    <ClCompile Include="..\..\functions\source\leontief_production_function.cpp">
      <Filter>Source Files\functions</Filter>
    </ClCompile>
    <ClCompile Include="..\..\functions\source\logit_production_function.cpp">
      <Filter>Source Files\functions</Filter>
    </ClCompile>
    <ClCompile Include="..\..\functions\source\minicam_input.cpp">
      <Filter>Source Files\functions</Filter>
    </ClCompile>
    <ClCompile Include="..\..\functions\source\minicam_leontief_production_function.cpp">
      <Filter>Source Files\functions</Filter>
    </ClCompile>
    <ClCompile Include="..\..\functions\source\minicam_price_elasticity_function.cpp">
      <Filter>Source Files\functions</Filter>
    </ClCompile>
    <ClCompile Include="..\..\functions\source\nested_ces_production_function.cpp">
      <Filter>Source Files\functions</Filter>
    </ClCompile>
    <ClCompile Include="..\..\functions\source\node_input.cpp">
      <Filter>Source Files\functions</Filter>
    </ClCompile>
    <ClCompile Include="..\..\functions\source\non_energy_input.cpp">
      <Filter>Source Files\functions</Filter>
    </ClCompile>
    <ClCompile Include="..\..\functions\source\renewable_input.cpp">
      <Filter>Source Files\functions</Filter>
    </ClCompile>
    <ClCompile Include="..\..\target_finder\source\bisecter.cpp">
      <Filter>Source Files\target_finder</Filter>
    </ClCompile>
    <ClCompile Include="..\..\target_finder\source\concentration_target.cpp">
      <Filter>Source Files\target_finder</Filter>
    </ClCompile>
    <ClCompile Include="..\..\target_finder\source\emissions_stabalization_target.cpp">
      <Filter>Source Files\target_finder</Filter>
    </ClCompile>
    <ClCompile Include="..\..\target_finder\source\forcing_target.cpp">
      <Filter>Source Files\target_finder</Filter>
    </ClCompile>
    <ClCompile Include="..\..\target_finder\source\policy_target_runner.cpp">
      <Filter>Source Files\target_finder</Filter>
    </ClCompile>
    <ClCompile Include="..\..\target_finder\source\target_factory.cpp">
      <Filter>Source Files\target_finder</Filter>
    </ClCompile>
    <ClCompile Include="..\..\target_finder\source\temperature_target.cpp">
      <Filter>Source Files\target_finder</Filter>
    </ClCompile>
    <ClCompile Include="..\..\land_allocator\source\aland_allocator_item.cpp">
      <Filter>Source Files\land_allocator</Filter>
    </ClCompile>
    <ClCompile Include="..\..\land_allocator\source\land_leaf.cpp">
      <Filter>Source Files\land_allocator</Filter>
    </ClCompile>
    <ClCompile Include="..\..\land_allocator\source\land_node.cpp">
      <Filter>Source Files\land_allocator</Filter>
    </ClCompile>
    <ClCompile Include="..\..\land_allocator\source\land_use_history.cpp">
      <Filter>Source Files\land_allocator</Filter>
    </ClCompile>
    <ClCompile Include="..\..\land_allocator\source\unmanaged_land_leaf.cpp">
      <Filter>Source Files\land_allocator</Filter>
    </ClCompile>
    <ClCompile Include="..\..\main\source\main.cpp">
      <Filter>Source Files\main</Filter>
    </ClCompile>
    <ClCompile Include="..\..\policy\source\policy_ghg.cpp">
      <Filter>Source Files\policy</Filter>
    </ClCompile>
    <ClCompile Include="..\..\policy\source\policy_portfolio_standard.cpp">
      <Filter>Source Files\policy</Filter>
    </ClCompile>
    <ClCompile Include="..\..\ccarbon_model\source\land_carbon_densities.cpp">
      <Filter>Source Files\ccarbon_model</Filter>
    </ClCompile>
    <ClCompile Include="..\..\ccarbon_model\source\asimple_carbon_calc.cpp">
      <Filter>Source Files\ccarbon_model</Filter>
    </ClCompile>
    <ClCompile Include="..\..\ccarbon_model\source\carbon_model_utils.cpp">
      <Filter>Source Files\ccarbon_model</Filter>
    </ClCompile>
    <ClCompile Include="..\..\climate\source\MAGICC_array.cpp">
      <Filter>Source Files\climate</Filter>
    </ClCompile>
    <ClCompile Include="..\..\climate\source\MAGICC_IO_helpers.cpp">
      <Filter>Source Files\climate</Filter>
    </ClCompile>
    <ClCompile Include="..\..\climate\source\ObjECTS_MAGICC.cpp">
      <Filter>Source Files\climate</Filter>
    </ClCompile>
    <ClCompile Include="..\..\climate\source\ObjECTS_MAGICC_others.cpp">
      <Filter>Source Files\climate</Filter>
    </ClCompile>
    <ClCompile Include="..\..\emissions\source\aghg.cpp">
      <Filter>Source Files\emissions</Filter>
    </ClCompile>
    <ClCompile Include="..\..\emissions\source\co2_emissions.cpp">
      <Filter>Source Files\emissions</Filter>
    </ClCompile>
    <ClCompile Include="..\..\emissions\source\emissions_summer.cpp">
      <Filter>Source Files\emissions</Filter>
    </ClCompile>
    <ClCompile Include="..\..\emissions\source\input_driver.cpp">
      <Filter>Source Files\emissions</Filter>
    </ClCompile>
    <ClCompile Include="..\..\emissions\source\input_output_driver.cpp">
      <Filter>Source Files\emissions</Filter>
    </ClCompile>
    <ClCompile Include="..\..\emissions\source\luc_emissions_summer.cpp">
      <Filter>Source Files\emissions</Filter>
    </ClCompile>
    <ClCompile Include="..\..\emissions\source\output_driver.cpp">
      <Filter>Source Files\emissions</Filter>
    </ClCompile>
    <ClCompile Include="..\..\land_allocator\source\carbon_land_leaf.cpp">
      <Filter>Source Files\land_allocator</Filter>
    </ClCompile>
    <ClCompile Include="..\..\land_allocator\source\land_allocator.cpp">
      <Filter>Source Files\land_allocator</Filter>
    </ClCompile>
    <ClCompile Include="..\..\sectors\source\ag_supply_sector.cpp">
      <Filter>Source Files\sectors</Filter>
    </ClCompile>
    <ClCompile Include="..\..\sectors\source\ag_supply_subsector.cpp">
      <Filter>Source Files\sectors</Filter>
    </ClCompile>
    <ClCompile Include="..\..\technologies\source\ag_production_technology.cpp">
      <Filter>Source Files\technology</Filter>
    </ClCompile>
    <ClCompile Include="..\..\technologies\source\generic_output.cpp">
      <Filter>Source Files\technology</Filter>
    </ClCompile>
    <ClCompile Include="..\..\technologies\source\res_secondary_output.cpp">
      <Filter>Source Files\technology</Filter>
    </ClCompile>
    <ClCompile Include="..\..\technologies\source\s_curve_shutdown_decider.cpp">
      <Filter>Source Files\technology</Filter>
    </ClCompile>
    <ClCompile Include="..\..\marketplace\source\market_RES.cpp">
      <Filter>Source Files\marketplace</Filter>
    </ClCompile>
    <ClCompile Include="..\..\target_finder\source\kyoto_forcing_target.cpp">
      <Filter>Source Files\target_finder</Filter>
    </ClCompile>
    <ClCompile Include="..\..\target_finder\source\secanter.cpp">
      <Filter>Source Files\target_finder</Filter>
    </ClCompile>
    <ClCompile Include="..\..\consumers\source\gcam_consumer.cpp">
      <Filter>Source Files\consumers</Filter>
    </ClCompile>
    <ClCompile Include="..\..\functions\source\building_function.cpp">
      <Filter>Source Files\functions</Filter>
    </ClCompile>
    <ClCompile Include="..\..\functions\source\building_node_input.cpp">
      <Filter>Source Files\functions</Filter>
    </ClCompile>
    <ClCompile Include="..\..\functions\source\building_service_function.cpp">
      <Filter>Source Files\functions</Filter>
    </ClCompile>
    <ClCompile Include="..\..\functions\source\building_service_input.cpp">
      <Filter>Source Files\functions</Filter>
    </ClCompile>
    <ClCompile Include="..\..\functions\source\satiation_demand_function.cpp">
      <Filter>Source Files\functions</Filter>
    </ClCompile>
    <ClCompile Include="..\..\containers\source\market_dependency_finder.cpp">
      <Filter>Source Files\containers</Filter>
    </ClCompile>
    <ClCompile Include="..\..\solution\util\source\edfun.cpp">
      <Filter>Source Files\solution\util</Filter>
    </ClCompile>
    <ClCompile Include="..\..\solution\util\source\price_greater_than_solution_info_filter.cpp">
      <Filter>Source Files\solution\util</Filter>
    </ClCompile>
    <ClCompile Include="..\..\solution\util\source\price_less_than_solution_info_filter.cpp">
      <Filter>Source Files\solution\util</Filter>
    </ClCompile>
    <ClCompile Include="..\..\containers\source\final_demand_activity.cpp">
      <Filter>Source Files\containers</Filter>
    </ClCompile>
    <ClCompile Include="..\..\containers\source\land_allocator_activity.cpp">
      <Filter>Source Files\containers</Filter>
    </ClCompile>
    <ClCompile Include="..\..\containers\source\resource_activity.cpp">
      <Filter>Source Files\containers</Filter>
    </ClCompile>
    <ClCompile Include="..\..\containers\source\sector_activity.cpp">
      <Filter>Source Files\containers</Filter>
    </ClCompile>
    <ClCompile Include="..\..\containers\source\consumer_activity.cpp">
      <Filter>Source Files\containers</Filter>
    </ClCompile>
    <ClCompile Include="..\..\functions\source\thermal_building_service_input.cpp">
      <Filter>Source Files\functions</Filter>
    </ClCompile>
    <ClCompile Include="..\..\parallel\source\gcam_parallel.cpp">
      <Filter>Source Files\parallel</Filter>
    </ClCompile>
    <ClCompile Include="..\..\solution\solvers\source\logbroyden.cpp">
      <Filter>Source Files\solution\solvers</Filter>
    </ClCompile>
    <ClCompile Include="..\..\solution\util\source\jacobian-precondition.cpp">
      <Filter>Source Files\solution\util</Filter>
    </ClCompile>
    <ClCompile Include="..\..\ccarbon_model\source\no_emiss_carbon_calc.cpp">
      <Filter>Source Files\ccarbon_model</Filter>
    </ClCompile>
    <ClCompile Include="..\..\ccarbon_model\source\node_carbon_calc.cpp">
      <Filter>Source Files\ccarbon_model</Filter>
    </ClCompile>
    <ClCompile Include="..\..\marketplace\source\linked_market.cpp">
      <Filter>Source Files\marketplace</Filter>
    </ClCompile>
    <ClCompile Include="..\..\policy\source\linked_ghg_policy.cpp">
      <Filter>Source Files\policy</Filter>
    </ClCompile>
    <ClCompile Include="..\..\target_finder\source\cumulative_emissions_target.cpp">
      <Filter>Source Files\target_finder</Filter>
    </ClCompile>
    <ClCompile Include="..\..\emissions\source\aemissions_control.cpp">
      <Filter>Source Files\emissions</Filter>
    </ClCompile>
    <ClCompile Include="..\..\emissions\source\gdp_control.cpp">
      <Filter>Source Files\emissions</Filter>
    </ClCompile>
    <ClCompile Include="..\..\emissions\source\mac_control.cpp">
      <Filter>Source Files\emissions</Filter>
    </ClCompile>
    <ClCompile Include="..\..\emissions\source\nonco2_emissions.cpp">
      <Filter>Source Files\emissions</Filter>
    </ClCompile>
    <ClCompile Include="..\..\solution\util\source\has_market_flag_solution_info_filter.cpp">
      <Filter>Source Files\solution\util</Filter>
    </ClCompile>
    <ClCompile Include="..\..\target_finder\source\rcp_forcing_target.cpp">
      <Filter>Source Files\target_finder</Filter>
    </ClCompile>
    <ClCompile Include="..\..\functions\source\absolute_cost_logit.cpp">
      <Filter>Source Files\functions</Filter>
    </ClCompile>
    <ClCompile Include="..\..\functions\source\relative_cost_logit.cpp">
      <Filter>Source Files\functions</Filter>
    </ClCompile>
    <ClCompile Include="..\..\solution\solvers\source\preconditioner.cpp">
      <Filter>Source Files\solution\solvers</Filter>
    </ClCompile>
    <ClCompile Include="..\..\climate\source\hector_model.cpp">
      <Filter>Source Files\climate</Filter>
    </ClCompile>
    <ClCompile Include="..\..\technologies\source\fractional_secondary_output.cpp">
      <Filter>Source Files\technology</Filter>
    </ClCompile>
    <ClCompile Include="..\..\sectors\source\pass_through_sector.cpp">
      <Filter>Source Files\sectors</Filter>
    </ClCompile>
    <ClCompile Include="..\..\technologies\source\pass_through_technology.cpp">
      <Filter>Source Files\technology</Filter>
    </ClCompile>
    <ClCompile Include="..\..\util\base\source\gcam_fusion.cpp">
      <Filter>Source Files\util\base</Filter>
    </ClCompile>
    <ClCompile Include="..\..\marketplace\source\market_container.cpp">
      <Filter>Source Files\marketplace</Filter>
    </ClCompile>
    <ClCompile Include="..\..\emissions\source\linear_control.cpp">
      <Filter>Source Files\emissions</Filter>
    </ClCompile>
    <ClCompile Include="..\..\util\base\source\manage_state_variables.cpp">
      <Filter>Source Files\util\base</Filter>
    </ClCompile>
    <ClCompile Include="..\..\functions\source\ctax_input.cpp">
      <Filter>Source Files\functions</Filter>
    </ClCompile>
    <ClCompile Include="..\..\emissions\source\readin_control.cpp">
      <Filter>Source Files\emissions</Filter>
    </ClCompile>
    <ClCompile Include="..\..\util\base\source\supply_demand_curve_saver.cpp">
      <Filter>Source Files\util\base</Filter>
    </ClCompile>
    <ClCompile Include="..\..\util\base\source\initialize_tech_vector_helper.cpp">
      <Filter>Source Files\util\base</Filter>
    </ClCompile>
    <ClCompile Include="..\..\climate\source\no_climate_model.cpp">
      <Filter>Source Files\climate</Filter>
    </ClCompile>
    <ClCompile Include="..\..\resources\source\reserve_subresource.cpp">
      <Filter>Source Files\resources</Filter>
    </ClCompile>
    <ClCompile Include="..\..\technologies\source\resource_reserve_technology.cpp">
      <Filter>Source Files\technology</Filter>
    </ClCompile>
    <ClCompile Include="..\..\sectors\source\nesting_subsector.cpp">
      <Filter>Source Files\sectors</Filter>
    </ClCompile>
    <ClCompile Include="..\..\functions\source\food_demand_function.cpp">
      <Filter>Source Files\functions</Filter>
    </ClCompile>
    <ClCompile Include="..\..\functions\source\food_demand_input.cpp">
      <Filter>Source Files\functions</Filter>
    </ClCompile>
    <ClCompile Include="..\..\solution\util\source\fdjac.cpp">
      <Filter>Source Files</Filter>
    </ClCompile>
<<<<<<< HEAD
=======
    <ClCompile Include="..\..\util\base\source\mapped_file.cpp">
      <Filter>Source Files\util\base</Filter>
    </ClCompile>
    <ClCompile Include="..\..\util\base\source\xml_parse_helper.cpp">
      <Filter>Source Files\util\base</Filter>
>>>>>>> 8b84ef48
    <ClCompile Include="..\..\functions\source\building_gompertz_function.cpp">
      <Filter>Source Files\functions</Filter>
    </ClCompile>
  </ItemGroup>
  <ItemGroup>
    <ClInclude Include="..\..\containers\include\batch_runner.h">
      <Filter>Header Files\containers</Filter>
    </ClInclude>
    <ClInclude Include="..\..\containers\include\gdp.h">
      <Filter>Header Files\containers</Filter>
    </ClInclude>
    <ClInclude Include="..\..\containers\include\iinfo.h">
      <Filter>Header Files\containers</Filter>
    </ClInclude>
    <ClInclude Include="..\..\containers\include\info.h">
      <Filter>Header Files\containers</Filter>
    </ClInclude>
    <ClInclude Include="..\..\containers\include\info_factory.h">
      <Filter>Header Files\containers</Filter>
    </ClInclude>
    <ClInclude Include="..\..\containers\include\iscenario_runner.h">
      <Filter>Header Files\containers</Filter>
    </ClInclude>
    <ClInclude Include="..\..\containers\include\mac_generator_scenario_runner.h">
      <Filter>Header Files\containers</Filter>
    </ClInclude>
    <ClInclude Include="..\..\containers\include\national_account.h">
      <Filter>Header Files\containers</Filter>
    </ClInclude>
    <ClInclude Include="..\..\containers\include\region.h">
      <Filter>Header Files\containers</Filter>
    </ClInclude>
    <ClInclude Include="..\..\containers\include\region_minicam.h">
      <Filter>Header Files\containers</Filter>
    </ClInclude>
    <ClInclude Include="..\..\containers\include\scenario.h">
      <Filter>Header Files\containers</Filter>
    </ClInclude>
    <ClInclude Include="..\..\containers\include\scenario_runner_factory.h">
      <Filter>Header Files\containers</Filter>
    </ClInclude>
    <ClInclude Include="..\..\containers\include\single_scenario_runner.h">
      <Filter>Header Files\containers</Filter>
    </ClInclude>
    <ClInclude Include="..\..\containers\include\total_policy_cost_calculator.h">
      <Filter>Header Files\containers</Filter>
    </ClInclude>
    <ClInclude Include="..\..\containers\include\tree_item.h">
      <Filter>Header Files\containers</Filter>
    </ClInclude>
    <ClInclude Include="..\..\containers\include\world.h">
      <Filter>Header Files\containers</Filter>
    </ClInclude>
    <ClInclude Include="..\..\demographics\include\age_cohort.h">
      <Filter>Header Files\demographics</Filter>
    </ClInclude>
    <ClInclude Include="..\..\demographics\include\demographic.h">
      <Filter>Header Files\demographics</Filter>
    </ClInclude>
    <ClInclude Include="..\..\demographics\include\female.h">
      <Filter>Header Files\demographics</Filter>
    </ClInclude>
    <ClInclude Include="..\..\demographics\include\gender.h">
      <Filter>Header Files\demographics</Filter>
    </ClInclude>
    <ClInclude Include="..\..\demographics\include\male.h">
      <Filter>Header Files\demographics</Filter>
    </ClInclude>
    <ClInclude Include="..\..\demographics\include\population.h">
      <Filter>Header Files\demographics</Filter>
    </ClInclude>
    <ClInclude Include="..\..\demographics\include\population_mini_cam.h">
      <Filter>Header Files\demographics</Filter>
    </ClInclude>
    <ClInclude Include="..\..\marketplace\include\cached_market.h">
      <Filter>Header Files\marketplace</Filter>
    </ClInclude>
    <ClInclude Include="..\..\marketplace\include\calibration_market.h">
      <Filter>Header Files\marketplace</Filter>
    </ClInclude>
    <ClInclude Include="..\..\marketplace\include\demand_market.h">
      <Filter>Header Files\marketplace</Filter>
    </ClInclude>
    <ClInclude Include="..\..\marketplace\include\imarket_type.h">
      <Filter>Header Files\marketplace</Filter>
    </ClInclude>
    <ClInclude Include="..\..\marketplace\include\inverse_calibration_market.h">
      <Filter>Header Files\marketplace</Filter>
    </ClInclude>
    <ClInclude Include="..\..\marketplace\include\market.h">
      <Filter>Header Files\marketplace</Filter>
    </ClInclude>
    <ClInclude Include="..\..\marketplace\include\market_locator.h">
      <Filter>Header Files\marketplace</Filter>
    </ClInclude>
    <ClInclude Include="..\..\marketplace\include\market_subsidy.h">
      <Filter>Header Files\marketplace</Filter>
    </ClInclude>
    <ClInclude Include="..\..\marketplace\include\market_tax.h">
      <Filter>Header Files\marketplace</Filter>
    </ClInclude>
    <ClInclude Include="..\..\marketplace\include\marketplace.h">
      <Filter>Header Files\marketplace</Filter>
    </ClInclude>
    <ClInclude Include="..\..\marketplace\include\normal_market.h">
      <Filter>Header Files\marketplace</Filter>
    </ClInclude>
    <ClInclude Include="..\..\marketplace\include\price_market.h">
      <Filter>Header Files\marketplace</Filter>
    </ClInclude>
    <ClInclude Include="..\..\marketplace\include\trial_value_market.h">
      <Filter>Header Files\marketplace</Filter>
    </ClInclude>
    <ClInclude Include="..\..\resources\include\accumulated_grade.h">
      <Filter>Header Files\resources</Filter>
    </ClInclude>
    <ClInclude Include="..\..\resources\include\accumulated_post_grade.h">
      <Filter>Header Files\resources</Filter>
    </ClInclude>
    <ClInclude Include="..\..\resources\include\aresource.h">
      <Filter>Header Files\resources</Filter>
    </ClInclude>
    <ClInclude Include="..\..\resources\include\grade.h">
      <Filter>Header Files\resources</Filter>
    </ClInclude>
    <ClInclude Include="..\..\resources\include\renewable_subresource.h">
      <Filter>Header Files\resources</Filter>
    </ClInclude>
    <ClInclude Include="..\..\resources\include\resource.h">
      <Filter>Header Files\resources</Filter>
    </ClInclude>
    <ClInclude Include="..\..\resources\include\smooth_renewable_subresource.h">
      <Filter>Header Files\resources</Filter>
    </ClInclude>
    <ClInclude Include="..\..\resources\include\subresource.h">
      <Filter>Header Files\resources</Filter>
    </ClInclude>
    <ClInclude Include="..\..\resources\include\unlimited_resource.h">
      <Filter>Header Files\resources</Filter>
    </ClInclude>
    <ClInclude Include="..\..\sectors\include\afinal_demand.h">
      <Filter>Header Files\sectors</Filter>
    </ClInclude>
    <ClInclude Include="..\..\sectors\include\capacity_limit_backup_calculator.h">
      <Filter>Header Files\sectors</Filter>
    </ClInclude>
    <ClInclude Include="..\..\sectors\include\CSP_backup_calculator.h">
      <Filter>Header Files\sectors</Filter>
    </ClInclude>
    <ClInclude Include="..\..\sectors\include\energy_final_demand.h">
      <Filter>Header Files\sectors</Filter>
    </ClInclude>
    <ClInclude Include="..\..\sectors\include\ibackup_calculator.h">
      <Filter>Header Files\sectors</Filter>
    </ClInclude>
    <ClInclude Include="..\..\sectors\include\sector.h">
      <Filter>Header Files\sectors</Filter>
    </ClInclude>
    <ClInclude Include="..\..\sectors\include\sector_utils.h">
      <Filter>Header Files\sectors</Filter>
    </ClInclude>
    <ClInclude Include="..\..\sectors\include\subsector.h">
      <Filter>Header Files\sectors</Filter>
    </ClInclude>
    <ClInclude Include="..\..\sectors\include\supply_sector.h">
      <Filter>Header Files\sectors</Filter>
    </ClInclude>
    <ClInclude Include="..\..\sectors\include\tran_subsector.h">
      <Filter>Header Files\sectors</Filter>
    </ClInclude>
    <ClInclude Include="..\..\solution\solvers\include\bisect_all.h">
      <Filter>Header Files\solution\solvers</Filter>
    </ClInclude>
    <ClInclude Include="..\..\solution\solvers\include\bisect_one.h">
      <Filter>Header Files\solution\solvers</Filter>
    </ClInclude>
    <ClInclude Include="..\..\solution\solvers\include\bisect_policy.h">
      <Filter>Header Files\solution\solvers</Filter>
    </ClInclude>
    <ClInclude Include="..\..\solution\solvers\include\bisect_policy_nr_solver.h">
      <Filter>Header Files\solution\solvers</Filter>
    </ClInclude>
    <ClInclude Include="..\..\solution\solvers\include\bisection_nr_solver.h">
      <Filter>Header Files\solution\solvers</Filter>
    </ClInclude>
    <ClInclude Include="..\..\solution\solvers\include\log_newton_raphson.h">
      <Filter>Header Files\solution\solvers</Filter>
    </ClInclude>
    <ClInclude Include="..\..\solution\solvers\include\log_newton_raphson_sd.h">
      <Filter>Header Files\solution\solvers</Filter>
    </ClInclude>
    <ClInclude Include="..\..\solution\solvers\include\solver.h">
      <Filter>Header Files\solution\solvers</Filter>
    </ClInclude>
    <ClInclude Include="..\..\solution\solvers\include\solver_component.h">
      <Filter>Header Files\solution\solvers</Filter>
    </ClInclude>
    <ClInclude Include="..\..\solution\solvers\include\solver_factory.h">
      <Filter>Header Files\solution\solvers</Filter>
    </ClInclude>
    <ClInclude Include="..\..\solution\solvers\include\user_configurable_solver.h">
      <Filter>Header Files\solution\solvers</Filter>
    </ClInclude>
    <ClInclude Include="..\..\solution\util\include\all_solution_info_filter.h">
      <Filter>Header Files\solution\util</Filter>
    </ClInclude>
    <ClInclude Include="..\..\solution\util\include\and_solution_info_filter.h">
      <Filter>Header Files\solution\util</Filter>
    </ClInclude>
    <ClInclude Include="..\..\solution\util\include\calc_counter.h">
      <Filter>Header Files\solution\util</Filter>
    </ClInclude>
    <ClInclude Include="..\..\solution\util\include\isolution_info_filter.h">
      <Filter>Header Files\solution\util</Filter>
    </ClInclude>
    <ClInclude Include="..\..\solution\util\include\market_name_solution_info_filter.h">
      <Filter>Header Files\solution\util</Filter>
    </ClInclude>
    <ClInclude Include="..\..\solution\util\include\market_matches_solution_info_filter.h">
      <Filter>Header Files\solution\util</Filter>
    </ClInclude>
    <ClInclude Include="..\..\solution\util\include\market_type_solution_info_filter.h">
      <Filter>Header Files\solution\util</Filter>
    </ClInclude>
    <ClInclude Include="..\..\solution\util\include\not_solution_info_filter.h">
      <Filter>Header Files\solution\util</Filter>
    </ClInclude>
    <ClInclude Include="..\..\solution\util\include\or_solution_info_filter.h">
      <Filter>Header Files\solution\util</Filter>
    </ClInclude>
    <ClInclude Include="..\..\solution\util\include\solution_info.h">
      <Filter>Header Files\solution\util</Filter>
    </ClInclude>
    <ClInclude Include="..\..\solution\util\include\solution_info_filter_factory.h">
      <Filter>Header Files\solution\util</Filter>
    </ClInclude>
    <ClInclude Include="..\..\solution\util\include\solution_info_param_parser.h">
      <Filter>Header Files\solution\util</Filter>
    </ClInclude>
    <ClInclude Include="..\..\solution\util\include\solution_info_set.h">
      <Filter>Header Files\solution\util</Filter>
    </ClInclude>
    <ClInclude Include="..\..\solution\util\include\solvable_nr_solution_info_filter.h">
      <Filter>Header Files\solution\util</Filter>
    </ClInclude>
    <ClInclude Include="..\..\solution\util\include\solvable_solution_info_filter.h">
      <Filter>Header Files\solution\util</Filter>
    </ClInclude>
    <ClInclude Include="..\..\solution\util\include\solver_library.h">
      <Filter>Header Files\solution\util</Filter>
    </ClInclude>
    <ClInclude Include="..\..\solution\util\include\unsolved_solution_info_filter.h">
      <Filter>Header Files\solution\util</Filter>
    </ClInclude>
    <ClInclude Include="..\..\technologies\include\base_technology.h">
      <Filter>Header Files\technologies</Filter>
    </ClInclude>
    <ClInclude Include="..\..\technologies\include\cal_data_output.h">
      <Filter>Header Files\technologies</Filter>
    </ClInclude>
    <ClInclude Include="..\..\technologies\include\cal_data_output_percap.h">
      <Filter>Header Files\technologies</Filter>
    </ClInclude>
    <ClInclude Include="..\..\technologies\include\default_technology.h">
      <Filter>Header Files\technologies</Filter>
    </ClInclude>
    <ClInclude Include="..\..\technologies\include\empty_technology.h">
      <Filter>Header Files\technologies</Filter>
    </ClInclude>
    <ClInclude Include="..\..\technologies\include\expenditure.h">
      <Filter>Header Files\technologies</Filter>
    </ClInclude>
    <ClInclude Include="..\..\technologies\include\fixed_production_state.h">
      <Filter>Header Files\technologies</Filter>
    </ClInclude>
    <ClInclude Include="..\..\technologies\include\global_technology_database.h">
      <Filter>Header Files\technologies</Filter>
    </ClInclude>
    <ClInclude Include="..\..\technologies\include\ical_data.h">
      <Filter>Header Files\technologies</Filter>
    </ClInclude>
    <ClInclude Include="..\..\technologies\include\icapture_component.h">
      <Filter>Header Files\technologies</Filter>
    </ClInclude>
    <ClInclude Include="..\..\technologies\include\intermittent_technology.h">
      <Filter>Header Files\technologies</Filter>
    </ClInclude>
    <ClInclude Include="..\..\technologies\include\internal_gains.h">
      <Filter>Header Files\technologies</Filter>
    </ClInclude>
    <ClInclude Include="..\..\technologies\include\ioutput.h">
      <Filter>Header Files\technologies</Filter>
    </ClInclude>
    <ClInclude Include="..\..\technologies\include\iproduction_state.h">
      <Filter>Header Files\technologies</Filter>
    </ClInclude>
    <ClInclude Include="..\..\technologies\include\ishutdown_decider.h">
      <Filter>Header Files\technologies</Filter>
    </ClInclude>
    <ClInclude Include="..\..\technologies\include\itechnical_change_calc.h">
      <Filter>Header Files\technologies</Filter>
    </ClInclude>
    <ClInclude Include="..\..\technologies\include\itechnology.h">
      <Filter>Header Files\technologies</Filter>
    </ClInclude>
    <ClInclude Include="..\..\technologies\include\itechnology_container.h">
      <Filter>Header Files\technologies</Filter>
    </ClInclude>
    <ClInclude Include="..\..\technologies\include\marginal_profit_calculator.h">
      <Filter>Header Files\technologies</Filter>
    </ClInclude>
    <ClInclude Include="..\..\technologies\include\non_energy_use_capture_component.h">
      <Filter>Header Files\technologies</Filter>
    </ClInclude>
    <ClInclude Include="..\..\technologies\include\nuke_fuel_technology.h">
      <Filter>Header Files\technologies</Filter>
    </ClInclude>
    <ClInclude Include="..\..\technologies\include\phased_shutdown_decider.h">
      <Filter>Header Files\technologies</Filter>
    </ClInclude>
    <ClInclude Include="..\..\technologies\include\power_plant_capture_component.h">
      <Filter>Header Files\technologies</Filter>
    </ClInclude>
    <ClInclude Include="..\..\technologies\include\primary_output.h">
      <Filter>Header Files\technologies</Filter>
    </ClInclude>
    <ClInclude Include="..\..\technologies\include\production_state_factory.h">
      <Filter>Header Files\technologies</Filter>
    </ClInclude>
    <ClInclude Include="..\..\technologies\include\profit_shutdown_decider.h">
      <Filter>Header Files\technologies</Filter>
    </ClInclude>
    <ClInclude Include="..\..\technologies\include\residue_biomass_output.h">
      <Filter>Header Files\technologies</Filter>
    </ClInclude>
    <ClInclude Include="..\..\technologies\include\retired_production_state.h">
      <Filter>Header Files\technologies</Filter>
    </ClInclude>
    <ClInclude Include="..\..\technologies\include\secondary_output.h">
      <Filter>Header Files\technologies</Filter>
    </ClInclude>
<<<<<<< HEAD
    <ClInclude Include="..\..\technologies\include\shutdown_decider_factory.h">
      <Filter>Header Files\technologies</Filter>
    </ClInclude>
=======
>>>>>>> 8b84ef48
    <ClInclude Include="..\..\technologies\include\solar_technology.h">
      <Filter>Header Files\technologies</Filter>
    </ClInclude>
    <ClInclude Include="..\..\technologies\include\standard_capture_component.h">
      <Filter>Header Files\technologies</Filter>
    </ClInclude>
    <ClInclude Include="..\..\technologies\include\standard_technical_change_calc.h">
      <Filter>Header Files\technologies</Filter>
    </ClInclude>
    <ClInclude Include="..\..\technologies\include\stub_technology_container.h">
      <Filter>Header Files\technologies</Filter>
    </ClInclude>
    <ClInclude Include="..\..\technologies\include\technology.h">
      <Filter>Header Files\technologies</Filter>
    </ClInclude>
    <ClInclude Include="..\..\technologies\include\technology_container.h">
      <Filter>Header Files\technologies</Filter>
    </ClInclude>
    <ClInclude Include="..\..\technologies\include\tran_technology.h">
      <Filter>Header Files\technologies</Filter>
    </ClInclude>
    <ClInclude Include="..\..\technologies\include\unmanaged_land_technology.h">
      <Filter>Header Files\technologies</Filter>
    </ClInclude>
    <ClInclude Include="..\..\technologies\include\variable_production_state.h">
      <Filter>Header Files\technologies</Filter>
    </ClInclude>
    <ClInclude Include="..\..\technologies\include\vintage_production_state.h">
      <Filter>Header Files\technologies</Filter>
    </ClInclude>
    <ClInclude Include="..\..\technologies\include\wind_technology.h">
      <Filter>Header Files\technologies</Filter>
    </ClInclude>
    <ClInclude Include="..\..\util\base\include\atom.h">
      <Filter>Header Files\util\base</Filter>
    </ClInclude>
    <ClInclude Include="..\..\util\base\include\atom_registry.h">
      <Filter>Header Files\util\base</Filter>
    </ClInclude>
    <ClInclude Include="..\..\util\base\include\auto_file.h">
      <Filter>Header Files\util\base</Filter>
    </ClInclude>
    <ClInclude Include="..\..\util\base\include\calibrate_resource_visitor.h">
      <Filter>Header Files\util\base</Filter>
    </ClInclude>
    <ClInclude Include="..\..\util\base\include\calibrate_share_weight_visitor.h">
      <Filter>Header Files\util\base</Filter>
    </ClInclude>
    <ClInclude Include="..\..\util\base\include\configuration.h">
      <Filter>Header Files\util\base</Filter>
    </ClInclude>
    <ClInclude Include="..\..\util\base\include\default_visitor.h">
      <Filter>Header Files\util\base</Filter>
    </ClInclude>
    <ClInclude Include="..\..\util\base\include\definitions.h">
      <Filter>Header Files\util\base</Filter>
    </ClInclude>
    <ClInclude Include="..\..\util\base\include\fixed_interpolation_function.h">
      <Filter>Header Files\util\base</Filter>
    </ClInclude>
    <ClInclude Include="..\..\util\base\include\hash_map.h">
      <Filter>Header Files\util\base</Filter>
    </ClInclude>
    <ClInclude Include="..\..\util\base\include\iinterpolation_function.h">
      <Filter>Header Files\util\base</Filter>
    </ClInclude>
    <ClInclude Include="..\..\util\base\include\inamed.h">
      <Filter>Header Files\util\base</Filter>
    </ClInclude>
    <ClInclude Include="..\..\util\base\include\input_finder.h">
      <Filter>Header Files\util\base</Filter>
    </ClInclude>
    <ClInclude Include="..\..\util\base\include\interpolation_rule.h">
      <Filter>Header Files\util\base</Filter>
    </ClInclude>
    <ClInclude Include="..\..\util\base\include\ivisitable.h">
      <Filter>Header Files\util\base</Filter>
    </ClInclude>
    <ClInclude Include="..\..\util\base\include\ivisitor.h">
      <Filter>Header Files\util\base</Filter>
    </ClInclude>
    <ClInclude Include="..\..\util\base\include\linear_interpolation_function.h">
      <Filter>Header Files\util\base</Filter>
    </ClInclude>
    <ClInclude Include="..\..\util\base\include\model_time.h">
      <Filter>Header Files\util\base</Filter>
    </ClInclude>
    <ClInclude Include="..\..\util\base\include\object_meta_info.h">
      <Filter>Header Files\util\base</Filter>
    </ClInclude>
    <ClInclude Include="..\..\util\base\include\s_curve_interpolation_function.h">
      <Filter>Header Files\util\base</Filter>
    </ClInclude>
    <ClInclude Include="..\..\util\base\include\string_hash.h">
      <Filter>Header Files\util\base</Filter>
    </ClInclude>
    <ClInclude Include="..\..\util\base\include\supply_demand_curve.h">
      <Filter>Header Files\util\base</Filter>
    </ClInclude>
    <ClInclude Include="..\..\util\base\include\time_vector.h">
      <Filter>Header Files\util\base</Filter>
    </ClInclude>
    <ClInclude Include="..\..\util\base\include\timer.h">
      <Filter>Header Files\util\base</Filter>
    </ClInclude>
    <ClInclude Include="..\..\util\base\include\TValidatorInfo.h">
      <Filter>Header Files\util\base</Filter>
    </ClInclude>
    <ClInclude Include="..\..\util\base\include\util.h">
      <Filter>Header Files\util\base</Filter>
    </ClInclude>
    <ClInclude Include="..\..\util\base\include\value.h">
      <Filter>Header Files\util\base</Filter>
    </ClInclude>
    <ClInclude Include="..\..\util\base\include\version.h">
      <Filter>Header Files\util\base</Filter>
    </ClInclude>
    <ClInclude Include="..\..\util\base\include\xml_helper.h">
      <Filter>Header Files\util\base</Filter>
    </ClInclude>
    <ClInclude Include="..\..\util\logger\include\ilogger.h">
      <Filter>Header Files\util\logger</Filter>
    </ClInclude>
    <ClInclude Include="..\..\util\logger\include\logger.h">
      <Filter>Header Files\util\logger</Filter>
    </ClInclude>
    <ClInclude Include="..\..\util\logger\include\logger_factory.h">
      <Filter>Header Files\util\logger</Filter>
    </ClInclude>
    <ClInclude Include="..\..\util\logger\include\plain_text_logger.h">
      <Filter>Header Files\util\logger</Filter>
    </ClInclude>
    <ClInclude Include="..\..\util\logger\include\xml_logger.h">
      <Filter>Header Files\util\logger</Filter>
    </ClInclude>
    <ClInclude Include="..\..\util\curves\include\cost_curve.h">
      <Filter>Header Files\util\curves</Filter>
    </ClInclude>
    <ClInclude Include="..\..\util\curves\include\curve.h">
      <Filter>Header Files\util\curves</Filter>
    </ClInclude>
    <ClInclude Include="..\..\util\curves\include\data_point.h">
      <Filter>Header Files\util\curves</Filter>
    </ClInclude>
    <ClInclude Include="..\..\util\curves\include\explicit_point_set.h">
      <Filter>Header Files\util\curves</Filter>
    </ClInclude>
    <ClInclude Include="..\..\util\curves\include\point_set.h">
      <Filter>Header Files\util\curves</Filter>
    </ClInclude>
    <ClInclude Include="..\..\util\curves\include\point_set_curve.h">
      <Filter>Header Files\util\curves</Filter>
    </ClInclude>
    <ClInclude Include="..\..\util\curves\include\xy_data_point.h">
      <Filter>Header Files\util\curves</Filter>
    </ClInclude>
    <ClInclude Include="..\..\consumers\include\consumer.h">
      <Filter>Header Files\consumers</Filter>
    </ClInclude>
    <ClInclude Include="..\..\reporting\include\batch_csv_outputter.h">
      <Filter>Header Files\reporting</Filter>
    </ClInclude>
    <ClInclude Include="..\..\reporting\include\energy_balance_table.h">
      <Filter>Header Files\reporting</Filter>
    </ClInclude>
    <ClInclude Include="..\..\reporting\include\graph_printer.h">
      <Filter>Header Files\reporting</Filter>
    </ClInclude>
    <ClInclude Include="..\..\reporting\include\storage_table.h">
      <Filter>Header Files\reporting</Filter>
    </ClInclude>
    <ClInclude Include="..\..\reporting\include\xml_db_outputter.h">
      <Filter>Header Files\reporting</Filter>
    </ClInclude>
    <ClInclude Include="..\..\functions\include\aproduction_function.h">
      <Filter>Header Files\functions</Filter>
    </ClInclude>
    <ClInclude Include="..\..\functions\include\ces_production_function.h">
      <Filter>Header Files\functions</Filter>
    </ClInclude>
    <ClInclude Include="..\..\functions\include\efficiency.h">
      <Filter>Header Files\functions</Filter>
    </ClInclude>
    <ClInclude Include="..\..\functions\include\energy_input.h">
      <Filter>Header Files\functions</Filter>
    </ClInclude>
    <ClInclude Include="..\..\functions\include\function_manager.h">
      <Filter>Header Files\functions</Filter>
    </ClInclude>
    <ClInclude Include="..\..\functions\include\function_utils.h">
      <Filter>Header Files\functions</Filter>
    </ClInclude>
    <ClInclude Include="..\..\functions\include\icoefficient.h">
      <Filter>Header Files\functions</Filter>
    </ClInclude>
    <ClInclude Include="..\..\functions\include\ifunction.h">
      <Filter>Header Files\functions</Filter>
    </ClInclude>
    <ClInclude Include="..\..\functions\include\iinput.h">
      <Filter>Header Files\functions</Filter>
    </ClInclude>
    <ClInclude Include="..\..\functions\include\inested_input.h">
      <Filter>Header Files\functions</Filter>
    </ClInclude>
    <ClInclude Include="..\..\functions\include\input_capital.h">
      <Filter>Header Files\functions</Filter>
    </ClInclude>
    <ClInclude Include="..\..\functions\include\input_OM_fixed.h">
      <Filter>Header Files\functions</Filter>
    </ClInclude>
    <ClInclude Include="..\..\functions\include\input_OM_var.h">
      <Filter>Header Files\functions</Filter>
    </ClInclude>
    <ClInclude Include="..\..\functions\include\input_subsidy.h">
      <Filter>Header Files\functions</Filter>
    </ClInclude>
    <ClInclude Include="..\..\functions\include\input_tax.h">
      <Filter>Header Files\functions</Filter>
    </ClInclude>
    <ClInclude Include="..\..\functions\include\intensity.h">
      <Filter>Header Files\functions</Filter>
    </ClInclude>
    <ClInclude Include="..\..\functions\include\leaf_input_finder.h">
      <Filter>Header Files\functions</Filter>
    </ClInclude>
    <ClInclude Include="..\..\functions\include\leontief_production_function.h">
      <Filter>Header Files\functions</Filter>
    </ClInclude>
    <ClInclude Include="..\..\functions\include\logit_production_function.h">
      <Filter>Header Files\functions</Filter>
    </ClInclude>
    <ClInclude Include="..\..\functions\include\minicam_input.h">
      <Filter>Header Files\functions</Filter>
    </ClInclude>
    <ClInclude Include="..\..\functions\include\minicam_leontief_production_function.h">
      <Filter>Header Files\functions</Filter>
    </ClInclude>
    <ClInclude Include="..\..\functions\include\minicam_price_elasticity_function.h">
      <Filter>Header Files\functions</Filter>
    </ClInclude>
    <ClInclude Include="..\..\functions\include\nested_ces_production_function.h">
      <Filter>Header Files\functions</Filter>
    </ClInclude>
    <ClInclude Include="..\..\functions\include\node_input.h">
      <Filter>Header Files\functions</Filter>
    </ClInclude>
    <ClInclude Include="..\..\functions\include\non_energy_input.h">
      <Filter>Header Files\functions</Filter>
    </ClInclude>
    <ClInclude Include="..\..\functions\include\renewable_input.h">
      <Filter>Header Files\functions</Filter>
    </ClInclude>
    <ClInclude Include="..\..\climate\include\iclimate_model.h">
      <Filter>Header Files\climate</Filter>
    </ClInclude>
    <ClInclude Include="..\..\climate\include\magicc_model.h">
      <Filter>Header Files\climate</Filter>
    </ClInclude>
    <ClInclude Include="..\..\target_finder\include\bisecter.h">
      <Filter>Header Files\target_finder</Filter>
    </ClInclude>
    <ClInclude Include="..\..\target_finder\include\concentration_target.h">
      <Filter>Header Files\target_finder</Filter>
    </ClInclude>
    <ClInclude Include="..\..\target_finder\include\forcing_target.h">
      <Filter>Header Files\target_finder</Filter>
    </ClInclude>
    <ClInclude Include="..\..\target_finder\include\itarget.h">
      <Filter>Header Files\target_finder</Filter>
    </ClInclude>
    <ClInclude Include="..\..\target_finder\include\policy_target_runner.h">
      <Filter>Header Files\target_finder</Filter>
    </ClInclude>
    <ClInclude Include="..\..\target_finder\include\target_factory.h">
      <Filter>Header Files\target_finder</Filter>
    </ClInclude>
    <ClInclude Include="..\..\target_finder\include\temperature_target.h">
      <Filter>Header Files\target_finder</Filter>
    </ClInclude>
    <ClInclude Include="..\..\land_allocator\include\aland_allocator_item.h">
      <Filter>Header Files\land_allocator</Filter>
    </ClInclude>
    <ClInclude Include="..\..\land_allocator\include\iland_allocator.h">
      <Filter>Header Files\land_allocator</Filter>
    </ClInclude>
    <ClInclude Include="..\..\land_allocator\include\land_leaf.h">
      <Filter>Header Files\land_allocator</Filter>
    </ClInclude>
    <ClInclude Include="..\..\land_allocator\include\land_node.h">
      <Filter>Header Files\land_allocator</Filter>
    </ClInclude>
    <ClInclude Include="..\..\land_allocator\include\unmanaged_land_leaf.h">
      <Filter>Header Files\land_allocator</Filter>
    </ClInclude>
    <ClInclude Include="..\..\policy\include\policy_ghg.h">
      <Filter>Header Files\policy</Filter>
    </ClInclude>
    <ClInclude Include="..\..\policy\include\policy_portfolio_standard.h">
      <Filter>Header Files\policy</Filter>
    </ClInclude>
    <ClInclude Include="..\..\ccarbon_model\include\land_carbon_densities.h">
      <Filter>Header Files\ccarbon_model</Filter>
    </ClInclude>
    <ClInclude Include="..\..\ccarbon_model\include\asimple_carbon_calc.h">
      <Filter>Header Files\ccarbon_model</Filter>
    </ClInclude>
    <ClInclude Include="..\..\ccarbon_model\include\carbon_model_utils.h">
      <Filter>Header Files\ccarbon_model</Filter>
    </ClInclude>
    <ClInclude Include="..\..\ccarbon_model\include\icarbon_calc.h">
      <Filter>Header Files\ccarbon_model</Filter>
    </ClInclude>
    <ClInclude Include="..\..\climate\include\ObjECTS_MAGICC.h">
      <Filter>Header Files\climate</Filter>
    </ClInclude>
    <ClInclude Include="..\..\climate\include\MAGICC_array.h">
      <Filter>Header Files\climate</Filter>
    </ClInclude>
    <ClInclude Include="..\..\emissions\include\iemissions_driver.h">
      <Filter>Header Files\emissions</Filter>
    </ClInclude>
    <ClInclude Include="..\..\emissions\include\aghg.h">
      <Filter>Header Files\emissions</Filter>
    </ClInclude>
    <ClInclude Include="..\..\emissions\include\co2_emissions.h">
      <Filter>Header Files\emissions</Filter>
    </ClInclude>
    <ClInclude Include="..\..\emissions\include\emissions_summer.h">
      <Filter>Header Files\emissions</Filter>
    </ClInclude>
    <ClInclude Include="..\..\emissions\include\input_driver.h">
      <Filter>Header Files\emissions</Filter>
    </ClInclude>
    <ClInclude Include="..\..\emissions\include\input_output_driver.h">
      <Filter>Header Files\emissions</Filter>
    </ClInclude>
    <ClInclude Include="..\..\emissions\include\luc_emissions_summer.h">
      <Filter>Header Files\emissions</Filter>
    </ClInclude>
    <ClInclude Include="..\..\emissions\include\output_driver.h">
      <Filter>Header Files\emissions</Filter>
    </ClInclude>
    <ClInclude Include="..\..\land_allocator\include\carbon_land_leaf.h">
      <Filter>Header Files\land_allocator</Filter>
    </ClInclude>
    <ClInclude Include="..\..\land_allocator\include\land_allocator.h">
      <Filter>Header Files\land_allocator</Filter>
    </ClInclude>
    <ClInclude Include="..\..\land_allocator\include\land_use_history.h">
      <Filter>Header Files\land_allocator</Filter>
    </ClInclude>
    <ClInclude Include="..\..\sectors\include\ag_supply_sector.h">
      <Filter>Header Files\sectors</Filter>
    </ClInclude>
    <ClInclude Include="..\..\sectors\include\ag_supply_subsector.h">
      <Filter>Header Files\sectors</Filter>
    </ClInclude>
    <ClInclude Include="..\..\sectors\include\subsector_add_techcosts.h">
      <Filter>Header Files\sectors</Filter>
    </ClInclude>
    <ClInclude Include="..\..\technologies\include\ag_production_technology.h">
      <Filter>Header Files\technologies</Filter>
    </ClInclude>
    <ClInclude Include="..\..\technologies\include\generic_output.h">
      <Filter>Header Files\technologies</Filter>
    </ClInclude>
    <ClInclude Include="..\..\technologies\include\res_secondary_output.h">
      <Filter>Header Files\technologies</Filter>
    </ClInclude>
    <ClInclude Include="..\..\technologies\include\s_curve_shutdown_decider.h">
      <Filter>Header Files\technologies</Filter>
    </ClInclude>
    <ClInclude Include="..\..\marketplace\include\market_RES.h">
      <Filter>Header Files\marketplace</Filter>
    </ClInclude>
    <ClInclude Include="..\..\target_finder\include\emissions_stabalization_target.h">
      <Filter>Header Files\target_finder</Filter>
    </ClInclude>
    <ClInclude Include="..\..\target_finder\include\itarget_solver.h">
      <Filter>Header Files\target_finder</Filter>
    </ClInclude>
    <ClInclude Include="..\..\target_finder\include\kyoto_forcing_target.h">
      <Filter>Header Files\target_finder</Filter>
    </ClInclude>
    <ClInclude Include="..\..\target_finder\include\secanter.h">
      <Filter>Header Files\target_finder</Filter>
    </ClInclude>
    <ClInclude Include="..\..\consumers\include\gcam_consumer.h">
      <Filter>Header Files\consumers</Filter>
    </ClInclude>
    <ClInclude Include="..\..\functions\include\building_function.h">
      <Filter>Header Files\functions</Filter>
    </ClInclude>
    <ClInclude Include="..\..\functions\include\building_node_input.h">
      <Filter>Header Files\functions</Filter>
    </ClInclude>
    <ClInclude Include="..\..\functions\include\building_service_function.h">
      <Filter>Header Files\functions</Filter>
    </ClInclude>
    <ClInclude Include="..\..\functions\include\building_service_input.h">
      <Filter>Header Files\functions</Filter>
    </ClInclude>
    <ClInclude Include="..\..\functions\include\satiation_demand_function.h">
      <Filter>Header Files\functions</Filter>
    </ClInclude>
    <ClInclude Include="..\..\containers\include\market_dependency_finder.h">
      <Filter>Header Files\containers</Filter>
    </ClInclude>
    <ClInclude Include="..\..\solution\util\include\price_greater_than_solution_info_filter.h">
      <Filter>Header Files\solution\util</Filter>
    </ClInclude>
    <ClInclude Include="..\..\solution\util\include\price_less_than_solution_info_filter.h">
      <Filter>Header Files\solution\util</Filter>
    </ClInclude>
    <ClInclude Include="..\..\containers\include\final_demand_activity.h">
      <Filter>Header Files\containers</Filter>
    </ClInclude>
    <ClInclude Include="..\..\containers\include\iactivity.h">
      <Filter>Header Files\containers</Filter>
    </ClInclude>
    <ClInclude Include="..\..\containers\include\land_allocator_activity.h">
      <Filter>Header Files\containers</Filter>
    </ClInclude>
    <ClInclude Include="..\..\containers\include\resource_activity.h">
      <Filter>Header Files\containers</Filter>
    </ClInclude>
    <ClInclude Include="..\..\containers\include\sector_activity.h">
      <Filter>Header Files\containers</Filter>
    </ClInclude>
    <ClInclude Include="..\..\containers\include\consumer_activity.h">
      <Filter>Header Files\containers</Filter>
    </ClInclude>
    <ClInclude Include="..\..\functions\include\thermal_building_service_input.h">
      <Filter>Header Files\functions</Filter>
    </ClInclude>
    <ClInclude Include="..\..\parallel\include\util.hpp">
      <Filter>Header Files\parallel</Filter>
    </ClInclude>
    <ClInclude Include="..\..\parallel\include\bitvector.hpp">
      <Filter>Header Files\parallel</Filter>
    </ClInclude>
    <ClInclude Include="..\..\parallel\include\bmatrix.hpp">
      <Filter>Header Files\parallel</Filter>
    </ClInclude>
    <ClInclude Include="..\..\parallel\include\clanid.hpp">
      <Filter>Header Files\parallel</Filter>
    </ClInclude>
    <ClInclude Include="..\..\parallel\include\digraph.hpp">
      <Filter>Header Files\parallel</Filter>
    </ClInclude>
    <ClInclude Include="..\..\parallel\include\gcam_parallel.hpp">
      <Filter>Header Files\parallel</Filter>
    </ClInclude>
    <ClInclude Include="..\..\parallel\include\grain-collect.hpp">
      <Filter>Header Files\parallel</Filter>
    </ClInclude>
    <ClInclude Include="..\..\parallel\include\graph-parse.hpp">
      <Filter>Header Files\parallel</Filter>
    </ClInclude>
    <ClInclude Include="..\..\solution\solvers\include\logbroyden.hpp">
      <Filter>Header Files\solution\solvers</Filter>
    </ClInclude>
    <ClInclude Include="..\..\solution\util\include\ublas-helpers.hpp">
      <Filter>Header Files\solution\util</Filter>
    </ClInclude>
    <ClInclude Include="..\..\solution\util\include\edfun.hpp">
      <Filter>Header Files\solution\util</Filter>
    </ClInclude>
    <ClInclude Include="..\..\solution\util\include\fdjac.hpp">
      <Filter>Header Files\solution\util</Filter>
    </ClInclude>
    <ClInclude Include="..\..\solution\util\include\functor.hpp">
      <Filter>Header Files\solution\util</Filter>
    </ClInclude>
    <ClInclude Include="..\..\solution\util\include\jacobian-precondition.hpp">
      <Filter>Header Files\solution\util</Filter>
    </ClInclude>
    <ClInclude Include="..\..\solution\util\include\linesearch.hpp">
      <Filter>Header Files\solution\util</Filter>
    </ClInclude>
    <ClInclude Include="..\..\util\base\include\fltcmp.hpp">
      <Filter>Header Files\util\base</Filter>
    </ClInclude>
    <ClInclude Include="..\..\ccarbon_model\include\no_emiss_carbon_calc.h">
      <Filter>Header Files\ccarbon_model</Filter>
    </ClInclude>
    <ClInclude Include="..\..\ccarbon_model\include\node_carbon_calc.h">
      <Filter>Header Files\ccarbon_model</Filter>
    </ClInclude>
    <ClInclude Include="..\..\marketplace\include\linked_market.h">
      <Filter>Header Files\marketplace</Filter>
    </ClInclude>
    <ClInclude Include="..\..\policy\include\linked_ghg_policy.h">
      <Filter>Header Files\policy</Filter>
    </ClInclude>
    <ClInclude Include="..\..\target_finder\include\cumulative_emissions_target.h">
      <Filter>Header Files\target_finder</Filter>
    </ClInclude>
    <ClInclude Include="..\..\emissions\include\aemissions_control.h">
      <Filter>Header Files\emissions</Filter>
    </ClInclude>
    <ClInclude Include="..\..\emissions\include\gdp_control.h">
      <Filter>Header Files\emissions</Filter>
    </ClInclude>
    <ClInclude Include="..\..\emissions\include\mac_control.h">
      <Filter>Header Files\emissions</Filter>
    </ClInclude>
    <ClInclude Include="..\..\emissions\include\nonco2_emissions.h">
      <Filter>Header Files\emissions</Filter>
    </ClInclude>
    <ClInclude Include="..\..\solution\util\include\has_market_flag_solution_info_filter.h">
      <Filter>Header Files\solution\util</Filter>
    </ClInclude>
    <ClInclude Include="..\..\target_finder\include\rcp_forcing_target.h">
      <Filter>Header Files\target_finder</Filter>
    </ClInclude>
    <ClInclude Include="..\..\functions\include\absolute_cost_logit.hpp">
      <Filter>Header Files\functions</Filter>
    </ClInclude>
    <ClInclude Include="..\..\functions\include\idiscrete_choice.hpp">
      <Filter>Header Files\functions</Filter>
    </ClInclude>
    <ClInclude Include="..\..\functions\include\relative_cost_logit.hpp">
      <Filter>Header Files\functions</Filter>
    </ClInclude>
    <ClInclude Include="..\..\solution\solvers\include\preconditioner.hpp">
      <Filter>Header Files\solution\solvers</Filter>
    </ClInclude>
    <ClInclude Include="..\..\climate\include\hector_model.hpp">
      <Filter>Header Files\climate</Filter>
    </ClInclude>
    <ClInclude Include="..\..\technologies\include\fractional_secondary_output.h">
      <Filter>Header Files\technologies</Filter>
    </ClInclude>
    <ClInclude Include="..\..\sectors\include\pass_through_sector.h">
      <Filter>Header Files\sectors</Filter>
    </ClInclude>
    <ClInclude Include="..\..\technologies\include\pass_through_technology.h">
      <Filter>Header Files\technologies</Filter>
    </ClInclude>
    <ClInclude Include="..\..\containers\include\imodel_feedback_calc.h">
      <Filter>Header Files\containers</Filter>
    </ClInclude>
    <ClInclude Include="..\..\util\base\include\data_definition_util.h">
      <Filter>Header Files\util\base</Filter>
    </ClInclude>
    <ClInclude Include="..\..\util\base\include\expand_data_vector.h">
      <Filter>Header Files\util\base</Filter>
    </ClInclude>
    <ClInclude Include="..\..\util\base\include\factory.h">
      <Filter>Header Files\util\base</Filter>
    </ClInclude>
    <ClInclude Include="..\..\util\base\include\gcam_data_containers.h">
      <Filter>Header Files\util\base</Filter>
    </ClInclude>
    <ClInclude Include="..\..\util\base\include\gcam_fusion.hpp">
      <Filter>Header Files\util\base</Filter>
    </ClInclude>
    <ClInclude Include="..\..\util\base\include\iyeared.h">
      <Filter>Header Files\util\base</Filter>
    </ClInclude>
    <ClInclude Include="..\..\marketplace\include\market_container.h">
      <Filter>Header Files\marketplace</Filter>
    </ClInclude>
    <ClInclude Include="..\..\emissions\include\linear_control.h">
      <Filter>Header Files\emissions</Filter>
    </ClInclude>
    <ClInclude Include="..\..\util\base\include\manage_state_variables.hpp">
      <Filter>Header Files\util\base</Filter>
    </ClInclude>
    <ClInclude Include="..\..\functions\include\ctax_input.h">
      <Filter>Header Files\functions</Filter>
    </ClInclude>
    <ClInclude Include="..\..\emissions\include\readin_control.h">
      <Filter>Header Files\emissions</Filter>
    </ClInclude>
    <ClInclude Include="..\..\util\base\include\supply_demand_curve_saver.h">
      <Filter>Header Files\util\base</Filter>
    </ClInclude>
    <ClInclude Include="..\..\util\base\include\initialize_tech_vector_helper.hpp">
      <Filter>Header Files\util\base</Filter>
    </ClInclude>
    <ClInclude Include="..\..\climate\include\no_climate_model.h">
      <Filter>Header Files\climate</Filter>
    </ClInclude>
    <ClInclude Include="..\..\resources\include\reserve_subresource.h">
      <Filter>Header Files\resources</Filter>
    </ClInclude>
    <ClInclude Include="..\..\technologies\include\resource_reserve_technology.h">
      <Filter>Header Files\technologies</Filter>
    </ClInclude>
    <ClInclude Include="..\..\sectors\include\nesting_subsector.h">
      <Filter>Header Files\sectors</Filter>
    </ClInclude>
    <ClInclude Include="..\..\functions\include\food_demand_function.h">
      <Filter>Header Files\functions</Filter>
    </ClInclude>
    <ClInclude Include="..\..\functions\include\food_demand_input.h">
      <Filter>Header Files\functions</Filter>
    </ClInclude>
<<<<<<< HEAD
=======
    <ClInclude Include="..\..\util\base\include\aparsable.h">
      <Filter>Header Files\util\base</Filter>
    </ClInclude>
    <ClInclude Include="..\..\util\base\include\xml_parse_helper.h">
      <Filter>Header Files\util\base</Filter>
>>>>>>> 8b84ef48
    <ClInclude Include="..\..\functions\include\building_gompertz_function.h">
      <Filter>Header Files\functions</Filter>
    </ClInclude>
  </ItemGroup>
</Project><|MERGE_RESOLUTION|>--- conflicted
+++ resolved
@@ -440,12 +440,6 @@
     <ClCompile Include="..\..\technologies\source\secondary_output.cpp">
       <Filter>Source Files\technology</Filter>
     </ClCompile>
-<<<<<<< HEAD
-    <ClCompile Include="..\..\technologies\source\shutdown_decider_factory.cpp">
-      <Filter>Source Files\technology</Filter>
-    </ClCompile>
-=======
->>>>>>> 8b84ef48
     <ClCompile Include="..\..\technologies\source\solar_technology.cpp">
       <Filter>Source Files\technology</Filter>
     </ClCompile>
@@ -917,14 +911,11 @@
     <ClCompile Include="..\..\solution\util\source\fdjac.cpp">
       <Filter>Source Files</Filter>
     </ClCompile>
-<<<<<<< HEAD
-=======
     <ClCompile Include="..\..\util\base\source\mapped_file.cpp">
       <Filter>Source Files\util\base</Filter>
     </ClCompile>
     <ClCompile Include="..\..\util\base\source\xml_parse_helper.cpp">
       <Filter>Source Files\util\base</Filter>
->>>>>>> 8b84ef48
     <ClCompile Include="..\..\functions\source\building_gompertz_function.cpp">
       <Filter>Source Files\functions</Filter>
     </ClCompile>
@@ -1266,12 +1257,6 @@
     <ClInclude Include="..\..\technologies\include\secondary_output.h">
       <Filter>Header Files\technologies</Filter>
     </ClInclude>
-<<<<<<< HEAD
-    <ClInclude Include="..\..\technologies\include\shutdown_decider_factory.h">
-      <Filter>Header Files\technologies</Filter>
-    </ClInclude>
-=======
->>>>>>> 8b84ef48
     <ClInclude Include="..\..\technologies\include\solar_technology.h">
       <Filter>Header Files\technologies</Filter>
     </ClInclude>
@@ -1872,14 +1857,11 @@
     <ClInclude Include="..\..\functions\include\food_demand_input.h">
       <Filter>Header Files\functions</Filter>
     </ClInclude>
-<<<<<<< HEAD
-=======
     <ClInclude Include="..\..\util\base\include\aparsable.h">
       <Filter>Header Files\util\base</Filter>
     </ClInclude>
     <ClInclude Include="..\..\util\base\include\xml_parse_helper.h">
       <Filter>Header Files\util\base</Filter>
->>>>>>> 8b84ef48
     <ClInclude Include="..\..\functions\include\building_gompertz_function.h">
       <Filter>Header Files\functions</Filter>
     </ClInclude>
