// !$*UTF8*$!
{
	archiveVersion = 1;
	classes = {
	};
	objectVersion = 46;
	objects = {

/* Begin PBXBuildFile section */
		0E05C9011E435B3600C73D94 /* gcam_fusion.cpp in Sources */ = {isa = PBXBuildFile; fileRef = 0E05C9001E435B3600C73D94 /* gcam_fusion.cpp */; };
		0E0BB18F1CB2CF3F002F78F2 /* market_container.cpp in Sources */ = {isa = PBXBuildFile; fileRef = 0E0BB18E1CB2CF3F002F78F2 /* market_container.cpp */; };
		0E36093313F03D350002F67C /* price_greater_than_solution_info_filter.cpp in Sources */ = {isa = PBXBuildFile; fileRef = 0E36093213F03D350002F67C /* price_greater_than_solution_info_filter.cpp */; };
		0E36094413F0457A0002F67C /* price_less_than_solution_info_filter.cpp in Sources */ = {isa = PBXBuildFile; fileRef = 0E36094313F0457A0002F67C /* price_less_than_solution_info_filter.cpp */; };
		0E3C496A1EC4BBD8005EDC19 /* manage_state_variables.cpp in Sources */ = {isa = PBXBuildFile; fileRef = 0E3C49691EC4BBD8005EDC19 /* manage_state_variables.cpp */; };
		0E4247B7143D00AC00A8BBD3 /* resource_activity.cpp in Sources */ = {isa = PBXBuildFile; fileRef = 0E4247B6143D00AC00A8BBD3 /* resource_activity.cpp */; };
		0E4247C1143D022E00A8BBD3 /* land_allocator_activity.cpp in Sources */ = {isa = PBXBuildFile; fileRef = 0E4247C0143D022E00A8BBD3 /* land_allocator_activity.cpp */; };
		0E4247C9143D033700A8BBD3 /* final_demand_activity.cpp in Sources */ = {isa = PBXBuildFile; fileRef = 0E4247C8143D033700A8BBD3 /* final_demand_activity.cpp */; };
		0E4247D2143D0DCC00A8BBD3 /* sector_activity.cpp in Sources */ = {isa = PBXBuildFile; fileRef = 0E4247D1143D0DCC00A8BBD3 /* sector_activity.cpp */; };
		0E440957183C7EDF000DA5FF /* node_carbon_calc.cpp in Sources */ = {isa = PBXBuildFile; fileRef = 0E440956183C7EDF000DA5FF /* node_carbon_calc.cpp */; };
		0E44096E183D501B000DA5FF /* no_emiss_carbon_calc.cpp in Sources */ = {isa = PBXBuildFile; fileRef = 0E44096D183D501B000DA5FF /* no_emiss_carbon_calc.cpp */; };
		0E90E7BE23200F1E00B0454A /* nesting_subsector.cpp in Sources */ = {isa = PBXBuildFile; fileRef = 0E90E7BD23200F1E00B0454A /* nesting_subsector.cpp */; };
		0EB5CE791C063E4B008CEF7D /* fractional_secondary_output.cpp in Sources */ = {isa = PBXBuildFile; fileRef = 0EB5CE781C063E4B008CEF7D /* fractional_secondary_output.cpp */; };
		0EDA1122220B739C0066113A /* reserve_subresource.cpp in Sources */ = {isa = PBXBuildFile; fileRef = 0EDA1121220B739C0066113A /* reserve_subresource.cpp */; };
		0EDA1124220B73AA0066113A /* resource_reserve_technology.cpp in Sources */ = {isa = PBXBuildFile; fileRef = 0EDA1123220B73A90066113A /* resource_reserve_technology.cpp */; };
		0EF7AF5813E1EFDA0034AA71 /* market_dependency_finder.cpp in Sources */ = {isa = PBXBuildFile; fileRef = 0EF7AF5113E1EFDA0034AA71 /* market_dependency_finder.cpp */; };
		4BC45CF32717DF19001B7DF6 /* building_gompertz_function.cpp in Sources */ = {isa = PBXBuildFile; fileRef = 4BC45CF22717DF19001B7DF6 /* building_gompertz_function.cpp */; };
		981AC63D19E31D92000CB162 /* rcp_forcing_target.cpp in Sources */ = {isa = PBXBuildFile; fileRef = 981AC63C19E31D92000CB162 /* rcp_forcing_target.cpp */; };
		CD165BC51A2513D5005F3A8B /* preconditioner.cpp in Sources */ = {isa = PBXBuildFile; fileRef = CD165BC41A2513D5005F3A8B /* preconditioner.cpp */; };
		CD165BC81A2513F7005F3A8B /* spline.cpp in Sources */ = {isa = PBXBuildFile; fileRef = CD165BC71A2513F7005F3A8B /* spline.cpp */; };
		CD1775072784866C00F8360F /* market_matches_solution_info_filter.cpp in Sources */ = {isa = PBXBuildFile; fileRef = CD1775062784866C00F8360F /* market_matches_solution_info_filter.cpp */; };
		CD177C3B159A0C5B000A996F /* cumulative_emissions_target.cpp in Sources */ = {isa = PBXBuildFile; fileRef = CD177C3A159A0C5B000A996F /* cumulative_emissions_target.cpp */; };
		CD2420022162D2310071DB2B /* initialize_tech_vector_helper.cpp in Sources */ = {isa = PBXBuildFile; fileRef = CD2420012162D2310071DB2B /* initialize_tech_vector_helper.cpp */; };
		CD3B52C61BFE0E2800179FDD /* hector_model.cpp in Sources */ = {isa = PBXBuildFile; fileRef = CD3B52C51BFE0E2800179FDD /* hector_model.cpp */; };
		CD3CFCD8238DA5B800016CDB /* food_demand_input.cpp in Sources */ = {isa = PBXBuildFile; fileRef = CD3CFCD7238DA5B800016CDB /* food_demand_input.cpp */; };
		CD3CFCDB238DC24100016CDB /* food_demand_function.cpp in Sources */ = {isa = PBXBuildFile; fileRef = CD3CFCDA238DC24100016CDB /* food_demand_function.cpp */; };
		CD4283A2203F157C00A75025 /* readin_control.cpp in Sources */ = {isa = PBXBuildFile; fileRef = CD4283A1203F157C00A75025 /* readin_control.cpp */; };
		CD48872A122873C200F5A88A /* asimple_carbon_calc.cpp in Sources */ = {isa = PBXBuildFile; fileRef = CD488431122873C000F5A88A /* asimple_carbon_calc.cpp */; };
		CD48872B122873C200F5A88A /* carbon_model_utils.cpp in Sources */ = {isa = PBXBuildFile; fileRef = CD488432122873C000F5A88A /* carbon_model_utils.cpp */; };
		CD48872C122873C200F5A88A /* land_carbon_densities.cpp in Sources */ = {isa = PBXBuildFile; fileRef = CD488433122873C000F5A88A /* land_carbon_densities.cpp */; };
		CD48872D122873C200F5A88A /* magicc_model.cpp in Sources */ = {isa = PBXBuildFile; fileRef = CD488439122873C000F5A88A /* magicc_model.cpp */; };
		CD48872F122873C200F5A88A /* consumer.cpp in Sources */ = {isa = PBXBuildFile; fileRef = CD48844A122873C000F5A88A /* consumer.cpp */; };
		CD488734122873C200F5A88A /* batch_runner.cpp in Sources */ = {isa = PBXBuildFile; fileRef = CD488468122873C000F5A88A /* batch_runner.cpp */; };
		CD488736122873C200F5A88A /* gdp.cpp in Sources */ = {isa = PBXBuildFile; fileRef = CD48846A122873C000F5A88A /* gdp.cpp */; };
		CD488737122873C200F5A88A /* info.cpp in Sources */ = {isa = PBXBuildFile; fileRef = CD48846B122873C000F5A88A /* info.cpp */; };
		CD488738122873C200F5A88A /* info_factory.cpp in Sources */ = {isa = PBXBuildFile; fileRef = CD48846C122873C000F5A88A /* info_factory.cpp */; };
		CD488739122873C200F5A88A /* mac_generator_scenario_runner.cpp in Sources */ = {isa = PBXBuildFile; fileRef = CD48846D122873C000F5A88A /* mac_generator_scenario_runner.cpp */; };
		CD48873B122873C200F5A88A /* national_account.cpp in Sources */ = {isa = PBXBuildFile; fileRef = CD48846F122873C000F5A88A /* national_account.cpp */; };
		CD48873D122873C200F5A88A /* region.cpp in Sources */ = {isa = PBXBuildFile; fileRef = CD488471122873C000F5A88A /* region.cpp */; };
		CD48873F122873C200F5A88A /* region_minicam.cpp in Sources */ = {isa = PBXBuildFile; fileRef = CD488473122873C000F5A88A /* region_minicam.cpp */; };
		CD488740122873C200F5A88A /* scenario.cpp in Sources */ = {isa = PBXBuildFile; fileRef = CD488474122873C000F5A88A /* scenario.cpp */; };
		CD488741122873C200F5A88A /* scenario_runner_factory.cpp in Sources */ = {isa = PBXBuildFile; fileRef = CD488475122873C000F5A88A /* scenario_runner_factory.cpp */; };
		CD488743122873C200F5A88A /* single_scenario_runner.cpp in Sources */ = {isa = PBXBuildFile; fileRef = CD488477122873C000F5A88A /* single_scenario_runner.cpp */; };
		CD488744122873C200F5A88A /* total_policy_cost_calculator.cpp in Sources */ = {isa = PBXBuildFile; fileRef = CD488478122873C000F5A88A /* total_policy_cost_calculator.cpp */; };
		CD488745122873C200F5A88A /* world.cpp in Sources */ = {isa = PBXBuildFile; fileRef = CD488479122873C000F5A88A /* world.cpp */; };
		CD488746122873C200F5A88A /* age_cohort.cpp in Sources */ = {isa = PBXBuildFile; fileRef = CD488486122873C000F5A88A /* age_cohort.cpp */; };
		CD488747122873C200F5A88A /* demographic.cpp in Sources */ = {isa = PBXBuildFile; fileRef = CD488487122873C000F5A88A /* demographic.cpp */; };
		CD488748122873C200F5A88A /* female.cpp in Sources */ = {isa = PBXBuildFile; fileRef = CD488488122873C000F5A88A /* female.cpp */; };
		CD488749122873C200F5A88A /* gender.cpp in Sources */ = {isa = PBXBuildFile; fileRef = CD488489122873C000F5A88A /* gender.cpp */; };
		CD48874A122873C200F5A88A /* male.cpp in Sources */ = {isa = PBXBuildFile; fileRef = CD48848A122873C000F5A88A /* male.cpp */; };
		CD48874B122873C200F5A88A /* population.cpp in Sources */ = {isa = PBXBuildFile; fileRef = CD48848B122873C000F5A88A /* population.cpp */; };
		CD48874C122873C200F5A88A /* population_mini_cam.cpp in Sources */ = {isa = PBXBuildFile; fileRef = CD48848C122873C000F5A88A /* population_mini_cam.cpp */; };
		CD488752122873C200F5A88A /* aghg.cpp in Sources */ = {isa = PBXBuildFile; fileRef = CD4884BD122873C100F5A88A /* aghg.cpp */; };
		CD488754122873C200F5A88A /* co2_emissions.cpp in Sources */ = {isa = PBXBuildFile; fileRef = CD4884BF122873C100F5A88A /* co2_emissions.cpp */; };
		CD488756122873C200F5A88A /* emissions_summer.cpp in Sources */ = {isa = PBXBuildFile; fileRef = CD4884C1122873C100F5A88A /* emissions_summer.cpp */; };
		CD48875B122873C200F5A88A /* input_driver.cpp in Sources */ = {isa = PBXBuildFile; fileRef = CD4884C6122873C100F5A88A /* input_driver.cpp */; };
		CD48875D122873C200F5A88A /* input_output_driver.cpp in Sources */ = {isa = PBXBuildFile; fileRef = CD4884C8122873C100F5A88A /* input_output_driver.cpp */; };
		CD48875E122873C200F5A88A /* output_driver.cpp in Sources */ = {isa = PBXBuildFile; fileRef = CD4884C9122873C100F5A88A /* output_driver.cpp */; };
		CD488763122873C200F5A88A /* aproduction_function.cpp in Sources */ = {isa = PBXBuildFile; fileRef = CD4884F6122873C100F5A88A /* aproduction_function.cpp */; };
		CD488765122873C200F5A88A /* ces_production_function.cpp in Sources */ = {isa = PBXBuildFile; fileRef = CD4884F8122873C100F5A88A /* ces_production_function.cpp */; };
		CD488767122873C200F5A88A /* efficiency.cpp in Sources */ = {isa = PBXBuildFile; fileRef = CD4884FA122873C100F5A88A /* efficiency.cpp */; };
		CD488768122873C200F5A88A /* energy_input.cpp in Sources */ = {isa = PBXBuildFile; fileRef = CD4884FB122873C100F5A88A /* energy_input.cpp */; };
		CD488769122873C200F5A88A /* function_manager.cpp in Sources */ = {isa = PBXBuildFile; fileRef = CD4884FC122873C100F5A88A /* function_manager.cpp */; };
		CD48876A122873C200F5A88A /* function_utils.cpp in Sources */ = {isa = PBXBuildFile; fileRef = CD4884FD122873C100F5A88A /* function_utils.cpp */; };
		CD48876D122873C200F5A88A /* input_capital.cpp in Sources */ = {isa = PBXBuildFile; fileRef = CD488500122873C100F5A88A /* input_capital.cpp */; };
		CD48876E122873C200F5A88A /* input_OM_fixed.cpp in Sources */ = {isa = PBXBuildFile; fileRef = CD488501122873C100F5A88A /* input_OM_fixed.cpp */; };
		CD48876F122873C200F5A88A /* input_OM_var.cpp in Sources */ = {isa = PBXBuildFile; fileRef = CD488502122873C100F5A88A /* input_OM_var.cpp */; };
		CD488770122873C200F5A88A /* input_subsidy.cpp in Sources */ = {isa = PBXBuildFile; fileRef = CD488503122873C100F5A88A /* input_subsidy.cpp */; };
		CD488771122873C200F5A88A /* input_tax.cpp in Sources */ = {isa = PBXBuildFile; fileRef = CD488504122873C100F5A88A /* input_tax.cpp */; };
		CD488772122873C200F5A88A /* intensity.cpp in Sources */ = {isa = PBXBuildFile; fileRef = CD488505122873C100F5A88A /* intensity.cpp */; };
		CD488774122873C200F5A88A /* leaf_input_finder.cpp in Sources */ = {isa = PBXBuildFile; fileRef = CD488507122873C100F5A88A /* leaf_input_finder.cpp */; };
		CD488775122873C200F5A88A /* leontief_production_function.cpp in Sources */ = {isa = PBXBuildFile; fileRef = CD488508122873C100F5A88A /* leontief_production_function.cpp */; };
		CD488776122873C200F5A88A /* logit_production_function.cpp in Sources */ = {isa = PBXBuildFile; fileRef = CD488509122873C100F5A88A /* logit_production_function.cpp */; };
		CD488777122873C200F5A88A /* minicam_input.cpp in Sources */ = {isa = PBXBuildFile; fileRef = CD48850A122873C100F5A88A /* minicam_input.cpp */; };
		CD488778122873C200F5A88A /* minicam_leontief_production_function.cpp in Sources */ = {isa = PBXBuildFile; fileRef = CD48850B122873C100F5A88A /* minicam_leontief_production_function.cpp */; };
		CD488779122873C200F5A88A /* minicam_price_elasticity_function.cpp in Sources */ = {isa = PBXBuildFile; fileRef = CD48850C122873C100F5A88A /* minicam_price_elasticity_function.cpp */; };
		CD48877A122873C200F5A88A /* nested_ces_production_function.cpp in Sources */ = {isa = PBXBuildFile; fileRef = CD48850D122873C100F5A88A /* nested_ces_production_function.cpp */; };
		CD48877B122873C200F5A88A /* node_input.cpp in Sources */ = {isa = PBXBuildFile; fileRef = CD48850E122873C100F5A88A /* node_input.cpp */; };
		CD48877C122873C200F5A88A /* non_energy_input.cpp in Sources */ = {isa = PBXBuildFile; fileRef = CD48850F122873C100F5A88A /* non_energy_input.cpp */; };
		CD48877E122873C200F5A88A /* renewable_input.cpp in Sources */ = {isa = PBXBuildFile; fileRef = CD488511122873C100F5A88A /* renewable_input.cpp */; };
		CD48878F122873C200F5A88A /* aland_allocator_item.cpp in Sources */ = {isa = PBXBuildFile; fileRef = CD488541122873C100F5A88A /* aland_allocator_item.cpp */; };
		CD488790122873C200F5A88A /* carbon_land_leaf.cpp in Sources */ = {isa = PBXBuildFile; fileRef = CD488542122873C100F5A88A /* carbon_land_leaf.cpp */; };
		CD488791122873C200F5A88A /* land_allocator.cpp in Sources */ = {isa = PBXBuildFile; fileRef = CD488543122873C100F5A88A /* land_allocator.cpp */; };
		CD488792122873C200F5A88A /* land_leaf.cpp in Sources */ = {isa = PBXBuildFile; fileRef = CD488544122873C100F5A88A /* land_leaf.cpp */; };
		CD488793122873C200F5A88A /* land_node.cpp in Sources */ = {isa = PBXBuildFile; fileRef = CD488545122873C100F5A88A /* land_node.cpp */; };
		CD488794122873C200F5A88A /* land_use_history.cpp in Sources */ = {isa = PBXBuildFile; fileRef = CD488546122873C100F5A88A /* land_use_history.cpp */; };
		CD488795122873C200F5A88A /* unmanaged_land_leaf.cpp in Sources */ = {isa = PBXBuildFile; fileRef = CD488547122873C100F5A88A /* unmanaged_land_leaf.cpp */; };
		CD488797122873C200F5A88A /* main.cpp in Sources */ = {isa = PBXBuildFile; fileRef = CD488559122873C100F5A88A /* main.cpp */; };
		CD488798122873C200F5A88A /* cached_market.cpp in Sources */ = {isa = PBXBuildFile; fileRef = CD48856A122873C100F5A88A /* cached_market.cpp */; };
		CD488799122873C200F5A88A /* calibration_market.cpp in Sources */ = {isa = PBXBuildFile; fileRef = CD48856B122873C100F5A88A /* calibration_market.cpp */; };
		CD48879A122873C200F5A88A /* demand_market.cpp in Sources */ = {isa = PBXBuildFile; fileRef = CD48856C122873C100F5A88A /* demand_market.cpp */; };
		CD48879B122873C200F5A88A /* inverse_calibration_market.cpp in Sources */ = {isa = PBXBuildFile; fileRef = CD48856D122873C100F5A88A /* inverse_calibration_market.cpp */; };
		CD48879C122873C200F5A88A /* market.cpp in Sources */ = {isa = PBXBuildFile; fileRef = CD48856E122873C100F5A88A /* market.cpp */; };
		CD48879D122873C200F5A88A /* market_locator.cpp in Sources */ = {isa = PBXBuildFile; fileRef = CD48856F122873C100F5A88A /* market_locator.cpp */; };
		CD48879E122873C200F5A88A /* market_subsidy.cpp in Sources */ = {isa = PBXBuildFile; fileRef = CD488570122873C100F5A88A /* market_subsidy.cpp */; };
		CD48879F122873C200F5A88A /* market_tax.cpp in Sources */ = {isa = PBXBuildFile; fileRef = CD488571122873C100F5A88A /* market_tax.cpp */; };
		CD4887A0122873C200F5A88A /* marketplace.cpp in Sources */ = {isa = PBXBuildFile; fileRef = CD488572122873C100F5A88A /* marketplace.cpp */; };
		CD4887A1122873C200F5A88A /* normal_market.cpp in Sources */ = {isa = PBXBuildFile; fileRef = CD488573122873C100F5A88A /* normal_market.cpp */; };
		CD4887A2122873C200F5A88A /* price_market.cpp in Sources */ = {isa = PBXBuildFile; fileRef = CD488574122873C100F5A88A /* price_market.cpp */; };
		CD4887A3122873C200F5A88A /* trial_value_market.cpp in Sources */ = {isa = PBXBuildFile; fileRef = CD488575122873C100F5A88A /* trial_value_market.cpp */; };
		CD4887A4122873C200F5A88A /* policy_ghg.cpp in Sources */ = {isa = PBXBuildFile; fileRef = CD4885A8122873C100F5A88A /* policy_ghg.cpp */; };
		CD4887A5122873C200F5A88A /* policy_portfolio_standard.cpp in Sources */ = {isa = PBXBuildFile; fileRef = CD4885A9122873C100F5A88A /* policy_portfolio_standard.cpp */; };
		CD4887A6122873C200F5A88A /* batch_csv_outputter.cpp in Sources */ = {isa = PBXBuildFile; fileRef = CD4885BD122873C100F5A88A /* batch_csv_outputter.cpp */; };
		CD4887AA122873C200F5A88A /* energy_balance_table.cpp in Sources */ = {isa = PBXBuildFile; fileRef = CD4885C1122873C100F5A88A /* energy_balance_table.cpp */; };
		CD4887AC122873C200F5A88A /* graph_printer.cpp in Sources */ = {isa = PBXBuildFile; fileRef = CD4885C3122873C100F5A88A /* graph_printer.cpp */; };
		CD4887AF122873C200F5A88A /* land_allocator_printer.cpp in Sources */ = {isa = PBXBuildFile; fileRef = CD4885C6122873C100F5A88A /* land_allocator_printer.cpp */; };
		CD4887B4122873C200F5A88A /* storage_table.cpp in Sources */ = {isa = PBXBuildFile; fileRef = CD4885CB122873C100F5A88A /* storage_table.cpp */; };
		CD4887B5122873C200F5A88A /* xml_db_outputter.cpp in Sources */ = {isa = PBXBuildFile; fileRef = CD4885CC122873C100F5A88A /* xml_db_outputter.cpp */; };
		CD4887B6122873C200F5A88A /* accumulated_grade.cpp in Sources */ = {isa = PBXBuildFile; fileRef = CD4885DA122873C100F5A88A /* accumulated_grade.cpp */; };
		CD4887B7122873C200F5A88A /* accumulated_post_grade.cpp in Sources */ = {isa = PBXBuildFile; fileRef = CD4885DB122873C100F5A88A /* accumulated_post_grade.cpp */; };
		CD4887B9122873C200F5A88A /* grade.cpp in Sources */ = {isa = PBXBuildFile; fileRef = CD4885DD122873C100F5A88A /* grade.cpp */; };
		CD4887BA122873C200F5A88A /* renewable_subresource.cpp in Sources */ = {isa = PBXBuildFile; fileRef = CD4885DE122873C100F5A88A /* renewable_subresource.cpp */; };
		CD4887BB122873C200F5A88A /* resource.cpp in Sources */ = {isa = PBXBuildFile; fileRef = CD4885DF122873C100F5A88A /* resource.cpp */; };
		CD4887BC122873C200F5A88A /* smooth_renewable_subresource.cpp in Sources */ = {isa = PBXBuildFile; fileRef = CD4885E0122873C100F5A88A /* smooth_renewable_subresource.cpp */; };
		CD4887BD122873C200F5A88A /* subresource.cpp in Sources */ = {isa = PBXBuildFile; fileRef = CD4885E1122873C100F5A88A /* subresource.cpp */; };
		CD4887BE122873C200F5A88A /* unlimited_resource.cpp in Sources */ = {isa = PBXBuildFile; fileRef = CD4885E2122873C200F5A88A /* unlimited_resource.cpp */; };
		CD4887BF122873C200F5A88A /* ag_supply_sector.cpp in Sources */ = {isa = PBXBuildFile; fileRef = CD488601122873C200F5A88A /* ag_supply_sector.cpp */; };
		CD4887C0122873C200F5A88A /* ag_supply_subsector.cpp in Sources */ = {isa = PBXBuildFile; fileRef = CD488602122873C200F5A88A /* ag_supply_subsector.cpp */; };
		CD4887C4122873C200F5A88A /* capacity_limit_backup_calculator.cpp in Sources */ = {isa = PBXBuildFile; fileRef = CD488606122873C200F5A88A /* capacity_limit_backup_calculator.cpp */; };
		CD4887C5122873C200F5A88A /* CSP_backup_calculator.cpp in Sources */ = {isa = PBXBuildFile; fileRef = CD488607122873C200F5A88A /* CSP_backup_calculator.cpp */; };
		CD4887C6122873C200F5A88A /* energy_final_demand.cpp in Sources */ = {isa = PBXBuildFile; fileRef = CD488608122873C200F5A88A /* energy_final_demand.cpp */; };
		CD4887CF122873C200F5A88A /* sector.cpp in Sources */ = {isa = PBXBuildFile; fileRef = CD488611122873C200F5A88A /* sector.cpp */; };
		CD4887D0122873C200F5A88A /* sector_utils.cpp in Sources */ = {isa = PBXBuildFile; fileRef = CD488612122873C200F5A88A /* sector_utils.cpp */; };
		CD4887D1122873C200F5A88A /* subsector.cpp in Sources */ = {isa = PBXBuildFile; fileRef = CD488613122873C200F5A88A /* subsector.cpp */; };
		CD4887D2122873C200F5A88A /* subsector_add_techcosts.cpp in Sources */ = {isa = PBXBuildFile; fileRef = CD488614122873C200F5A88A /* subsector_add_techcosts.cpp */; };
		CD4887D3122873C200F5A88A /* supply_sector.cpp in Sources */ = {isa = PBXBuildFile; fileRef = CD488615122873C200F5A88A /* supply_sector.cpp */; };
		CD4887D5122873C200F5A88A /* tran_subsector.cpp in Sources */ = {isa = PBXBuildFile; fileRef = CD488617122873C200F5A88A /* tran_subsector.cpp */; };
		CD4887D7122873C200F5A88A /* bisect_all.cpp in Sources */ = {isa = PBXBuildFile; fileRef = CD488629122873C200F5A88A /* bisect_all.cpp */; };
		CD4887D8122873C200F5A88A /* bisect_one.cpp in Sources */ = {isa = PBXBuildFile; fileRef = CD48862A122873C200F5A88A /* bisect_one.cpp */; };
		CD4887D9122873C200F5A88A /* bisect_policy.cpp in Sources */ = {isa = PBXBuildFile; fileRef = CD48862B122873C200F5A88A /* bisect_policy.cpp */; };
		CD4887DA122873C200F5A88A /* bisect_policy_nr_solver.cpp in Sources */ = {isa = PBXBuildFile; fileRef = CD48862C122873C200F5A88A /* bisect_policy_nr_solver.cpp */; };
		CD4887DB122873C200F5A88A /* bisection_nr_solver.cpp in Sources */ = {isa = PBXBuildFile; fileRef = CD48862D122873C200F5A88A /* bisection_nr_solver.cpp */; };
		CD4887DC122873C200F5A88A /* log_newton_raphson.cpp in Sources */ = {isa = PBXBuildFile; fileRef = CD48862E122873C200F5A88A /* log_newton_raphson.cpp */; };
		CD4887DD122873C200F5A88A /* log_newton_raphson_sd.cpp in Sources */ = {isa = PBXBuildFile; fileRef = CD48862F122873C200F5A88A /* log_newton_raphson_sd.cpp */; };
		CD4887DE122873C200F5A88A /* solver_component.cpp in Sources */ = {isa = PBXBuildFile; fileRef = CD488630122873C200F5A88A /* solver_component.cpp */; };
		CD4887E0122873C200F5A88A /* solver_factory.cpp in Sources */ = {isa = PBXBuildFile; fileRef = CD488632122873C200F5A88A /* solver_factory.cpp */; };
		CD4887E1122873C200F5A88A /* user_configurable_solver.cpp in Sources */ = {isa = PBXBuildFile; fileRef = CD488633122873C200F5A88A /* user_configurable_solver.cpp */; };
		CD4887E2122873C200F5A88A /* all_solution_info_filter.cpp in Sources */ = {isa = PBXBuildFile; fileRef = CD488647122873C200F5A88A /* all_solution_info_filter.cpp */; };
		CD4887E3122873C200F5A88A /* and_solution_info_filter.cpp in Sources */ = {isa = PBXBuildFile; fileRef = CD488648122873C200F5A88A /* and_solution_info_filter.cpp */; };
		CD4887E4122873C200F5A88A /* calc_counter.cpp in Sources */ = {isa = PBXBuildFile; fileRef = CD488649122873C200F5A88A /* calc_counter.cpp */; };
		CD4887E5122873C200F5A88A /* market_name_solution_info_filter.cpp in Sources */ = {isa = PBXBuildFile; fileRef = CD48864A122873C200F5A88A /* market_name_solution_info_filter.cpp */; };
		CD4887E6122873C200F5A88A /* market_type_solution_info_filter.cpp in Sources */ = {isa = PBXBuildFile; fileRef = CD48864B122873C200F5A88A /* market_type_solution_info_filter.cpp */; };
		CD4887E7122873C200F5A88A /* not_solution_info_filter.cpp in Sources */ = {isa = PBXBuildFile; fileRef = CD48864C122873C200F5A88A /* not_solution_info_filter.cpp */; };
		CD4887E8122873C200F5A88A /* or_solution_info_filter.cpp in Sources */ = {isa = PBXBuildFile; fileRef = CD48864D122873C200F5A88A /* or_solution_info_filter.cpp */; };
		CD4887E9122873C200F5A88A /* solution_info.cpp in Sources */ = {isa = PBXBuildFile; fileRef = CD48864E122873C200F5A88A /* solution_info.cpp */; };
		CD4887EA122873C200F5A88A /* solution_info_filter_factory.cpp in Sources */ = {isa = PBXBuildFile; fileRef = CD48864F122873C200F5A88A /* solution_info_filter_factory.cpp */; };
		CD4887EB122873C200F5A88A /* solution_info_param_parser.cpp in Sources */ = {isa = PBXBuildFile; fileRef = CD488650122873C200F5A88A /* solution_info_param_parser.cpp */; };
		CD4887EC122873C200F5A88A /* solution_info_set.cpp in Sources */ = {isa = PBXBuildFile; fileRef = CD488651122873C200F5A88A /* solution_info_set.cpp */; };
		CD4887ED122873C200F5A88A /* solvable_nr_solution_info_filter.cpp in Sources */ = {isa = PBXBuildFile; fileRef = CD488652122873C200F5A88A /* solvable_nr_solution_info_filter.cpp */; };
		CD4887EE122873C200F5A88A /* solvable_solution_info_filter.cpp in Sources */ = {isa = PBXBuildFile; fileRef = CD488653122873C200F5A88A /* solvable_solution_info_filter.cpp */; };
		CD4887EF122873C200F5A88A /* solver_library.cpp in Sources */ = {isa = PBXBuildFile; fileRef = CD488654122873C200F5A88A /* solver_library.cpp */; };
		CD4887F0122873C200F5A88A /* unsolved_solution_info_filter.cpp in Sources */ = {isa = PBXBuildFile; fileRef = CD488655122873C200F5A88A /* unsolved_solution_info_filter.cpp */; };
		CD4887F1122873C200F5A88A /* bisecter.cpp in Sources */ = {isa = PBXBuildFile; fileRef = CD488662122873C200F5A88A /* bisecter.cpp */; };
		CD4887F2122873C200F5A88A /* concentration_target.cpp in Sources */ = {isa = PBXBuildFile; fileRef = CD488663122873C200F5A88A /* concentration_target.cpp */; };
		CD4887F3122873C200F5A88A /* emissions_stabalization_target.cpp in Sources */ = {isa = PBXBuildFile; fileRef = CD488664122873C200F5A88A /* emissions_stabalization_target.cpp */; };
		CD4887F4122873C200F5A88A /* forcing_target.cpp in Sources */ = {isa = PBXBuildFile; fileRef = CD488665122873C200F5A88A /* forcing_target.cpp */; };
		CD4887F5122873C200F5A88A /* policy_target_runner.cpp in Sources */ = {isa = PBXBuildFile; fileRef = CD488666122873C200F5A88A /* policy_target_runner.cpp */; };
		CD4887F7122873C200F5A88A /* target_factory.cpp in Sources */ = {isa = PBXBuildFile; fileRef = CD488668122873C200F5A88A /* target_factory.cpp */; };
		CD4887F8122873C200F5A88A /* temperature_target.cpp in Sources */ = {isa = PBXBuildFile; fileRef = CD488669122873C200F5A88A /* temperature_target.cpp */; };
		CD4887F9122873C200F5A88A /* ag_production_technology.cpp in Sources */ = {isa = PBXBuildFile; fileRef = CD48869F122873C200F5A88A /* ag_production_technology.cpp */; };
		CD4887FA122873C200F5A88A /* base_technology.cpp in Sources */ = {isa = PBXBuildFile; fileRef = CD4886A0122873C200F5A88A /* base_technology.cpp */; };
		CD4887FC122873C200F5A88A /* cal_data_output.cpp in Sources */ = {isa = PBXBuildFile; fileRef = CD4886A2122873C200F5A88A /* cal_data_output.cpp */; };
		CD4887FD122873C200F5A88A /* cal_data_output_percap.cpp in Sources */ = {isa = PBXBuildFile; fileRef = CD4886A3122873C200F5A88A /* cal_data_output_percap.cpp */; };
		CD4887FF122873C200F5A88A /* default_technology.cpp in Sources */ = {isa = PBXBuildFile; fileRef = CD4886A5122873C200F5A88A /* default_technology.cpp */; };
		CD488800122873C200F5A88A /* expenditure.cpp in Sources */ = {isa = PBXBuildFile; fileRef = CD4886A6122873C200F5A88A /* expenditure.cpp */; };
		CD488801122873C200F5A88A /* fixed_production_state.cpp in Sources */ = {isa = PBXBuildFile; fileRef = CD4886A7122873C200F5A88A /* fixed_production_state.cpp */; };
		CD488805122873C200F5A88A /* global_technology_database.cpp in Sources */ = {isa = PBXBuildFile; fileRef = CD4886AB122873C200F5A88A /* global_technology_database.cpp */; };
		CD488807122873C200F5A88A /* intermittent_technology.cpp in Sources */ = {isa = PBXBuildFile; fileRef = CD4886AD122873C200F5A88A /* intermittent_technology.cpp */; };
		CD488808122873C200F5A88A /* internal_gains.cpp in Sources */ = {isa = PBXBuildFile; fileRef = CD4886AE122873C200F5A88A /* internal_gains.cpp */; };
		CD488809122873C200F5A88A /* marginal_profit_calculator.cpp in Sources */ = {isa = PBXBuildFile; fileRef = CD4886AF122873C200F5A88A /* marginal_profit_calculator.cpp */; };
		CD48880A122873C200F5A88A /* non_energy_use_capture_component.cpp in Sources */ = {isa = PBXBuildFile; fileRef = CD4886B0122873C200F5A88A /* non_energy_use_capture_component.cpp */; };
		CD48880B122873C200F5A88A /* nuke_fuel_technology.cpp in Sources */ = {isa = PBXBuildFile; fileRef = CD4886B1122873C200F5A88A /* nuke_fuel_technology.cpp */; };
		CD48880D122873C200F5A88A /* phased_shutdown_decider.cpp in Sources */ = {isa = PBXBuildFile; fileRef = CD4886B3122873C200F5A88A /* phased_shutdown_decider.cpp */; };
		CD48880E122873C200F5A88A /* power_plant_capture_component.cpp in Sources */ = {isa = PBXBuildFile; fileRef = CD4886B4122873C200F5A88A /* power_plant_capture_component.cpp */; };
		CD48880F122873C200F5A88A /* primary_output.cpp in Sources */ = {isa = PBXBuildFile; fileRef = CD4886B5122873C200F5A88A /* primary_output.cpp */; };
		CD488810122873C200F5A88A /* production_state_factory.cpp in Sources */ = {isa = PBXBuildFile; fileRef = CD4886B6122873C200F5A88A /* production_state_factory.cpp */; };
		CD488812122873C200F5A88A /* profit_shutdown_decider.cpp in Sources */ = {isa = PBXBuildFile; fileRef = CD4886B8122873C200F5A88A /* profit_shutdown_decider.cpp */; };
		CD488813122873C200F5A88A /* residue_biomass_output.cpp in Sources */ = {isa = PBXBuildFile; fileRef = CD4886B9122873C200F5A88A /* residue_biomass_output.cpp */; };
		CD488814122873C200F5A88A /* retired_production_state.cpp in Sources */ = {isa = PBXBuildFile; fileRef = CD4886BA122873C200F5A88A /* retired_production_state.cpp */; };
		CD488815122873C200F5A88A /* secondary_output.cpp in Sources */ = {isa = PBXBuildFile; fileRef = CD4886BB122873C200F5A88A /* secondary_output.cpp */; };
		CD488818122873C200F5A88A /* solar_technology.cpp in Sources */ = {isa = PBXBuildFile; fileRef = CD4886BE122873C200F5A88A /* solar_technology.cpp */; };
		CD488819122873C200F5A88A /* standard_capture_component.cpp in Sources */ = {isa = PBXBuildFile; fileRef = CD4886BF122873C200F5A88A /* standard_capture_component.cpp */; };
		CD48881A122873C200F5A88A /* standard_technical_change_calc.cpp in Sources */ = {isa = PBXBuildFile; fileRef = CD4886C0122873C200F5A88A /* standard_technical_change_calc.cpp */; };
		CD48881B122873C200F5A88A /* technology.cpp in Sources */ = {isa = PBXBuildFile; fileRef = CD4886C1122873C200F5A88A /* technology.cpp */; };
		CD48881D122873C200F5A88A /* tran_technology.cpp in Sources */ = {isa = PBXBuildFile; fileRef = CD4886C3122873C200F5A88A /* tran_technology.cpp */; };
		CD48881E122873C200F5A88A /* unmanaged_land_technology.cpp in Sources */ = {isa = PBXBuildFile; fileRef = CD4886C4122873C200F5A88A /* unmanaged_land_technology.cpp */; };
		CD48881F122873C200F5A88A /* variable_production_state.cpp in Sources */ = {isa = PBXBuildFile; fileRef = CD4886C5122873C200F5A88A /* variable_production_state.cpp */; };
		CD488820122873C200F5A88A /* vintage_production_state.cpp in Sources */ = {isa = PBXBuildFile; fileRef = CD4886C6122873C200F5A88A /* vintage_production_state.cpp */; };
		CD488821122873C200F5A88A /* wind_technology.cpp in Sources */ = {isa = PBXBuildFile; fileRef = CD4886C7122873C200F5A88A /* wind_technology.cpp */; };
		CD488822122873C200F5A88A /* atom.cpp in Sources */ = {isa = PBXBuildFile; fileRef = CD4886EF122873C200F5A88A /* atom.cpp */; };
		CD488823122873C200F5A88A /* atom_registry.cpp in Sources */ = {isa = PBXBuildFile; fileRef = CD4886F0122873C200F5A88A /* atom_registry.cpp */; };
		CD488824122873C200F5A88A /* calibrate_resource_visitor.cpp in Sources */ = {isa = PBXBuildFile; fileRef = CD4886F1122873C200F5A88A /* calibrate_resource_visitor.cpp */; };
		CD488825122873C200F5A88A /* calibrate_share_weight_visitor.cpp in Sources */ = {isa = PBXBuildFile; fileRef = CD4886F2122873C200F5A88A /* calibrate_share_weight_visitor.cpp */; };
		CD488826122873C200F5A88A /* configuration.cpp in Sources */ = {isa = PBXBuildFile; fileRef = CD4886F3122873C200F5A88A /* configuration.cpp */; };
		CD488827122873C200F5A88A /* fixed_interpolation_function.cpp in Sources */ = {isa = PBXBuildFile; fileRef = CD4886F4122873C200F5A88A /* fixed_interpolation_function.cpp */; };
		CD488828122873C200F5A88A /* input_finder.cpp in Sources */ = {isa = PBXBuildFile; fileRef = CD4886F5122873C200F5A88A /* input_finder.cpp */; };
		CD48882A122873C200F5A88A /* interpolation_rule.cpp in Sources */ = {isa = PBXBuildFile; fileRef = CD4886F7122873C200F5A88A /* interpolation_rule.cpp */; };
		CD48882B122873C200F5A88A /* linear_interpolation_function.cpp in Sources */ = {isa = PBXBuildFile; fileRef = CD4886F8122873C200F5A88A /* linear_interpolation_function.cpp */; };
		CD48882C122873C200F5A88A /* model_time.cpp in Sources */ = {isa = PBXBuildFile; fileRef = CD4886F9122873C200F5A88A /* model_time.cpp */; };
		CD48882D122873C200F5A88A /* s_curve_interpolation_function.cpp in Sources */ = {isa = PBXBuildFile; fileRef = CD4886FA122873C200F5A88A /* s_curve_interpolation_function.cpp */; };
		CD48882F122873C200F5A88A /* supply_demand_curve.cpp in Sources */ = {isa = PBXBuildFile; fileRef = CD4886FC122873C200F5A88A /* supply_demand_curve.cpp */; };
		CD488830122873C200F5A88A /* timer.cpp in Sources */ = {isa = PBXBuildFile; fileRef = CD4886FD122873C200F5A88A /* timer.cpp */; };
		CD488831122873C200F5A88A /* util.cpp in Sources */ = {isa = PBXBuildFile; fileRef = CD4886FE122873C200F5A88A /* util.cpp */; };
		CD488832122873C200F5A88A /* curve.cpp in Sources */ = {isa = PBXBuildFile; fileRef = CD488709122873C200F5A88A /* curve.cpp */; };
		CD488833122873C200F5A88A /* data_point.cpp in Sources */ = {isa = PBXBuildFile; fileRef = CD48870A122873C200F5A88A /* data_point.cpp */; };
		CD488834122873C200F5A88A /* explicit_point_set.cpp in Sources */ = {isa = PBXBuildFile; fileRef = CD48870B122873C200F5A88A /* explicit_point_set.cpp */; };
		CD488835122873C200F5A88A /* point_set.cpp in Sources */ = {isa = PBXBuildFile; fileRef = CD48870C122873C200F5A88A /* point_set.cpp */; };
		CD488836122873C200F5A88A /* point_set_curve.cpp in Sources */ = {isa = PBXBuildFile; fileRef = CD48870D122873C200F5A88A /* point_set_curve.cpp */; };
		CD488837122873C200F5A88A /* xy_data_point.cpp in Sources */ = {isa = PBXBuildFile; fileRef = CD48870E122873C200F5A88A /* xy_data_point.cpp */; };
		CD488839122873C200F5A88A /* logger.cpp in Sources */ = {isa = PBXBuildFile; fileRef = CD48871A122873C200F5A88A /* logger.cpp */; };
		CD48883A122873C200F5A88A /* logger_factory.cpp in Sources */ = {isa = PBXBuildFile; fileRef = CD48871B122873C200F5A88A /* logger_factory.cpp */; };
		CD48883B122873C200F5A88A /* plain_text_logger.cpp in Sources */ = {isa = PBXBuildFile; fileRef = CD48871C122873C200F5A88A /* plain_text_logger.cpp */; };
		CD48883C122873C200F5A88A /* xml_logger.cpp in Sources */ = {isa = PBXBuildFile; fileRef = CD48871D122873C200F5A88A /* xml_logger.cpp */; };
		CD5162A721909920005B351E /* no_climate_model.cpp in Sources */ = {isa = PBXBuildFile; fileRef = CD5162A621909920005B351E /* no_climate_model.cpp */; };
		CD548E5A12AFFD9400ADCE8C /* generic_output.cpp in Sources */ = {isa = PBXBuildFile; fileRef = CD548E5912AFFD9400ADCE8C /* generic_output.cpp */; };
		CD693FA01AEFE0CE00805384 /* relative_cost_logit.cpp in Sources */ = {isa = PBXBuildFile; fileRef = CD693F9F1AEFE0CE00805384 /* relative_cost_logit.cpp */; };
		CD693FA31AEFF0A100805384 /* absolute_cost_logit.cpp in Sources */ = {isa = PBXBuildFile; fileRef = CD693FA21AEFF0A100805384 /* absolute_cost_logit.cpp */; };
		CD6B455519B1388F0020AC72 /* has_market_flag_solution_info_filter.cpp in Sources */ = {isa = PBXBuildFile; fileRef = CD6B455419B1388F0020AC72 /* has_market_flag_solution_info_filter.cpp */; };
		CD7A9A012673C096000EA23F /* xml_parse_helper.cpp in Sources */ = {isa = PBXBuildFile; fileRef = CD7A9A002673C096000EA23F /* xml_parse_helper.cpp */; };
		CD7A9A032673FC47000EA23F /* mapped_file.cpp in Sources */ = {isa = PBXBuildFile; fileRef = CD7A9A022673FC47000EA23F /* mapped_file.cpp */; };
		CD83E61614F4584900A1D301 /* linked_market.cpp in Sources */ = {isa = PBXBuildFile; fileRef = CD83E61514F4584900A1D301 /* linked_market.cpp */; };
		CD83E63A14F54B1000A1D301 /* linked_ghg_policy.cpp in Sources */ = {isa = PBXBuildFile; fileRef = CD83E63914F54B1000A1D301 /* linked_ghg_policy.cpp */; };
		CD8DFFD91FA8D1F000CB3719 /* ctax_input.cpp in Sources */ = {isa = PBXBuildFile; fileRef = CD8DFFD81FA8D1F000CB3719 /* ctax_input.cpp */; };
		CD8FDEC91C0647140099C752 /* pass_through_sector.cpp in Sources */ = {isa = PBXBuildFile; fileRef = CD8FDEC81C0647140099C752 /* pass_through_sector.cpp */; };
		CD8FDECC1C0647A20099C752 /* pass_through_technology.cpp in Sources */ = {isa = PBXBuildFile; fileRef = CD8FDECB1C0647A20099C752 /* pass_through_technology.cpp */; };
		CD966E751D92F1CD00A93938 /* libhector-lib.a in Frameworks */ = {isa = PBXBuildFile; fileRef = CD966E721D92F1BB00A93938 /* libhector-lib.a */; };
		CDA481A525E6FC3E0046E143 /* fdjac.cpp in Sources */ = {isa = PBXBuildFile; fileRef = CDA481A425E6FC3E0046E143 /* fdjac.cpp */; };
		CDAACD88216C546D00D13FD6 /* supply_demand_curve_saver.cpp in Sources */ = {isa = PBXBuildFile; fileRef = CDAACD87216C546D00D13FD6 /* supply_demand_curve_saver.cpp */; };
		CDAF62F0130DAB6900D93AFB /* MAGICC_array.cpp in Sources */ = {isa = PBXBuildFile; fileRef = CDAF62EC130DAB6900D93AFB /* MAGICC_array.cpp */; };
		CDAF62F1130DAB6900D93AFB /* MAGICC_IO_helpers.cpp in Sources */ = {isa = PBXBuildFile; fileRef = CDAF62ED130DAB6900D93AFB /* MAGICC_IO_helpers.cpp */; };
		CDAF62F2130DAB6900D93AFB /* ObjECTS_MAGICC_others.cpp in Sources */ = {isa = PBXBuildFile; fileRef = CDAF62EE130DAB6900D93AFB /* ObjECTS_MAGICC_others.cpp */; };
		CDAF62F3130DAB6900D93AFB /* ObjECTS_MAGICC.cpp in Sources */ = {isa = PBXBuildFile; fileRef = CDAF62EF130DAB6900D93AFB /* ObjECTS_MAGICC.cpp */; };
		CDBAAD7F1651520D00BB9E56 /* gcam_parallel.cpp in Sources */ = {isa = PBXBuildFile; fileRef = CDBAAD7E1651520D00BB9E56 /* gcam_parallel.cpp */; };
		CDBEAA2A13E9F2A700FA99F7 /* edfun.cpp in Sources */ = {isa = PBXBuildFile; fileRef = 0EF7AF6713E1F0130034AA71 /* edfun.cpp */; };
		CDCB33331469934E00BEA539 /* consumer_activity.cpp in Sources */ = {isa = PBXBuildFile; fileRef = CDCB33321469934E00BEA539 /* consumer_activity.cpp */; };
		CDCBBF0D14BB6658008B5F4D /* thermal_building_service_input.cpp in Sources */ = {isa = PBXBuildFile; fileRef = CDCBBF0C14BB6658008B5F4D /* thermal_building_service_input.cpp */; };
		CDD20FFF161B9F9200945527 /* logbroyden.cpp in Sources */ = {isa = PBXBuildFile; fileRef = CDD20FFE161B9F9200945527 /* logbroyden.cpp */; };
		CDD21004161B9FA300945527 /* jacobian-precondition.cpp in Sources */ = {isa = PBXBuildFile; fileRef = CDD21002161B9FA300945527 /* jacobian-precondition.cpp */; };
		CDD5A20D130338B60088463C /* empty_technology.cpp in Sources */ = {isa = PBXBuildFile; fileRef = CDD5A20A130338B60088463C /* empty_technology.cpp */; };
		CDD5A20E130338B60088463C /* stub_technology_container.cpp in Sources */ = {isa = PBXBuildFile; fileRef = CDD5A20B130338B60088463C /* stub_technology_container.cpp */; };
		CDD5A20F130338B60088463C /* technology_container.cpp in Sources */ = {isa = PBXBuildFile; fileRef = CDD5A20C130338B60088463C /* technology_container.cpp */; };
		CDE074A41468959600432712 /* gcam_consumer.cpp in Sources */ = {isa = PBXBuildFile; fileRef = CDE074A31468959600432712 /* gcam_consumer.cpp */; };
		CDE074AF146895AA00432712 /* building_function.cpp in Sources */ = {isa = PBXBuildFile; fileRef = CDE074AA146895AA00432712 /* building_function.cpp */; };
		CDE074B0146895AA00432712 /* building_node_input.cpp in Sources */ = {isa = PBXBuildFile; fileRef = CDE074AB146895AA00432712 /* building_node_input.cpp */; };
		CDE074B1146895AA00432712 /* building_service_function.cpp in Sources */ = {isa = PBXBuildFile; fileRef = CDE074AC146895AA00432712 /* building_service_function.cpp */; };
		CDE074B2146895AA00432712 /* building_service_input.cpp in Sources */ = {isa = PBXBuildFile; fileRef = CDE074AD146895AA00432712 /* building_service_input.cpp */; };
		CDE074B3146895AA00432712 /* satiation_demand_function.cpp in Sources */ = {isa = PBXBuildFile; fileRef = CDE074AE146895AA00432712 /* satiation_demand_function.cpp */; };
		CDE29983198C82C400556032 /* aemissions_control.cpp in Sources */ = {isa = PBXBuildFile; fileRef = CDE2997F198C82C400556032 /* aemissions_control.cpp */; };
		CDE29984198C82C400556032 /* gdp_control.cpp in Sources */ = {isa = PBXBuildFile; fileRef = CDE29980198C82C400556032 /* gdp_control.cpp */; };
		CDE29985198C82C400556032 /* mac_control.cpp in Sources */ = {isa = PBXBuildFile; fileRef = CDE29981198C82C400556032 /* mac_control.cpp */; };
		CDE29986198C82C400556032 /* nonco2_emissions.cpp in Sources */ = {isa = PBXBuildFile; fileRef = CDE29982198C82C400556032 /* nonco2_emissions.cpp */; };
		CDE659AE1E940BA600C562D8 /* linear_control.cpp in Sources */ = {isa = PBXBuildFile; fileRef = CDE659AD1E940BA600C562D8 /* linear_control.cpp */; };
		CDF0CA10139FD0C100B20B01 /* luc_emissions_summer.cpp in Sources */ = {isa = PBXBuildFile; fileRef = CDF0CA0F139FD0C100B20B01 /* luc_emissions_summer.cpp */; };
		CDF83C0E13A30C7C00DF178D /* market_RES.cpp in Sources */ = {isa = PBXBuildFile; fileRef = CDF83C0D13A30C7C00DF178D /* market_RES.cpp */; };
		CDF83C1313A30CA600DF178D /* res_secondary_output.cpp in Sources */ = {isa = PBXBuildFile; fileRef = CDF83C1113A30CA600DF178D /* res_secondary_output.cpp */; };
		CDF83C1413A30CA600DF178D /* s_curve_shutdown_decider.cpp in Sources */ = {isa = PBXBuildFile; fileRef = CDF83C1213A30CA600DF178D /* s_curve_shutdown_decider.cpp */; };
		CDF83C1A13A30CC500DF178D /* kyoto_forcing_target.cpp in Sources */ = {isa = PBXBuildFile; fileRef = CDF83C1813A30CC500DF178D /* kyoto_forcing_target.cpp */; };
		CDF83C1B13A30CC500DF178D /* secanter.cpp in Sources */ = {isa = PBXBuildFile; fileRef = CDF83C1913A30CC500DF178D /* secanter.cpp */; };
/* End PBXBuildFile section */

/* Begin PBXContainerItemProxy section */
		CD966E6D1D92F1BB00A93938 /* PBXContainerItemProxy */ = {
			isa = PBXContainerItemProxy;
			containerPortal = CD966E671D92F1BB00A93938 /* hector.xcodeproj */;
			proxyType = 2;
			remoteGlobalIDString = 8DD76F6C0486A84900D96B5E;
			remoteInfo = hector;
		};
		CD966E711D92F1BB00A93938 /* PBXContainerItemProxy */ = {
			isa = PBXContainerItemProxy;
			containerPortal = CD966E671D92F1BB00A93938 /* hector.xcodeproj */;
			proxyType = 2;
			remoteGlobalIDString = CD97CE321BFBBF2E005689AD;
			remoteInfo = "hector-lib";
		};
		CD966E731D92F1C500A93938 /* PBXContainerItemProxy */ = {
			isa = PBXContainerItemProxy;
			containerPortal = CD966E671D92F1BB00A93938 /* hector.xcodeproj */;
			proxyType = 1;
			remoteGlobalIDString = CD97CE311BFBBF2E005689AD;
			remoteInfo = "hector-lib";
		};
/* End PBXContainerItemProxy section */

/* Begin PBXCopyFilesBuildPhase section */
		8DD76F690486A84900D96B5E /* CopyFiles */ = {
			isa = PBXCopyFilesBuildPhase;
			buildActionMask = 8;
			dstPath = /usr/share/man/man1/;
			dstSubfolderSpec = 0;
			files = (
			);
			runOnlyForDeploymentPostprocessing = 1;
		};
/* End PBXCopyFilesBuildPhase section */

/* Begin PBXFileReference section */
		0E052F511CB6C39600AFDDAC /* gcam_data_containers.h */ = {isa = PBXFileReference; fileEncoding = 4; lastKnownFileType = sourcecode.c.h; path = gcam_data_containers.h; sourceTree = "<group>"; };
		0E05C9001E435B3600C73D94 /* gcam_fusion.cpp */ = {isa = PBXFileReference; fileEncoding = 4; lastKnownFileType = sourcecode.cpp.cpp; path = gcam_fusion.cpp; sourceTree = "<group>"; };
		0E0BB18D1CB2B718002F78F2 /* market_container.h */ = {isa = PBXFileReference; lastKnownFileType = sourcecode.c.h; path = market_container.h; sourceTree = "<group>"; };
		0E0BB18E1CB2CF3F002F78F2 /* market_container.cpp */ = {isa = PBXFileReference; fileEncoding = 4; lastKnownFileType = sourcecode.cpp.cpp; path = market_container.cpp; sourceTree = "<group>"; };
		0E36093013F03C490002F67C /* price_greater_than_solution_info_filter.h */ = {isa = PBXFileReference; fileEncoding = 4; lastKnownFileType = sourcecode.c.h; path = price_greater_than_solution_info_filter.h; sourceTree = "<group>"; };
		0E36093213F03D350002F67C /* price_greater_than_solution_info_filter.cpp */ = {isa = PBXFileReference; fileEncoding = 4; lastKnownFileType = sourcecode.cpp.cpp; path = price_greater_than_solution_info_filter.cpp; sourceTree = "<group>"; };
		0E36094113F045080002F67C /* price_less_than_solution_info_filter.h */ = {isa = PBXFileReference; fileEncoding = 4; lastKnownFileType = sourcecode.c.h; path = price_less_than_solution_info_filter.h; sourceTree = "<group>"; };
		0E36094313F0457A0002F67C /* price_less_than_solution_info_filter.cpp */ = {isa = PBXFileReference; fileEncoding = 4; lastKnownFileType = sourcecode.cpp.cpp; path = price_less_than_solution_info_filter.cpp; sourceTree = "<group>"; };
		0E3C49651EC4BBC6005EDC19 /* iyeared.h */ = {isa = PBXFileReference; fileEncoding = 4; lastKnownFileType = sourcecode.c.h; path = iyeared.h; sourceTree = "<group>"; };
		0E3C49661EC4BBC6005EDC19 /* manage_state_variables.hpp */ = {isa = PBXFileReference; fileEncoding = 4; lastKnownFileType = sourcecode.cpp.h; path = manage_state_variables.hpp; sourceTree = "<group>"; };
		0E3C49691EC4BBD8005EDC19 /* manage_state_variables.cpp */ = {isa = PBXFileReference; fileEncoding = 4; lastKnownFileType = sourcecode.cpp.cpp; path = manage_state_variables.cpp; sourceTree = "<group>"; };
		0E4247AD143CFDEE00A8BBD3 /* iactivity.h */ = {isa = PBXFileReference; fileEncoding = 4; lastKnownFileType = sourcecode.c.h; path = iactivity.h; sourceTree = "<group>"; };
		0E4247B5143D009700A8BBD3 /* resource_activity.h */ = {isa = PBXFileReference; fileEncoding = 4; lastKnownFileType = sourcecode.c.h; path = resource_activity.h; sourceTree = "<group>"; };
		0E4247B6143D00AC00A8BBD3 /* resource_activity.cpp */ = {isa = PBXFileReference; fileEncoding = 4; lastKnownFileType = sourcecode.cpp.cpp; path = resource_activity.cpp; sourceTree = "<group>"; };
		0E4247BB143D018400A8BBD3 /* land_allocator_activity.h */ = {isa = PBXFileReference; fileEncoding = 4; lastKnownFileType = sourcecode.c.h; path = land_allocator_activity.h; sourceTree = "<group>"; };
		0E4247C0143D022E00A8BBD3 /* land_allocator_activity.cpp */ = {isa = PBXFileReference; fileEncoding = 4; lastKnownFileType = sourcecode.cpp.cpp; path = land_allocator_activity.cpp; sourceTree = "<group>"; };
		0E4247C5143D029E00A8BBD3 /* final_demand_activity.h */ = {isa = PBXFileReference; fileEncoding = 4; lastKnownFileType = sourcecode.c.h; path = final_demand_activity.h; sourceTree = "<group>"; };
		0E4247C8143D033700A8BBD3 /* final_demand_activity.cpp */ = {isa = PBXFileReference; fileEncoding = 4; lastKnownFileType = sourcecode.cpp.cpp; path = final_demand_activity.cpp; sourceTree = "<group>"; };
		0E4247CD143D03B600A8BBD3 /* sector_activity.h */ = {isa = PBXFileReference; fileEncoding = 4; lastKnownFileType = sourcecode.c.h; path = sector_activity.h; sourceTree = "<group>"; };
		0E4247D1143D0DCC00A8BBD3 /* sector_activity.cpp */ = {isa = PBXFileReference; fileEncoding = 4; lastKnownFileType = sourcecode.cpp.cpp; path = sector_activity.cpp; sourceTree = "<group>"; };
		0E440955183C7ECD000DA5FF /* node_carbon_calc.h */ = {isa = PBXFileReference; fileEncoding = 4; lastKnownFileType = sourcecode.c.h; path = node_carbon_calc.h; sourceTree = "<group>"; };
		0E440956183C7EDF000DA5FF /* node_carbon_calc.cpp */ = {isa = PBXFileReference; fileEncoding = 4; lastKnownFileType = sourcecode.cpp.cpp; path = node_carbon_calc.cpp; sourceTree = "<group>"; };
		0E44096C183D4F86000DA5FF /* no_emiss_carbon_calc.h */ = {isa = PBXFileReference; fileEncoding = 4; lastKnownFileType = sourcecode.c.h; path = no_emiss_carbon_calc.h; sourceTree = "<group>"; };
		0E44096D183D501B000DA5FF /* no_emiss_carbon_calc.cpp */ = {isa = PBXFileReference; fileEncoding = 4; lastKnownFileType = sourcecode.cpp.cpp; path = no_emiss_carbon_calc.cpp; sourceTree = "<group>"; };
		0E7338661CB4361700B1CD82 /* expand_data_vector.h */ = {isa = PBXFileReference; fileEncoding = 4; lastKnownFileType = sourcecode.c.h; path = expand_data_vector.h; sourceTree = "<group>"; };
		0E7338671CB4361700B1CD82 /* factory.h */ = {isa = PBXFileReference; fileEncoding = 4; lastKnownFileType = sourcecode.c.h; path = factory.h; sourceTree = "<group>"; };
		0E7338681CB4361700B1CD82 /* gcam_fusion.hpp */ = {isa = PBXFileReference; fileEncoding = 4; lastKnownFileType = sourcecode.cpp.h; path = gcam_fusion.hpp; sourceTree = "<group>"; };
		0E7338691CB5726200B1CD82 /* imodel_feedback_calc.h */ = {isa = PBXFileReference; lastKnownFileType = sourcecode.c.h; path = imodel_feedback_calc.h; sourceTree = "<group>"; };
		0E90E7BA23200F0C00B0454A /* nesting_subsector.h */ = {isa = PBXFileReference; fileEncoding = 4; lastKnownFileType = sourcecode.c.h; path = nesting_subsector.h; sourceTree = "<group>"; };
		0E90E7BD23200F1E00B0454A /* nesting_subsector.cpp */ = {isa = PBXFileReference; fileEncoding = 4; lastKnownFileType = sourcecode.cpp.cpp; path = nesting_subsector.cpp; sourceTree = "<group>"; };
		0EB5CE771C063E3E008CEF7D /* fractional_secondary_output.h */ = {isa = PBXFileReference; fileEncoding = 4; lastKnownFileType = sourcecode.c.h; path = fractional_secondary_output.h; sourceTree = "<group>"; };
		0EB5CE781C063E4B008CEF7D /* fractional_secondary_output.cpp */ = {isa = PBXFileReference; fileEncoding = 4; lastKnownFileType = sourcecode.cpp.cpp; path = fractional_secondary_output.cpp; sourceTree = "<group>"; };
		0EDA1120220B73900066113A /* reserve_subresource.h */ = {isa = PBXFileReference; fileEncoding = 4; lastKnownFileType = sourcecode.c.h; path = reserve_subresource.h; sourceTree = "<group>"; };
		0EDA1121220B739C0066113A /* reserve_subresource.cpp */ = {isa = PBXFileReference; fileEncoding = 4; lastKnownFileType = sourcecode.cpp.cpp; path = reserve_subresource.cpp; sourceTree = "<group>"; };
		0EDA1123220B73A90066113A /* resource_reserve_technology.cpp */ = {isa = PBXFileReference; fileEncoding = 4; lastKnownFileType = sourcecode.cpp.cpp; path = resource_reserve_technology.cpp; sourceTree = "<group>"; };
		0EDA1125220B73B60066113A /* resource_reserve_technology.h */ = {isa = PBXFileReference; fileEncoding = 4; lastKnownFileType = sourcecode.c.h; path = resource_reserve_technology.h; sourceTree = "<group>"; };
		0EF7AF4A13E1EFCF0034AA71 /* market_dependency_finder.h */ = {isa = PBXFileReference; fileEncoding = 4; lastKnownFileType = sourcecode.c.h; path = market_dependency_finder.h; sourceTree = "<group>"; };
		0EF7AF5113E1EFDA0034AA71 /* market_dependency_finder.cpp */ = {isa = PBXFileReference; fileEncoding = 4; lastKnownFileType = sourcecode.cpp.cpp; path = market_dependency_finder.cpp; sourceTree = "<group>"; };
		0EF7AF6713E1F0130034AA71 /* edfun.cpp */ = {isa = PBXFileReference; fileEncoding = 4; lastKnownFileType = sourcecode.cpp.cpp; path = edfun.cpp; sourceTree = "<group>"; };
		4BC45CF12717DF09001B7DF6 /* building_gompertz_function.h */ = {isa = PBXFileReference; lastKnownFileType = sourcecode.c.h; path = building_gompertz_function.h; sourceTree = "<group>"; };
		4BC45CF22717DF19001B7DF6 /* building_gompertz_function.cpp */ = {isa = PBXFileReference; fileEncoding = 4; lastKnownFileType = sourcecode.cpp.cpp; path = building_gompertz_function.cpp; sourceTree = "<group>"; };
		981AC63C19E31D92000CB162 /* rcp_forcing_target.cpp */ = {isa = PBXFileReference; fileEncoding = 4; lastKnownFileType = sourcecode.cpp.cpp; path = rcp_forcing_target.cpp; sourceTree = "<group>"; };
		981AC63E19E31D9A000CB162 /* rcp_forcing_target.h */ = {isa = PBXFileReference; fileEncoding = 4; lastKnownFileType = sourcecode.c.h; path = rcp_forcing_target.h; sourceTree = "<group>"; };
		CD165BC31A2513CB005F3A8B /* preconditioner.hpp */ = {isa = PBXFileReference; fileEncoding = 4; lastKnownFileType = sourcecode.cpp.h; path = preconditioner.hpp; sourceTree = "<group>"; };
		CD165BC41A2513D5005F3A8B /* preconditioner.cpp */ = {isa = PBXFileReference; fileEncoding = 4; lastKnownFileType = sourcecode.cpp.cpp; path = preconditioner.cpp; sourceTree = "<group>"; };
		CD165BC61A2513ED005F3A8B /* spline.hpp */ = {isa = PBXFileReference; fileEncoding = 4; lastKnownFileType = sourcecode.cpp.h; path = spline.hpp; sourceTree = "<group>"; };
		CD165BC71A2513F7005F3A8B /* spline.cpp */ = {isa = PBXFileReference; fileEncoding = 4; lastKnownFileType = sourcecode.cpp.cpp; path = spline.cpp; sourceTree = "<group>"; };
		CD1775042784865E00F8360F /* market_matches_solution_info_filter.h */ = {isa = PBXFileReference; lastKnownFileType = sourcecode.c.h; path = market_matches_solution_info_filter.h; sourceTree = "<group>"; };
		CD1775062784866C00F8360F /* market_matches_solution_info_filter.cpp */ = {isa = PBXFileReference; fileEncoding = 4; lastKnownFileType = sourcecode.cpp.cpp; path = market_matches_solution_info_filter.cpp; sourceTree = "<group>"; };
		CD177C39159A0ADA000A996F /* cumulative_emissions_target.h */ = {isa = PBXFileReference; fileEncoding = 4; lastKnownFileType = sourcecode.c.h; path = cumulative_emissions_target.h; sourceTree = "<group>"; };
		CD177C3A159A0C5B000A996F /* cumulative_emissions_target.cpp */ = {isa = PBXFileReference; fileEncoding = 4; lastKnownFileType = sourcecode.cpp.cpp; path = cumulative_emissions_target.cpp; sourceTree = "<group>"; };
		CD2420002162D2250071DB2B /* initialize_tech_vector_helper.hpp */ = {isa = PBXFileReference; fileEncoding = 4; lastKnownFileType = sourcecode.cpp.h; path = initialize_tech_vector_helper.hpp; sourceTree = "<group>"; };
		CD2420012162D2310071DB2B /* initialize_tech_vector_helper.cpp */ = {isa = PBXFileReference; fileEncoding = 4; lastKnownFileType = sourcecode.cpp.cpp; path = initialize_tech_vector_helper.cpp; sourceTree = "<group>"; };
		CD299E9611B9C11800E6D196 /* gcam */ = {isa = PBXFileReference; explicitFileType = "compiled.mach-o.executable"; includeInIndex = 0; path = gcam; sourceTree = BUILT_PRODUCTS_DIR; };
		CD3B52C41BFE0E1F00179FDD /* hector_model.hpp */ = {isa = PBXFileReference; fileEncoding = 4; lastKnownFileType = sourcecode.cpp.h; path = hector_model.hpp; sourceTree = "<group>"; };
		CD3B52C51BFE0E2800179FDD /* hector_model.cpp */ = {isa = PBXFileReference; fileEncoding = 4; lastKnownFileType = sourcecode.cpp.cpp; path = hector_model.cpp; sourceTree = "<group>"; };
		CD3CFCD4238DA5A200016CDB /* food_demand_input.h */ = {isa = PBXFileReference; fileEncoding = 4; lastKnownFileType = sourcecode.c.h; path = food_demand_input.h; sourceTree = "<group>"; };
		CD3CFCD7238DA5B800016CDB /* food_demand_input.cpp */ = {isa = PBXFileReference; fileEncoding = 4; lastKnownFileType = sourcecode.cpp.cpp; path = food_demand_input.cpp; sourceTree = "<group>"; };
		CD3CFCD9238DC23600016CDB /* food_demand_function.h */ = {isa = PBXFileReference; fileEncoding = 4; lastKnownFileType = sourcecode.c.h; path = food_demand_function.h; sourceTree = "<group>"; };
		CD3CFCDA238DC24100016CDB /* food_demand_function.cpp */ = {isa = PBXFileReference; fileEncoding = 4; lastKnownFileType = sourcecode.cpp.cpp; path = food_demand_function.cpp; sourceTree = "<group>"; };
		CD42839E203F157000A75025 /* readin_control.h */ = {isa = PBXFileReference; fileEncoding = 4; lastKnownFileType = sourcecode.c.h; path = readin_control.h; sourceTree = "<group>"; };
		CD4283A1203F157C00A75025 /* readin_control.cpp */ = {isa = PBXFileReference; fileEncoding = 4; lastKnownFileType = sourcecode.cpp.cpp; path = readin_control.cpp; sourceTree = "<group>"; };
		CD48842C122873C000F5A88A /* asimple_carbon_calc.h */ = {isa = PBXFileReference; fileEncoding = 4; lastKnownFileType = sourcecode.c.h; path = asimple_carbon_calc.h; sourceTree = "<group>"; };
		CD48842D122873C000F5A88A /* carbon_model_utils.h */ = {isa = PBXFileReference; fileEncoding = 4; lastKnownFileType = sourcecode.c.h; path = carbon_model_utils.h; sourceTree = "<group>"; };
		CD48842E122873C000F5A88A /* icarbon_calc.h */ = {isa = PBXFileReference; fileEncoding = 4; lastKnownFileType = sourcecode.c.h; path = icarbon_calc.h; sourceTree = "<group>"; };
		CD48842F122873C000F5A88A /* land_carbon_densities.h */ = {isa = PBXFileReference; fileEncoding = 4; lastKnownFileType = sourcecode.c.h; path = land_carbon_densities.h; sourceTree = "<group>"; };
		CD488431122873C000F5A88A /* asimple_carbon_calc.cpp */ = {isa = PBXFileReference; fileEncoding = 4; lastKnownFileType = sourcecode.cpp.cpp; path = asimple_carbon_calc.cpp; sourceTree = "<group>"; };
		CD488432122873C000F5A88A /* carbon_model_utils.cpp */ = {isa = PBXFileReference; fileEncoding = 4; lastKnownFileType = sourcecode.cpp.cpp; path = carbon_model_utils.cpp; sourceTree = "<group>"; };
		CD488433122873C000F5A88A /* land_carbon_densities.cpp */ = {isa = PBXFileReference; fileEncoding = 4; lastKnownFileType = sourcecode.cpp.cpp; path = land_carbon_densities.cpp; sourceTree = "<group>"; };
		CD488436122873C000F5A88A /* iclimate_model.h */ = {isa = PBXFileReference; fileEncoding = 4; lastKnownFileType = sourcecode.c.h; path = iclimate_model.h; sourceTree = "<group>"; };
		CD488437122873C000F5A88A /* magicc_model.h */ = {isa = PBXFileReference; fileEncoding = 4; lastKnownFileType = sourcecode.c.h; path = magicc_model.h; sourceTree = "<group>"; };
		CD488439122873C000F5A88A /* magicc_model.cpp */ = {isa = PBXFileReference; fileEncoding = 4; lastKnownFileType = sourcecode.cpp.cpp; path = magicc_model.cpp; sourceTree = "<group>"; };
		CD48843C122873C000F5A88A /* batch_template.xml */ = {isa = PBXFileReference; fileEncoding = 4; lastKnownFileType = text.xml; path = batch_template.xml; sourceTree = "<group>"; };
		CD48843D122873C000F5A88A /* configuration_template.xml */ = {isa = PBXFileReference; fileEncoding = 4; lastKnownFileType = text.xml; path = configuration_template.xml; sourceTree = "<group>"; };
		CD48843E122873C000F5A88A /* log_conf_template.xml */ = {isa = PBXFileReference; fileEncoding = 4; lastKnownFileType = text.xml; path = log_conf_template.xml; sourceTree = "<group>"; };
		CD48843F122873C000F5A88A /* simple_path_finder_template.xml */ = {isa = PBXFileReference; fileEncoding = 4; lastKnownFileType = text.xml; path = simple_path_finder_template.xml; sourceTree = "<group>"; };
		CD488443122873C000F5A88A /* consumer.h */ = {isa = PBXFileReference; fileEncoding = 4; lastKnownFileType = sourcecode.c.h; path = consumer.h; sourceTree = "<group>"; };
		CD48844A122873C000F5A88A /* consumer.cpp */ = {isa = PBXFileReference; fileEncoding = 4; lastKnownFileType = sourcecode.cpp.cpp; path = consumer.cpp; sourceTree = "<group>"; };
		CD488451122873C000F5A88A /* batch_runner.h */ = {isa = PBXFileReference; fileEncoding = 4; lastKnownFileType = sourcecode.c.h; path = batch_runner.h; sourceTree = "<group>"; };
		CD488453122873C000F5A88A /* gdp.h */ = {isa = PBXFileReference; fileEncoding = 4; lastKnownFileType = sourcecode.c.h; path = gdp.h; sourceTree = "<group>"; };
		CD488455122873C000F5A88A /* iinfo.h */ = {isa = PBXFileReference; fileEncoding = 4; lastKnownFileType = sourcecode.c.h; path = iinfo.h; sourceTree = "<group>"; };
		CD488456122873C000F5A88A /* info.h */ = {isa = PBXFileReference; fileEncoding = 4; lastKnownFileType = sourcecode.c.h; path = info.h; sourceTree = "<group>"; };
		CD488457122873C000F5A88A /* info_factory.h */ = {isa = PBXFileReference; fileEncoding = 4; lastKnownFileType = sourcecode.c.h; path = info_factory.h; sourceTree = "<group>"; };
		CD488458122873C000F5A88A /* iscenario_runner.h */ = {isa = PBXFileReference; fileEncoding = 4; lastKnownFileType = sourcecode.c.h; path = iscenario_runner.h; sourceTree = "<group>"; };
		CD488459122873C000F5A88A /* mac_generator_scenario_runner.h */ = {isa = PBXFileReference; fileEncoding = 4; lastKnownFileType = sourcecode.c.h; path = mac_generator_scenario_runner.h; sourceTree = "<group>"; };
		CD48845B122873C000F5A88A /* national_account.h */ = {isa = PBXFileReference; fileEncoding = 4; lastKnownFileType = sourcecode.c.h; path = national_account.h; sourceTree = "<group>"; };
		CD48845D122873C000F5A88A /* region.h */ = {isa = PBXFileReference; fileEncoding = 4; lastKnownFileType = sourcecode.c.h; path = region.h; sourceTree = "<group>"; };
		CD48845F122873C000F5A88A /* region_minicam.h */ = {isa = PBXFileReference; fileEncoding = 4; lastKnownFileType = sourcecode.c.h; path = region_minicam.h; sourceTree = "<group>"; };
		CD488460122873C000F5A88A /* scenario.h */ = {isa = PBXFileReference; fileEncoding = 4; lastKnownFileType = sourcecode.c.h; path = scenario.h; sourceTree = "<group>"; };
		CD488461122873C000F5A88A /* scenario_runner_factory.h */ = {isa = PBXFileReference; fileEncoding = 4; lastKnownFileType = sourcecode.c.h; path = scenario_runner_factory.h; sourceTree = "<group>"; };
		CD488463122873C000F5A88A /* single_scenario_runner.h */ = {isa = PBXFileReference; fileEncoding = 4; lastKnownFileType = sourcecode.c.h; path = single_scenario_runner.h; sourceTree = "<group>"; };
		CD488464122873C000F5A88A /* total_policy_cost_calculator.h */ = {isa = PBXFileReference; fileEncoding = 4; lastKnownFileType = sourcecode.c.h; path = total_policy_cost_calculator.h; sourceTree = "<group>"; };
		CD488465122873C000F5A88A /* tree_item.h */ = {isa = PBXFileReference; fileEncoding = 4; lastKnownFileType = sourcecode.c.h; path = tree_item.h; sourceTree = "<group>"; };
		CD488466122873C000F5A88A /* world.h */ = {isa = PBXFileReference; fileEncoding = 4; lastKnownFileType = sourcecode.c.h; path = world.h; sourceTree = "<group>"; };
		CD488468122873C000F5A88A /* batch_runner.cpp */ = {isa = PBXFileReference; fileEncoding = 4; lastKnownFileType = sourcecode.cpp.cpp; path = batch_runner.cpp; sourceTree = "<group>"; };
		CD48846A122873C000F5A88A /* gdp.cpp */ = {isa = PBXFileReference; fileEncoding = 4; lastKnownFileType = sourcecode.cpp.cpp; path = gdp.cpp; sourceTree = "<group>"; };
		CD48846B122873C000F5A88A /* info.cpp */ = {isa = PBXFileReference; fileEncoding = 4; lastKnownFileType = sourcecode.cpp.cpp; path = info.cpp; sourceTree = "<group>"; };
		CD48846C122873C000F5A88A /* info_factory.cpp */ = {isa = PBXFileReference; fileEncoding = 4; lastKnownFileType = sourcecode.cpp.cpp; path = info_factory.cpp; sourceTree = "<group>"; };
		CD48846D122873C000F5A88A /* mac_generator_scenario_runner.cpp */ = {isa = PBXFileReference; fileEncoding = 4; lastKnownFileType = sourcecode.cpp.cpp; path = mac_generator_scenario_runner.cpp; sourceTree = "<group>"; };
		CD48846F122873C000F5A88A /* national_account.cpp */ = {isa = PBXFileReference; fileEncoding = 4; lastKnownFileType = sourcecode.cpp.cpp; path = national_account.cpp; sourceTree = "<group>"; };
		CD488471122873C000F5A88A /* region.cpp */ = {isa = PBXFileReference; fileEncoding = 4; lastKnownFileType = sourcecode.cpp.cpp; path = region.cpp; sourceTree = "<group>"; };
		CD488473122873C000F5A88A /* region_minicam.cpp */ = {isa = PBXFileReference; fileEncoding = 4; lastKnownFileType = sourcecode.cpp.cpp; path = region_minicam.cpp; sourceTree = "<group>"; };
		CD488474122873C000F5A88A /* scenario.cpp */ = {isa = PBXFileReference; fileEncoding = 4; lastKnownFileType = sourcecode.cpp.cpp; path = scenario.cpp; sourceTree = "<group>"; };
		CD488475122873C000F5A88A /* scenario_runner_factory.cpp */ = {isa = PBXFileReference; fileEncoding = 4; lastKnownFileType = sourcecode.cpp.cpp; path = scenario_runner_factory.cpp; sourceTree = "<group>"; };
		CD488477122873C000F5A88A /* single_scenario_runner.cpp */ = {isa = PBXFileReference; fileEncoding = 4; lastKnownFileType = sourcecode.cpp.cpp; path = single_scenario_runner.cpp; sourceTree = "<group>"; };
		CD488478122873C000F5A88A /* total_policy_cost_calculator.cpp */ = {isa = PBXFileReference; fileEncoding = 4; lastKnownFileType = sourcecode.cpp.cpp; path = total_policy_cost_calculator.cpp; sourceTree = "<group>"; };
		CD488479122873C000F5A88A /* world.cpp */ = {isa = PBXFileReference; fileEncoding = 4; lastKnownFileType = sourcecode.cpp.cpp; path = world.cpp; sourceTree = "<group>"; };
		CD48847C122873C000F5A88A /* age_cohort.h */ = {isa = PBXFileReference; fileEncoding = 4; lastKnownFileType = sourcecode.c.h; path = age_cohort.h; sourceTree = "<group>"; };
		CD48847D122873C000F5A88A /* demographic.h */ = {isa = PBXFileReference; fileEncoding = 4; lastKnownFileType = sourcecode.c.h; path = demographic.h; sourceTree = "<group>"; };
		CD48847E122873C000F5A88A /* female.h */ = {isa = PBXFileReference; fileEncoding = 4; lastKnownFileType = sourcecode.c.h; path = female.h; sourceTree = "<group>"; };
		CD48847F122873C000F5A88A /* gender.h */ = {isa = PBXFileReference; fileEncoding = 4; lastKnownFileType = sourcecode.c.h; path = gender.h; sourceTree = "<group>"; };
		CD488480122873C000F5A88A /* male.h */ = {isa = PBXFileReference; fileEncoding = 4; lastKnownFileType = sourcecode.c.h; path = male.h; sourceTree = "<group>"; };
		CD488481122873C000F5A88A /* population.h */ = {isa = PBXFileReference; fileEncoding = 4; lastKnownFileType = sourcecode.c.h; path = population.h; sourceTree = "<group>"; };
		CD488482122873C000F5A88A /* population_mini_cam.h */ = {isa = PBXFileReference; fileEncoding = 4; lastKnownFileType = sourcecode.c.h; path = population_mini_cam.h; sourceTree = "<group>"; };
		CD488486122873C000F5A88A /* age_cohort.cpp */ = {isa = PBXFileReference; fileEncoding = 4; lastKnownFileType = sourcecode.cpp.cpp; path = age_cohort.cpp; sourceTree = "<group>"; };
		CD488487122873C000F5A88A /* demographic.cpp */ = {isa = PBXFileReference; fileEncoding = 4; lastKnownFileType = sourcecode.cpp.cpp; path = demographic.cpp; sourceTree = "<group>"; };
		CD488488122873C000F5A88A /* female.cpp */ = {isa = PBXFileReference; fileEncoding = 4; lastKnownFileType = sourcecode.cpp.cpp; path = female.cpp; sourceTree = "<group>"; };
		CD488489122873C000F5A88A /* gender.cpp */ = {isa = PBXFileReference; fileEncoding = 4; lastKnownFileType = sourcecode.cpp.cpp; path = gender.cpp; sourceTree = "<group>"; };
		CD48848A122873C000F5A88A /* male.cpp */ = {isa = PBXFileReference; fileEncoding = 4; lastKnownFileType = sourcecode.cpp.cpp; path = male.cpp; sourceTree = "<group>"; };
		CD48848B122873C000F5A88A /* population.cpp */ = {isa = PBXFileReference; fileEncoding = 4; lastKnownFileType = sourcecode.cpp.cpp; path = population.cpp; sourceTree = "<group>"; };
		CD48848C122873C000F5A88A /* population_mini_cam.cpp */ = {isa = PBXFileReference; fileEncoding = 4; lastKnownFileType = sourcecode.cpp.cpp; path = population_mini_cam.cpp; sourceTree = "<group>"; };
		CD48849F122873C000F5A88A /* doxygenInfo.txt */ = {isa = PBXFileReference; fileEncoding = 4; lastKnownFileType = text; path = doxygenInfo.txt; sourceTree = "<group>"; };
		CD4884A0122873C000F5A88A /* FAQ.txt */ = {isa = PBXFileReference; fileEncoding = 4; lastKnownFileType = text; path = FAQ.txt; sourceTree = "<group>"; };
		CD4884A1122873C000F5A88A /* ReviewChecklist.txt */ = {isa = PBXFileReference; fileEncoding = 4; lastKnownFileType = text; path = ReviewChecklist.txt; sourceTree = "<group>"; };
		CD4884A2122873C000F5A88A /* STLDefs.txt */ = {isa = PBXFileReference; fileEncoding = 4; lastKnownFileType = text; path = STLDefs.txt; sourceTree = "<group>"; };
		CD4884A7122873C000F5A88A /* iemissions_driver.h */ = {isa = PBXFileReference; fileEncoding = 4; lastKnownFileType = sourcecode.c.h; path = iemissions_driver.h; sourceTree = "<group>"; };
		CD4884A9122873C000F5A88A /* aghg.h */ = {isa = PBXFileReference; fileEncoding = 4; lastKnownFileType = sourcecode.c.h; path = aghg.h; sourceTree = "<group>"; };
		CD4884AB122873C000F5A88A /* co2_emissions.h */ = {isa = PBXFileReference; fileEncoding = 4; lastKnownFileType = sourcecode.c.h; path = co2_emissions.h; sourceTree = "<group>"; };
		CD4884AD122873C000F5A88A /* emissions_summer.h */ = {isa = PBXFileReference; fileEncoding = 4; lastKnownFileType = sourcecode.c.h; path = emissions_summer.h; sourceTree = "<group>"; };
		CD4884B2122873C100F5A88A /* input_driver.h */ = {isa = PBXFileReference; fileEncoding = 4; lastKnownFileType = sourcecode.c.h; path = input_driver.h; sourceTree = "<group>"; };
		CD4884B4122873C100F5A88A /* input_output_driver.h */ = {isa = PBXFileReference; fileEncoding = 4; lastKnownFileType = sourcecode.c.h; path = input_output_driver.h; sourceTree = "<group>"; };
		CD4884B5122873C100F5A88A /* output_driver.h */ = {isa = PBXFileReference; fileEncoding = 4; lastKnownFileType = sourcecode.c.h; path = output_driver.h; sourceTree = "<group>"; };
		CD4884BD122873C100F5A88A /* aghg.cpp */ = {isa = PBXFileReference; fileEncoding = 4; lastKnownFileType = sourcecode.cpp.cpp; path = aghg.cpp; sourceTree = "<group>"; };
		CD4884BF122873C100F5A88A /* co2_emissions.cpp */ = {isa = PBXFileReference; fileEncoding = 4; lastKnownFileType = sourcecode.cpp.cpp; path = co2_emissions.cpp; sourceTree = "<group>"; };
		CD4884C1122873C100F5A88A /* emissions_summer.cpp */ = {isa = PBXFileReference; fileEncoding = 4; lastKnownFileType = sourcecode.cpp.cpp; path = emissions_summer.cpp; sourceTree = "<group>"; };
		CD4884C6122873C100F5A88A /* input_driver.cpp */ = {isa = PBXFileReference; fileEncoding = 4; lastKnownFileType = sourcecode.cpp.cpp; path = input_driver.cpp; sourceTree = "<group>"; };
		CD4884C8122873C100F5A88A /* input_output_driver.cpp */ = {isa = PBXFileReference; fileEncoding = 4; lastKnownFileType = sourcecode.cpp.cpp; path = input_output_driver.cpp; sourceTree = "<group>"; };
		CD4884C9122873C100F5A88A /* output_driver.cpp */ = {isa = PBXFileReference; fileEncoding = 4; lastKnownFileType = sourcecode.cpp.cpp; path = output_driver.cpp; sourceTree = "<group>"; };
		CD4884D0122873C100F5A88A /* aproduction_function.h */ = {isa = PBXFileReference; fileEncoding = 4; lastKnownFileType = sourcecode.c.h; path = aproduction_function.h; sourceTree = "<group>"; };
		CD4884D2122873C100F5A88A /* ces_production_function.h */ = {isa = PBXFileReference; fileEncoding = 4; lastKnownFileType = sourcecode.c.h; path = ces_production_function.h; sourceTree = "<group>"; };
		CD4884D4122873C100F5A88A /* efficiency.h */ = {isa = PBXFileReference; fileEncoding = 4; lastKnownFileType = sourcecode.c.h; path = efficiency.h; sourceTree = "<group>"; };
		CD4884D5122873C100F5A88A /* energy_input.h */ = {isa = PBXFileReference; fileEncoding = 4; lastKnownFileType = sourcecode.c.h; path = energy_input.h; sourceTree = "<group>"; };
		CD4884D6122873C100F5A88A /* function_manager.h */ = {isa = PBXFileReference; fileEncoding = 4; lastKnownFileType = sourcecode.c.h; path = function_manager.h; sourceTree = "<group>"; };
		CD4884D7122873C100F5A88A /* function_utils.h */ = {isa = PBXFileReference; fileEncoding = 4; lastKnownFileType = sourcecode.c.h; path = function_utils.h; sourceTree = "<group>"; };
		CD4884DA122873C100F5A88A /* icoefficient.h */ = {isa = PBXFileReference; fileEncoding = 4; lastKnownFileType = sourcecode.c.h; path = icoefficient.h; sourceTree = "<group>"; };
		CD4884DB122873C100F5A88A /* ifunction.h */ = {isa = PBXFileReference; fileEncoding = 4; lastKnownFileType = sourcecode.c.h; path = ifunction.h; sourceTree = "<group>"; };
		CD4884DC122873C100F5A88A /* iinput.h */ = {isa = PBXFileReference; fileEncoding = 4; lastKnownFileType = sourcecode.c.h; path = iinput.h; sourceTree = "<group>"; };
		CD4884DD122873C100F5A88A /* inested_input.h */ = {isa = PBXFileReference; fileEncoding = 4; lastKnownFileType = sourcecode.c.h; path = inested_input.h; sourceTree = "<group>"; };
		CD4884DE122873C100F5A88A /* input_capital.h */ = {isa = PBXFileReference; fileEncoding = 4; lastKnownFileType = sourcecode.c.h; path = input_capital.h; sourceTree = "<group>"; };
		CD4884DF122873C100F5A88A /* input_OM_fixed.h */ = {isa = PBXFileReference; fileEncoding = 4; lastKnownFileType = sourcecode.c.h; path = input_OM_fixed.h; sourceTree = "<group>"; };
		CD4884E0122873C100F5A88A /* input_OM_var.h */ = {isa = PBXFileReference; fileEncoding = 4; lastKnownFileType = sourcecode.c.h; path = input_OM_var.h; sourceTree = "<group>"; };
		CD4884E1122873C100F5A88A /* input_subsidy.h */ = {isa = PBXFileReference; fileEncoding = 4; lastKnownFileType = sourcecode.c.h; path = input_subsidy.h; sourceTree = "<group>"; };
		CD4884E2122873C100F5A88A /* input_tax.h */ = {isa = PBXFileReference; fileEncoding = 4; lastKnownFileType = sourcecode.c.h; path = input_tax.h; sourceTree = "<group>"; };
		CD4884E3122873C100F5A88A /* intensity.h */ = {isa = PBXFileReference; fileEncoding = 4; lastKnownFileType = sourcecode.c.h; path = intensity.h; sourceTree = "<group>"; };
		CD4884E5122873C100F5A88A /* leaf_input_finder.h */ = {isa = PBXFileReference; fileEncoding = 4; lastKnownFileType = sourcecode.c.h; path = leaf_input_finder.h; sourceTree = "<group>"; };
		CD4884E6122873C100F5A88A /* leontief_production_function.h */ = {isa = PBXFileReference; fileEncoding = 4; lastKnownFileType = sourcecode.c.h; path = leontief_production_function.h; sourceTree = "<group>"; };
		CD4884E7122873C100F5A88A /* logit_production_function.h */ = {isa = PBXFileReference; fileEncoding = 4; lastKnownFileType = sourcecode.c.h; path = logit_production_function.h; sourceTree = "<group>"; };
		CD4884E8122873C100F5A88A /* minicam_input.h */ = {isa = PBXFileReference; fileEncoding = 4; lastKnownFileType = sourcecode.c.h; path = minicam_input.h; sourceTree = "<group>"; };
		CD4884E9122873C100F5A88A /* minicam_leontief_production_function.h */ = {isa = PBXFileReference; fileEncoding = 4; lastKnownFileType = sourcecode.c.h; path = minicam_leontief_production_function.h; sourceTree = "<group>"; };
		CD4884EA122873C100F5A88A /* minicam_price_elasticity_function.h */ = {isa = PBXFileReference; fileEncoding = 4; lastKnownFileType = sourcecode.c.h; path = minicam_price_elasticity_function.h; sourceTree = "<group>"; };
		CD4884EB122873C100F5A88A /* nested_ces_production_function.h */ = {isa = PBXFileReference; fileEncoding = 4; lastKnownFileType = sourcecode.c.h; path = nested_ces_production_function.h; sourceTree = "<group>"; };
		CD4884EC122873C100F5A88A /* node_input.h */ = {isa = PBXFileReference; fileEncoding = 4; lastKnownFileType = sourcecode.c.h; path = node_input.h; sourceTree = "<group>"; };
		CD4884ED122873C100F5A88A /* non_energy_input.h */ = {isa = PBXFileReference; fileEncoding = 4; lastKnownFileType = sourcecode.c.h; path = non_energy_input.h; sourceTree = "<group>"; };
		CD4884EF122873C100F5A88A /* renewable_input.h */ = {isa = PBXFileReference; fileEncoding = 4; lastKnownFileType = sourcecode.c.h; path = renewable_input.h; sourceTree = "<group>"; };
		CD4884F6122873C100F5A88A /* aproduction_function.cpp */ = {isa = PBXFileReference; fileEncoding = 4; lastKnownFileType = sourcecode.cpp.cpp; path = aproduction_function.cpp; sourceTree = "<group>"; };
		CD4884F8122873C100F5A88A /* ces_production_function.cpp */ = {isa = PBXFileReference; fileEncoding = 4; lastKnownFileType = sourcecode.cpp.cpp; path = ces_production_function.cpp; sourceTree = "<group>"; };
		CD4884FA122873C100F5A88A /* efficiency.cpp */ = {isa = PBXFileReference; fileEncoding = 4; lastKnownFileType = sourcecode.cpp.cpp; path = efficiency.cpp; sourceTree = "<group>"; };
		CD4884FB122873C100F5A88A /* energy_input.cpp */ = {isa = PBXFileReference; fileEncoding = 4; lastKnownFileType = sourcecode.cpp.cpp; path = energy_input.cpp; sourceTree = "<group>"; };
		CD4884FC122873C100F5A88A /* function_manager.cpp */ = {isa = PBXFileReference; fileEncoding = 4; lastKnownFileType = sourcecode.cpp.cpp; path = function_manager.cpp; sourceTree = "<group>"; };
		CD4884FD122873C100F5A88A /* function_utils.cpp */ = {isa = PBXFileReference; fileEncoding = 4; lastKnownFileType = sourcecode.cpp.cpp; path = function_utils.cpp; sourceTree = "<group>"; };
		CD488500122873C100F5A88A /* input_capital.cpp */ = {isa = PBXFileReference; fileEncoding = 4; lastKnownFileType = sourcecode.cpp.cpp; path = input_capital.cpp; sourceTree = "<group>"; };
		CD488501122873C100F5A88A /* input_OM_fixed.cpp */ = {isa = PBXFileReference; fileEncoding = 4; lastKnownFileType = sourcecode.cpp.cpp; path = input_OM_fixed.cpp; sourceTree = "<group>"; };
		CD488502122873C100F5A88A /* input_OM_var.cpp */ = {isa = PBXFileReference; fileEncoding = 4; lastKnownFileType = sourcecode.cpp.cpp; path = input_OM_var.cpp; sourceTree = "<group>"; };
		CD488503122873C100F5A88A /* input_subsidy.cpp */ = {isa = PBXFileReference; fileEncoding = 4; lastKnownFileType = sourcecode.cpp.cpp; path = input_subsidy.cpp; sourceTree = "<group>"; };
		CD488504122873C100F5A88A /* input_tax.cpp */ = {isa = PBXFileReference; fileEncoding = 4; lastKnownFileType = sourcecode.cpp.cpp; path = input_tax.cpp; sourceTree = "<group>"; };
		CD488505122873C100F5A88A /* intensity.cpp */ = {isa = PBXFileReference; fileEncoding = 4; lastKnownFileType = sourcecode.cpp.cpp; path = intensity.cpp; sourceTree = "<group>"; };
		CD488507122873C100F5A88A /* leaf_input_finder.cpp */ = {isa = PBXFileReference; fileEncoding = 4; lastKnownFileType = sourcecode.cpp.cpp; path = leaf_input_finder.cpp; sourceTree = "<group>"; };
		CD488508122873C100F5A88A /* leontief_production_function.cpp */ = {isa = PBXFileReference; fileEncoding = 4; lastKnownFileType = sourcecode.cpp.cpp; path = leontief_production_function.cpp; sourceTree = "<group>"; };
		CD488509122873C100F5A88A /* logit_production_function.cpp */ = {isa = PBXFileReference; fileEncoding = 4; lastKnownFileType = sourcecode.cpp.cpp; path = logit_production_function.cpp; sourceTree = "<group>"; };
		CD48850A122873C100F5A88A /* minicam_input.cpp */ = {isa = PBXFileReference; fileEncoding = 4; lastKnownFileType = sourcecode.cpp.cpp; path = minicam_input.cpp; sourceTree = "<group>"; };
		CD48850B122873C100F5A88A /* minicam_leontief_production_function.cpp */ = {isa = PBXFileReference; fileEncoding = 4; lastKnownFileType = sourcecode.cpp.cpp; path = minicam_leontief_production_function.cpp; sourceTree = "<group>"; };
		CD48850C122873C100F5A88A /* minicam_price_elasticity_function.cpp */ = {isa = PBXFileReference; fileEncoding = 4; lastKnownFileType = sourcecode.cpp.cpp; path = minicam_price_elasticity_function.cpp; sourceTree = "<group>"; };
		CD48850D122873C100F5A88A /* nested_ces_production_function.cpp */ = {isa = PBXFileReference; fileEncoding = 4; lastKnownFileType = sourcecode.cpp.cpp; path = nested_ces_production_function.cpp; sourceTree = "<group>"; };
		CD48850E122873C100F5A88A /* node_input.cpp */ = {isa = PBXFileReference; fileEncoding = 4; lastKnownFileType = sourcecode.cpp.cpp; path = node_input.cpp; sourceTree = "<group>"; };
		CD48850F122873C100F5A88A /* non_energy_input.cpp */ = {isa = PBXFileReference; fileEncoding = 4; lastKnownFileType = sourcecode.cpp.cpp; path = non_energy_input.cpp; sourceTree = "<group>"; };
		CD488511122873C100F5A88A /* renewable_input.cpp */ = {isa = PBXFileReference; fileEncoding = 4; lastKnownFileType = sourcecode.cpp.cpp; path = renewable_input.cpp; sourceTree = "<group>"; };
		CD488538122873C100F5A88A /* aland_allocator_item.h */ = {isa = PBXFileReference; fileEncoding = 4; lastKnownFileType = sourcecode.c.h; path = aland_allocator_item.h; sourceTree = "<group>"; };
		CD488539122873C100F5A88A /* carbon_land_leaf.h */ = {isa = PBXFileReference; fileEncoding = 4; lastKnownFileType = sourcecode.c.h; path = carbon_land_leaf.h; sourceTree = "<group>"; };
		CD48853A122873C100F5A88A /* iland_allocator.h */ = {isa = PBXFileReference; fileEncoding = 4; lastKnownFileType = sourcecode.c.h; path = iland_allocator.h; sourceTree = "<group>"; };
		CD48853B122873C100F5A88A /* land_allocator.h */ = {isa = PBXFileReference; fileEncoding = 4; lastKnownFileType = sourcecode.c.h; path = land_allocator.h; sourceTree = "<group>"; };
		CD48853C122873C100F5A88A /* land_leaf.h */ = {isa = PBXFileReference; fileEncoding = 4; lastKnownFileType = sourcecode.c.h; path = land_leaf.h; sourceTree = "<group>"; };
		CD48853D122873C100F5A88A /* land_node.h */ = {isa = PBXFileReference; fileEncoding = 4; lastKnownFileType = sourcecode.c.h; path = land_node.h; sourceTree = "<group>"; };
		CD48853E122873C100F5A88A /* land_use_history.h */ = {isa = PBXFileReference; fileEncoding = 4; lastKnownFileType = sourcecode.c.h; path = land_use_history.h; sourceTree = "<group>"; };
		CD48853F122873C100F5A88A /* unmanaged_land_leaf.h */ = {isa = PBXFileReference; fileEncoding = 4; lastKnownFileType = sourcecode.c.h; path = unmanaged_land_leaf.h; sourceTree = "<group>"; };
		CD488541122873C100F5A88A /* aland_allocator_item.cpp */ = {isa = PBXFileReference; fileEncoding = 4; lastKnownFileType = sourcecode.cpp.cpp; path = aland_allocator_item.cpp; sourceTree = "<group>"; };
		CD488542122873C100F5A88A /* carbon_land_leaf.cpp */ = {isa = PBXFileReference; fileEncoding = 4; lastKnownFileType = sourcecode.cpp.cpp; path = carbon_land_leaf.cpp; sourceTree = "<group>"; };
		CD488543122873C100F5A88A /* land_allocator.cpp */ = {isa = PBXFileReference; fileEncoding = 4; lastKnownFileType = sourcecode.cpp.cpp; path = land_allocator.cpp; sourceTree = "<group>"; };
		CD488544122873C100F5A88A /* land_leaf.cpp */ = {isa = PBXFileReference; fileEncoding = 4; lastKnownFileType = sourcecode.cpp.cpp; path = land_leaf.cpp; sourceTree = "<group>"; };
		CD488545122873C100F5A88A /* land_node.cpp */ = {isa = PBXFileReference; fileEncoding = 4; lastKnownFileType = sourcecode.cpp.cpp; path = land_node.cpp; sourceTree = "<group>"; };
		CD488546122873C100F5A88A /* land_use_history.cpp */ = {isa = PBXFileReference; fileEncoding = 4; lastKnownFileType = sourcecode.cpp.cpp; path = land_use_history.cpp; sourceTree = "<group>"; };
		CD488547122873C100F5A88A /* unmanaged_land_leaf.cpp */ = {isa = PBXFileReference; fileEncoding = 4; lastKnownFileType = sourcecode.cpp.cpp; path = unmanaged_land_leaf.cpp; sourceTree = "<group>"; };
		CD488559122873C100F5A88A /* main.cpp */ = {isa = PBXFileReference; fileEncoding = 4; lastKnownFileType = sourcecode.cpp.cpp; path = main.cpp; sourceTree = "<group>"; };
		CD48855C122873C100F5A88A /* cached_market.h */ = {isa = PBXFileReference; fileEncoding = 4; lastKnownFileType = sourcecode.c.h; path = cached_market.h; sourceTree = "<group>"; };
		CD48855D122873C100F5A88A /* calibration_market.h */ = {isa = PBXFileReference; fileEncoding = 4; lastKnownFileType = sourcecode.c.h; path = calibration_market.h; sourceTree = "<group>"; };
		CD48855E122873C100F5A88A /* demand_market.h */ = {isa = PBXFileReference; fileEncoding = 4; lastKnownFileType = sourcecode.c.h; path = demand_market.h; sourceTree = "<group>"; };
		CD48855F122873C100F5A88A /* imarket_type.h */ = {isa = PBXFileReference; fileEncoding = 4; lastKnownFileType = sourcecode.c.h; path = imarket_type.h; sourceTree = "<group>"; };
		CD488560122873C100F5A88A /* inverse_calibration_market.h */ = {isa = PBXFileReference; fileEncoding = 4; lastKnownFileType = sourcecode.c.h; path = inverse_calibration_market.h; sourceTree = "<group>"; };
		CD488561122873C100F5A88A /* market.h */ = {isa = PBXFileReference; fileEncoding = 4; lastKnownFileType = sourcecode.c.h; path = market.h; sourceTree = "<group>"; };
		CD488562122873C100F5A88A /* market_locator.h */ = {isa = PBXFileReference; fileEncoding = 4; lastKnownFileType = sourcecode.c.h; path = market_locator.h; sourceTree = "<group>"; };
		CD488563122873C100F5A88A /* market_subsidy.h */ = {isa = PBXFileReference; fileEncoding = 4; lastKnownFileType = sourcecode.c.h; path = market_subsidy.h; sourceTree = "<group>"; };
		CD488564122873C100F5A88A /* market_tax.h */ = {isa = PBXFileReference; fileEncoding = 4; lastKnownFileType = sourcecode.c.h; path = market_tax.h; sourceTree = "<group>"; };
		CD488565122873C100F5A88A /* marketplace.h */ = {isa = PBXFileReference; fileEncoding = 4; lastKnownFileType = sourcecode.c.h; path = marketplace.h; sourceTree = "<group>"; };
		CD488566122873C100F5A88A /* normal_market.h */ = {isa = PBXFileReference; fileEncoding = 4; lastKnownFileType = sourcecode.c.h; path = normal_market.h; sourceTree = "<group>"; };
		CD488567122873C100F5A88A /* price_market.h */ = {isa = PBXFileReference; fileEncoding = 4; lastKnownFileType = sourcecode.c.h; path = price_market.h; sourceTree = "<group>"; };
		CD488568122873C100F5A88A /* trial_value_market.h */ = {isa = PBXFileReference; fileEncoding = 4; lastKnownFileType = sourcecode.c.h; path = trial_value_market.h; sourceTree = "<group>"; };
		CD48856A122873C100F5A88A /* cached_market.cpp */ = {isa = PBXFileReference; fileEncoding = 4; lastKnownFileType = sourcecode.cpp.cpp; path = cached_market.cpp; sourceTree = "<group>"; };
		CD48856B122873C100F5A88A /* calibration_market.cpp */ = {isa = PBXFileReference; fileEncoding = 4; lastKnownFileType = sourcecode.cpp.cpp; path = calibration_market.cpp; sourceTree = "<group>"; };
		CD48856C122873C100F5A88A /* demand_market.cpp */ = {isa = PBXFileReference; fileEncoding = 4; lastKnownFileType = sourcecode.cpp.cpp; path = demand_market.cpp; sourceTree = "<group>"; };
		CD48856D122873C100F5A88A /* inverse_calibration_market.cpp */ = {isa = PBXFileReference; fileEncoding = 4; lastKnownFileType = sourcecode.cpp.cpp; path = inverse_calibration_market.cpp; sourceTree = "<group>"; };
		CD48856E122873C100F5A88A /* market.cpp */ = {isa = PBXFileReference; fileEncoding = 4; lastKnownFileType = sourcecode.cpp.cpp; path = market.cpp; sourceTree = "<group>"; };
		CD48856F122873C100F5A88A /* market_locator.cpp */ = {isa = PBXFileReference; fileEncoding = 4; lastKnownFileType = sourcecode.cpp.cpp; path = market_locator.cpp; sourceTree = "<group>"; };
		CD488570122873C100F5A88A /* market_subsidy.cpp */ = {isa = PBXFileReference; fileEncoding = 4; lastKnownFileType = sourcecode.cpp.cpp; path = market_subsidy.cpp; sourceTree = "<group>"; };
		CD488571122873C100F5A88A /* market_tax.cpp */ = {isa = PBXFileReference; fileEncoding = 4; lastKnownFileType = sourcecode.cpp.cpp; path = market_tax.cpp; sourceTree = "<group>"; };
		CD488572122873C100F5A88A /* marketplace.cpp */ = {isa = PBXFileReference; fileEncoding = 4; lastKnownFileType = sourcecode.cpp.cpp; path = marketplace.cpp; sourceTree = "<group>"; };
		CD488573122873C100F5A88A /* normal_market.cpp */ = {isa = PBXFileReference; fileEncoding = 4; lastKnownFileType = sourcecode.cpp.cpp; path = normal_market.cpp; sourceTree = "<group>"; };
		CD488574122873C100F5A88A /* price_market.cpp */ = {isa = PBXFileReference; fileEncoding = 4; lastKnownFileType = sourcecode.cpp.cpp; path = price_market.cpp; sourceTree = "<group>"; };
		CD488575122873C100F5A88A /* trial_value_market.cpp */ = {isa = PBXFileReference; fileEncoding = 4; lastKnownFileType = sourcecode.cpp.cpp; path = trial_value_market.cpp; sourceTree = "<group>"; };
		CD4885A5122873C100F5A88A /* policy_ghg.h */ = {isa = PBXFileReference; fileEncoding = 4; lastKnownFileType = sourcecode.c.h; path = policy_ghg.h; sourceTree = "<group>"; };
		CD4885A6122873C100F5A88A /* policy_portfolio_standard.h */ = {isa = PBXFileReference; fileEncoding = 4; lastKnownFileType = sourcecode.c.h; path = policy_portfolio_standard.h; sourceTree = "<group>"; };
		CD4885A8122873C100F5A88A /* policy_ghg.cpp */ = {isa = PBXFileReference; fileEncoding = 4; lastKnownFileType = sourcecode.cpp.cpp; path = policy_ghg.cpp; sourceTree = "<group>"; };
		CD4885A9122873C100F5A88A /* policy_portfolio_standard.cpp */ = {isa = PBXFileReference; fileEncoding = 4; lastKnownFileType = sourcecode.cpp.cpp; path = policy_portfolio_standard.cpp; sourceTree = "<group>"; };
		CD4885AC122873C100F5A88A /* batch_csv_outputter.h */ = {isa = PBXFileReference; fileEncoding = 4; lastKnownFileType = sourcecode.c.h; path = batch_csv_outputter.h; sourceTree = "<group>"; };
		CD4885B0122873C100F5A88A /* energy_balance_table.h */ = {isa = PBXFileReference; fileEncoding = 4; lastKnownFileType = sourcecode.c.h; path = energy_balance_table.h; sourceTree = "<group>"; };
		CD4885B2122873C100F5A88A /* graph_printer.h */ = {isa = PBXFileReference; fileEncoding = 4; lastKnownFileType = sourcecode.c.h; path = graph_printer.h; sourceTree = "<group>"; };
		CD4885B5122873C100F5A88A /* land_allocator_printer.h */ = {isa = PBXFileReference; fileEncoding = 4; lastKnownFileType = sourcecode.c.h; path = land_allocator_printer.h; sourceTree = "<group>"; };
		CD4885BA122873C100F5A88A /* storage_table.h */ = {isa = PBXFileReference; fileEncoding = 4; lastKnownFileType = sourcecode.c.h; path = storage_table.h; sourceTree = "<group>"; };
		CD4885BB122873C100F5A88A /* xml_db_outputter.h */ = {isa = PBXFileReference; fileEncoding = 4; lastKnownFileType = sourcecode.c.h; path = xml_db_outputter.h; sourceTree = "<group>"; };
		CD4885BD122873C100F5A88A /* batch_csv_outputter.cpp */ = {isa = PBXFileReference; fileEncoding = 4; lastKnownFileType = sourcecode.cpp.cpp; path = batch_csv_outputter.cpp; sourceTree = "<group>"; };
		CD4885C1122873C100F5A88A /* energy_balance_table.cpp */ = {isa = PBXFileReference; fileEncoding = 4; lastKnownFileType = sourcecode.cpp.cpp; path = energy_balance_table.cpp; sourceTree = "<group>"; };
		CD4885C3122873C100F5A88A /* graph_printer.cpp */ = {isa = PBXFileReference; fileEncoding = 4; lastKnownFileType = sourcecode.cpp.cpp; path = graph_printer.cpp; sourceTree = "<group>"; };
		CD4885C6122873C100F5A88A /* land_allocator_printer.cpp */ = {isa = PBXFileReference; fileEncoding = 4; lastKnownFileType = sourcecode.cpp.cpp; path = land_allocator_printer.cpp; sourceTree = "<group>"; };
		CD4885CB122873C100F5A88A /* storage_table.cpp */ = {isa = PBXFileReference; fileEncoding = 4; lastKnownFileType = sourcecode.cpp.cpp; path = storage_table.cpp; sourceTree = "<group>"; };
		CD4885CC122873C100F5A88A /* xml_db_outputter.cpp */ = {isa = PBXFileReference; fileEncoding = 4; lastKnownFileType = sourcecode.cpp.cpp; path = xml_db_outputter.cpp; sourceTree = "<group>"; };
		CD4885CF122873C100F5A88A /* accumulated_grade.h */ = {isa = PBXFileReference; fileEncoding = 4; lastKnownFileType = sourcecode.c.h; path = accumulated_grade.h; sourceTree = "<group>"; };
		CD4885D0122873C100F5A88A /* accumulated_post_grade.h */ = {isa = PBXFileReference; fileEncoding = 4; lastKnownFileType = sourcecode.c.h; path = accumulated_post_grade.h; sourceTree = "<group>"; };
		CD4885D1122873C100F5A88A /* aresource.h */ = {isa = PBXFileReference; fileEncoding = 4; lastKnownFileType = sourcecode.c.h; path = aresource.h; sourceTree = "<group>"; };
		CD4885D3122873C100F5A88A /* grade.h */ = {isa = PBXFileReference; fileEncoding = 4; lastKnownFileType = sourcecode.c.h; path = grade.h; sourceTree = "<group>"; };
		CD4885D4122873C100F5A88A /* renewable_subresource.h */ = {isa = PBXFileReference; fileEncoding = 4; lastKnownFileType = sourcecode.c.h; path = renewable_subresource.h; sourceTree = "<group>"; };
		CD4885D5122873C100F5A88A /* resource.h */ = {isa = PBXFileReference; fileEncoding = 4; lastKnownFileType = sourcecode.c.h; path = resource.h; sourceTree = "<group>"; };
		CD4885D6122873C100F5A88A /* smooth_renewable_subresource.h */ = {isa = PBXFileReference; fileEncoding = 4; lastKnownFileType = sourcecode.c.h; path = smooth_renewable_subresource.h; sourceTree = "<group>"; };
		CD4885D7122873C100F5A88A /* subresource.h */ = {isa = PBXFileReference; fileEncoding = 4; lastKnownFileType = sourcecode.c.h; path = subresource.h; sourceTree = "<group>"; };
		CD4885D8122873C100F5A88A /* unlimited_resource.h */ = {isa = PBXFileReference; fileEncoding = 4; lastKnownFileType = sourcecode.c.h; path = unlimited_resource.h; sourceTree = "<group>"; };
		CD4885DA122873C100F5A88A /* accumulated_grade.cpp */ = {isa = PBXFileReference; fileEncoding = 4; lastKnownFileType = sourcecode.cpp.cpp; path = accumulated_grade.cpp; sourceTree = "<group>"; };
		CD4885DB122873C100F5A88A /* accumulated_post_grade.cpp */ = {isa = PBXFileReference; fileEncoding = 4; lastKnownFileType = sourcecode.cpp.cpp; path = accumulated_post_grade.cpp; sourceTree = "<group>"; };
		CD4885DD122873C100F5A88A /* grade.cpp */ = {isa = PBXFileReference; fileEncoding = 4; lastKnownFileType = sourcecode.cpp.cpp; path = grade.cpp; sourceTree = "<group>"; };
		CD4885DE122873C100F5A88A /* renewable_subresource.cpp */ = {isa = PBXFileReference; fileEncoding = 4; lastKnownFileType = sourcecode.cpp.cpp; path = renewable_subresource.cpp; sourceTree = "<group>"; };
		CD4885DF122873C100F5A88A /* resource.cpp */ = {isa = PBXFileReference; fileEncoding = 4; lastKnownFileType = sourcecode.cpp.cpp; path = resource.cpp; sourceTree = "<group>"; };
		CD4885E0122873C100F5A88A /* smooth_renewable_subresource.cpp */ = {isa = PBXFileReference; fileEncoding = 4; lastKnownFileType = sourcecode.cpp.cpp; path = smooth_renewable_subresource.cpp; sourceTree = "<group>"; };
		CD4885E1122873C100F5A88A /* subresource.cpp */ = {isa = PBXFileReference; fileEncoding = 4; lastKnownFileType = sourcecode.cpp.cpp; path = subresource.cpp; sourceTree = "<group>"; };
		CD4885E2122873C200F5A88A /* unlimited_resource.cpp */ = {isa = PBXFileReference; fileEncoding = 4; lastKnownFileType = sourcecode.cpp.cpp; path = unlimited_resource.cpp; sourceTree = "<group>"; };
		CD4885E5122873C200F5A88A /* afinal_demand.h */ = {isa = PBXFileReference; fileEncoding = 4; lastKnownFileType = sourcecode.c.h; path = afinal_demand.h; sourceTree = "<group>"; };
		CD4885E6122873C200F5A88A /* ag_supply_sector.h */ = {isa = PBXFileReference; fileEncoding = 4; lastKnownFileType = sourcecode.c.h; path = ag_supply_sector.h; sourceTree = "<group>"; };
		CD4885E7122873C200F5A88A /* ag_supply_subsector.h */ = {isa = PBXFileReference; fileEncoding = 4; lastKnownFileType = sourcecode.c.h; path = ag_supply_subsector.h; sourceTree = "<group>"; };
		CD4885EB122873C200F5A88A /* capacity_limit_backup_calculator.h */ = {isa = PBXFileReference; fileEncoding = 4; lastKnownFileType = sourcecode.c.h; path = capacity_limit_backup_calculator.h; sourceTree = "<group>"; };
		CD4885EC122873C200F5A88A /* CSP_backup_calculator.h */ = {isa = PBXFileReference; fileEncoding = 4; lastKnownFileType = sourcecode.c.h; path = CSP_backup_calculator.h; sourceTree = "<group>"; };
		CD4885EE122873C200F5A88A /* energy_final_demand.h */ = {isa = PBXFileReference; fileEncoding = 4; lastKnownFileType = sourcecode.c.h; path = energy_final_demand.h; sourceTree = "<group>"; };
		CD4885F4122873C200F5A88A /* ibackup_calculator.h */ = {isa = PBXFileReference; fileEncoding = 4; lastKnownFileType = sourcecode.c.h; path = ibackup_calculator.h; sourceTree = "<group>"; };
		CD4885F8122873C200F5A88A /* sector.h */ = {isa = PBXFileReference; fileEncoding = 4; lastKnownFileType = sourcecode.c.h; path = sector.h; sourceTree = "<group>"; };
		CD4885F9122873C200F5A88A /* sector_utils.h */ = {isa = PBXFileReference; fileEncoding = 4; lastKnownFileType = sourcecode.c.h; path = sector_utils.h; sourceTree = "<group>"; };
		CD4885FA122873C200F5A88A /* subsector.h */ = {isa = PBXFileReference; fileEncoding = 4; lastKnownFileType = sourcecode.c.h; path = subsector.h; sourceTree = "<group>"; };
		CD4885FB122873C200F5A88A /* subsector_add_techcosts.h */ = {isa = PBXFileReference; fileEncoding = 4; lastKnownFileType = sourcecode.c.h; path = subsector_add_techcosts.h; sourceTree = "<group>"; };
		CD4885FC122873C200F5A88A /* supply_sector.h */ = {isa = PBXFileReference; fileEncoding = 4; lastKnownFileType = sourcecode.c.h; path = supply_sector.h; sourceTree = "<group>"; };
		CD4885FE122873C200F5A88A /* tran_subsector.h */ = {isa = PBXFileReference; fileEncoding = 4; lastKnownFileType = sourcecode.c.h; path = tran_subsector.h; sourceTree = "<group>"; };
		CD488601122873C200F5A88A /* ag_supply_sector.cpp */ = {isa = PBXFileReference; fileEncoding = 4; lastKnownFileType = sourcecode.cpp.cpp; path = ag_supply_sector.cpp; sourceTree = "<group>"; };
		CD488602122873C200F5A88A /* ag_supply_subsector.cpp */ = {isa = PBXFileReference; fileEncoding = 4; lastKnownFileType = sourcecode.cpp.cpp; path = ag_supply_subsector.cpp; sourceTree = "<group>"; };
		CD488606122873C200F5A88A /* capacity_limit_backup_calculator.cpp */ = {isa = PBXFileReference; fileEncoding = 4; lastKnownFileType = sourcecode.cpp.cpp; path = capacity_limit_backup_calculator.cpp; sourceTree = "<group>"; };
		CD488607122873C200F5A88A /* CSP_backup_calculator.cpp */ = {isa = PBXFileReference; fileEncoding = 4; lastKnownFileType = sourcecode.cpp.cpp; path = CSP_backup_calculator.cpp; sourceTree = "<group>"; };
		CD488608122873C200F5A88A /* energy_final_demand.cpp */ = {isa = PBXFileReference; fileEncoding = 4; lastKnownFileType = sourcecode.cpp.cpp; path = energy_final_demand.cpp; sourceTree = "<group>"; };
		CD488611122873C200F5A88A /* sector.cpp */ = {isa = PBXFileReference; fileEncoding = 4; lastKnownFileType = sourcecode.cpp.cpp; path = sector.cpp; sourceTree = "<group>"; };
		CD488612122873C200F5A88A /* sector_utils.cpp */ = {isa = PBXFileReference; fileEncoding = 4; lastKnownFileType = sourcecode.cpp.cpp; path = sector_utils.cpp; sourceTree = "<group>"; };
		CD488613122873C200F5A88A /* subsector.cpp */ = {isa = PBXFileReference; fileEncoding = 4; lastKnownFileType = sourcecode.cpp.cpp; path = subsector.cpp; sourceTree = "<group>"; };
		CD488614122873C200F5A88A /* subsector_add_techcosts.cpp */ = {isa = PBXFileReference; fileEncoding = 4; lastKnownFileType = sourcecode.cpp.cpp; path = subsector_add_techcosts.cpp; sourceTree = "<group>"; };
		CD488615122873C200F5A88A /* supply_sector.cpp */ = {isa = PBXFileReference; fileEncoding = 4; lastKnownFileType = sourcecode.cpp.cpp; path = supply_sector.cpp; sourceTree = "<group>"; };
		CD488617122873C200F5A88A /* tran_subsector.cpp */ = {isa = PBXFileReference; fileEncoding = 4; lastKnownFileType = sourcecode.cpp.cpp; path = tran_subsector.cpp; sourceTree = "<group>"; };
		CD48861C122873C200F5A88A /* bisect_all.h */ = {isa = PBXFileReference; fileEncoding = 4; lastKnownFileType = sourcecode.c.h; path = bisect_all.h; sourceTree = "<group>"; };
		CD48861D122873C200F5A88A /* bisect_one.h */ = {isa = PBXFileReference; fileEncoding = 4; lastKnownFileType = sourcecode.c.h; path = bisect_one.h; sourceTree = "<group>"; };
		CD48861E122873C200F5A88A /* bisect_policy.h */ = {isa = PBXFileReference; fileEncoding = 4; lastKnownFileType = sourcecode.c.h; path = bisect_policy.h; sourceTree = "<group>"; };
		CD48861F122873C200F5A88A /* bisect_policy_nr_solver.h */ = {isa = PBXFileReference; fileEncoding = 4; lastKnownFileType = sourcecode.c.h; path = bisect_policy_nr_solver.h; sourceTree = "<group>"; };
		CD488620122873C200F5A88A /* bisection_nr_solver.h */ = {isa = PBXFileReference; fileEncoding = 4; lastKnownFileType = sourcecode.c.h; path = bisection_nr_solver.h; sourceTree = "<group>"; };
		CD488621122873C200F5A88A /* log_newton_raphson.h */ = {isa = PBXFileReference; fileEncoding = 4; lastKnownFileType = sourcecode.c.h; path = log_newton_raphson.h; sourceTree = "<group>"; };
		CD488622122873C200F5A88A /* log_newton_raphson_sd.h */ = {isa = PBXFileReference; fileEncoding = 4; lastKnownFileType = sourcecode.c.h; path = log_newton_raphson_sd.h; sourceTree = "<group>"; };
		CD488623122873C200F5A88A /* solver.h */ = {isa = PBXFileReference; fileEncoding = 4; lastKnownFileType = sourcecode.c.h; path = solver.h; sourceTree = "<group>"; };
		CD488624122873C200F5A88A /* solver_component.h */ = {isa = PBXFileReference; fileEncoding = 4; lastKnownFileType = sourcecode.c.h; path = solver_component.h; sourceTree = "<group>"; };
		CD488626122873C200F5A88A /* solver_factory.h */ = {isa = PBXFileReference; fileEncoding = 4; lastKnownFileType = sourcecode.c.h; path = solver_factory.h; sourceTree = "<group>"; };
		CD488627122873C200F5A88A /* user_configurable_solver.h */ = {isa = PBXFileReference; fileEncoding = 4; lastKnownFileType = sourcecode.c.h; path = user_configurable_solver.h; sourceTree = "<group>"; };
		CD488629122873C200F5A88A /* bisect_all.cpp */ = {isa = PBXFileReference; fileEncoding = 4; lastKnownFileType = sourcecode.cpp.cpp; path = bisect_all.cpp; sourceTree = "<group>"; };
		CD48862A122873C200F5A88A /* bisect_one.cpp */ = {isa = PBXFileReference; fileEncoding = 4; lastKnownFileType = sourcecode.cpp.cpp; path = bisect_one.cpp; sourceTree = "<group>"; };
		CD48862B122873C200F5A88A /* bisect_policy.cpp */ = {isa = PBXFileReference; fileEncoding = 4; lastKnownFileType = sourcecode.cpp.cpp; path = bisect_policy.cpp; sourceTree = "<group>"; };
		CD48862C122873C200F5A88A /* bisect_policy_nr_solver.cpp */ = {isa = PBXFileReference; fileEncoding = 4; lastKnownFileType = sourcecode.cpp.cpp; path = bisect_policy_nr_solver.cpp; sourceTree = "<group>"; };
		CD48862D122873C200F5A88A /* bisection_nr_solver.cpp */ = {isa = PBXFileReference; fileEncoding = 4; lastKnownFileType = sourcecode.cpp.cpp; path = bisection_nr_solver.cpp; sourceTree = "<group>"; };
		CD48862E122873C200F5A88A /* log_newton_raphson.cpp */ = {isa = PBXFileReference; fileEncoding = 4; lastKnownFileType = sourcecode.cpp.cpp; path = log_newton_raphson.cpp; sourceTree = "<group>"; };
		CD48862F122873C200F5A88A /* log_newton_raphson_sd.cpp */ = {isa = PBXFileReference; fileEncoding = 4; lastKnownFileType = sourcecode.cpp.cpp; path = log_newton_raphson_sd.cpp; sourceTree = "<group>"; };
		CD488630122873C200F5A88A /* solver_component.cpp */ = {isa = PBXFileReference; fileEncoding = 4; lastKnownFileType = sourcecode.cpp.cpp; path = solver_component.cpp; sourceTree = "<group>"; };
		CD488632122873C200F5A88A /* solver_factory.cpp */ = {isa = PBXFileReference; fileEncoding = 4; lastKnownFileType = sourcecode.cpp.cpp; path = solver_factory.cpp; sourceTree = "<group>"; };
		CD488633122873C200F5A88A /* user_configurable_solver.cpp */ = {isa = PBXFileReference; fileEncoding = 4; lastKnownFileType = sourcecode.cpp.cpp; path = user_configurable_solver.cpp; sourceTree = "<group>"; };
		CD488636122873C200F5A88A /* all_solution_info_filter.h */ = {isa = PBXFileReference; fileEncoding = 4; lastKnownFileType = sourcecode.c.h; path = all_solution_info_filter.h; sourceTree = "<group>"; };
		CD488637122873C200F5A88A /* and_solution_info_filter.h */ = {isa = PBXFileReference; fileEncoding = 4; lastKnownFileType = sourcecode.c.h; path = and_solution_info_filter.h; sourceTree = "<group>"; };
		CD488638122873C200F5A88A /* calc_counter.h */ = {isa = PBXFileReference; fileEncoding = 4; lastKnownFileType = sourcecode.c.h; path = calc_counter.h; sourceTree = "<group>"; };
		CD488639122873C200F5A88A /* isolution_info_filter.h */ = {isa = PBXFileReference; fileEncoding = 4; lastKnownFileType = sourcecode.c.h; path = isolution_info_filter.h; sourceTree = "<group>"; };
		CD48863A122873C200F5A88A /* market_name_solution_info_filter.h */ = {isa = PBXFileReference; fileEncoding = 4; lastKnownFileType = sourcecode.c.h; path = market_name_solution_info_filter.h; sourceTree = "<group>"; };
		CD48863B122873C200F5A88A /* market_type_solution_info_filter.h */ = {isa = PBXFileReference; fileEncoding = 4; lastKnownFileType = sourcecode.c.h; path = market_type_solution_info_filter.h; sourceTree = "<group>"; };
		CD48863C122873C200F5A88A /* not_solution_info_filter.h */ = {isa = PBXFileReference; fileEncoding = 4; lastKnownFileType = sourcecode.c.h; path = not_solution_info_filter.h; sourceTree = "<group>"; };
		CD48863D122873C200F5A88A /* or_solution_info_filter.h */ = {isa = PBXFileReference; fileEncoding = 4; lastKnownFileType = sourcecode.c.h; path = or_solution_info_filter.h; sourceTree = "<group>"; };
		CD48863E122873C200F5A88A /* solution_info.h */ = {isa = PBXFileReference; fileEncoding = 4; lastKnownFileType = sourcecode.c.h; path = solution_info.h; sourceTree = "<group>"; };
		CD48863F122873C200F5A88A /* solution_info_filter_factory.h */ = {isa = PBXFileReference; fileEncoding = 4; lastKnownFileType = sourcecode.c.h; path = solution_info_filter_factory.h; sourceTree = "<group>"; };
		CD488640122873C200F5A88A /* solution_info_param_parser.h */ = {isa = PBXFileReference; fileEncoding = 4; lastKnownFileType = sourcecode.c.h; path = solution_info_param_parser.h; sourceTree = "<group>"; };
		CD488641122873C200F5A88A /* solution_info_set.h */ = {isa = PBXFileReference; fileEncoding = 4; lastKnownFileType = sourcecode.c.h; path = solution_info_set.h; sourceTree = "<group>"; };
		CD488642122873C200F5A88A /* solvable_nr_solution_info_filter.h */ = {isa = PBXFileReference; fileEncoding = 4; lastKnownFileType = sourcecode.c.h; path = solvable_nr_solution_info_filter.h; sourceTree = "<group>"; };
		CD488643122873C200F5A88A /* solvable_solution_info_filter.h */ = {isa = PBXFileReference; fileEncoding = 4; lastKnownFileType = sourcecode.c.h; path = solvable_solution_info_filter.h; sourceTree = "<group>"; };
		CD488644122873C200F5A88A /* solver_library.h */ = {isa = PBXFileReference; fileEncoding = 4; lastKnownFileType = sourcecode.c.h; path = solver_library.h; sourceTree = "<group>"; };
		CD488645122873C200F5A88A /* unsolved_solution_info_filter.h */ = {isa = PBXFileReference; fileEncoding = 4; lastKnownFileType = sourcecode.c.h; path = unsolved_solution_info_filter.h; sourceTree = "<group>"; };
		CD488647122873C200F5A88A /* all_solution_info_filter.cpp */ = {isa = PBXFileReference; fileEncoding = 4; lastKnownFileType = sourcecode.cpp.cpp; path = all_solution_info_filter.cpp; sourceTree = "<group>"; };
		CD488648122873C200F5A88A /* and_solution_info_filter.cpp */ = {isa = PBXFileReference; fileEncoding = 4; lastKnownFileType = sourcecode.cpp.cpp; path = and_solution_info_filter.cpp; sourceTree = "<group>"; };
		CD488649122873C200F5A88A /* calc_counter.cpp */ = {isa = PBXFileReference; fileEncoding = 4; lastKnownFileType = sourcecode.cpp.cpp; path = calc_counter.cpp; sourceTree = "<group>"; };
		CD48864A122873C200F5A88A /* market_name_solution_info_filter.cpp */ = {isa = PBXFileReference; fileEncoding = 4; lastKnownFileType = sourcecode.cpp.cpp; path = market_name_solution_info_filter.cpp; sourceTree = "<group>"; };
		CD48864B122873C200F5A88A /* market_type_solution_info_filter.cpp */ = {isa = PBXFileReference; fileEncoding = 4; lastKnownFileType = sourcecode.cpp.cpp; path = market_type_solution_info_filter.cpp; sourceTree = "<group>"; };
		CD48864C122873C200F5A88A /* not_solution_info_filter.cpp */ = {isa = PBXFileReference; fileEncoding = 4; lastKnownFileType = sourcecode.cpp.cpp; path = not_solution_info_filter.cpp; sourceTree = "<group>"; };
		CD48864D122873C200F5A88A /* or_solution_info_filter.cpp */ = {isa = PBXFileReference; fileEncoding = 4; lastKnownFileType = sourcecode.cpp.cpp; path = or_solution_info_filter.cpp; sourceTree = "<group>"; };
		CD48864E122873C200F5A88A /* solution_info.cpp */ = {isa = PBXFileReference; fileEncoding = 4; lastKnownFileType = sourcecode.cpp.cpp; path = solution_info.cpp; sourceTree = "<group>"; };
		CD48864F122873C200F5A88A /* solution_info_filter_factory.cpp */ = {isa = PBXFileReference; fileEncoding = 4; lastKnownFileType = sourcecode.cpp.cpp; path = solution_info_filter_factory.cpp; sourceTree = "<group>"; };
		CD488650122873C200F5A88A /* solution_info_param_parser.cpp */ = {isa = PBXFileReference; fileEncoding = 4; lastKnownFileType = sourcecode.cpp.cpp; path = solution_info_param_parser.cpp; sourceTree = "<group>"; };
		CD488651122873C200F5A88A /* solution_info_set.cpp */ = {isa = PBXFileReference; fileEncoding = 4; lastKnownFileType = sourcecode.cpp.cpp; path = solution_info_set.cpp; sourceTree = "<group>"; };
		CD488652122873C200F5A88A /* solvable_nr_solution_info_filter.cpp */ = {isa = PBXFileReference; fileEncoding = 4; lastKnownFileType = sourcecode.cpp.cpp; path = solvable_nr_solution_info_filter.cpp; sourceTree = "<group>"; };
		CD488653122873C200F5A88A /* solvable_solution_info_filter.cpp */ = {isa = PBXFileReference; fileEncoding = 4; lastKnownFileType = sourcecode.cpp.cpp; path = solvable_solution_info_filter.cpp; sourceTree = "<group>"; };
		CD488654122873C200F5A88A /* solver_library.cpp */ = {isa = PBXFileReference; fileEncoding = 4; lastKnownFileType = sourcecode.cpp.cpp; path = solver_library.cpp; sourceTree = "<group>"; };
		CD488655122873C200F5A88A /* unsolved_solution_info_filter.cpp */ = {isa = PBXFileReference; fileEncoding = 4; lastKnownFileType = sourcecode.cpp.cpp; path = unsolved_solution_info_filter.cpp; sourceTree = "<group>"; };
		CD488658122873C200F5A88A /* bisecter.h */ = {isa = PBXFileReference; fileEncoding = 4; lastKnownFileType = sourcecode.c.h; path = bisecter.h; sourceTree = "<group>"; };
		CD488659122873C200F5A88A /* concentration_target.h */ = {isa = PBXFileReference; fileEncoding = 4; lastKnownFileType = sourcecode.c.h; path = concentration_target.h; sourceTree = "<group>"; };
		CD48865A122873C200F5A88A /* emissions_stabalization_target.h */ = {isa = PBXFileReference; fileEncoding = 4; lastKnownFileType = sourcecode.c.h; path = emissions_stabalization_target.h; sourceTree = "<group>"; };
		CD48865B122873C200F5A88A /* forcing_target.h */ = {isa = PBXFileReference; fileEncoding = 4; lastKnownFileType = sourcecode.c.h; path = forcing_target.h; sourceTree = "<group>"; };
		CD48865C122873C200F5A88A /* itarget.h */ = {isa = PBXFileReference; fileEncoding = 4; lastKnownFileType = sourcecode.c.h; path = itarget.h; sourceTree = "<group>"; };
		CD48865D122873C200F5A88A /* policy_target_runner.h */ = {isa = PBXFileReference; fileEncoding = 4; lastKnownFileType = sourcecode.c.h; path = policy_target_runner.h; sourceTree = "<group>"; };
		CD48865F122873C200F5A88A /* target_factory.h */ = {isa = PBXFileReference; fileEncoding = 4; lastKnownFileType = sourcecode.c.h; path = target_factory.h; sourceTree = "<group>"; };
		CD488660122873C200F5A88A /* temperature_target.h */ = {isa = PBXFileReference; fileEncoding = 4; lastKnownFileType = sourcecode.c.h; path = temperature_target.h; sourceTree = "<group>"; };
		CD488662122873C200F5A88A /* bisecter.cpp */ = {isa = PBXFileReference; fileEncoding = 4; lastKnownFileType = sourcecode.cpp.cpp; path = bisecter.cpp; sourceTree = "<group>"; };
		CD488663122873C200F5A88A /* concentration_target.cpp */ = {isa = PBXFileReference; fileEncoding = 4; lastKnownFileType = sourcecode.cpp.cpp; path = concentration_target.cpp; sourceTree = "<group>"; };
		CD488664122873C200F5A88A /* emissions_stabalization_target.cpp */ = {isa = PBXFileReference; fileEncoding = 4; lastKnownFileType = sourcecode.cpp.cpp; path = emissions_stabalization_target.cpp; sourceTree = "<group>"; };
		CD488665122873C200F5A88A /* forcing_target.cpp */ = {isa = PBXFileReference; fileEncoding = 4; lastKnownFileType = sourcecode.cpp.cpp; path = forcing_target.cpp; sourceTree = "<group>"; };
		CD488666122873C200F5A88A /* policy_target_runner.cpp */ = {isa = PBXFileReference; fileEncoding = 4; lastKnownFileType = sourcecode.cpp.cpp; path = policy_target_runner.cpp; sourceTree = "<group>"; };
		CD488668122873C200F5A88A /* target_factory.cpp */ = {isa = PBXFileReference; fileEncoding = 4; lastKnownFileType = sourcecode.cpp.cpp; path = target_factory.cpp; sourceTree = "<group>"; };
		CD488669122873C200F5A88A /* temperature_target.cpp */ = {isa = PBXFileReference; fileEncoding = 4; lastKnownFileType = sourcecode.cpp.cpp; path = temperature_target.cpp; sourceTree = "<group>"; };
		CD48866C122873C200F5A88A /* ag_production_technology.h */ = {isa = PBXFileReference; fileEncoding = 4; lastKnownFileType = sourcecode.c.h; path = ag_production_technology.h; sourceTree = "<group>"; };
		CD48866D122873C200F5A88A /* base_technology.h */ = {isa = PBXFileReference; fileEncoding = 4; lastKnownFileType = sourcecode.c.h; path = base_technology.h; sourceTree = "<group>"; };
		CD48866F122873C200F5A88A /* cal_data_output.h */ = {isa = PBXFileReference; fileEncoding = 4; lastKnownFileType = sourcecode.c.h; path = cal_data_output.h; sourceTree = "<group>"; };
		CD488670122873C200F5A88A /* cal_data_output_percap.h */ = {isa = PBXFileReference; fileEncoding = 4; lastKnownFileType = sourcecode.c.h; path = cal_data_output_percap.h; sourceTree = "<group>"; };
		CD488672122873C200F5A88A /* default_technology.h */ = {isa = PBXFileReference; fileEncoding = 4; lastKnownFileType = sourcecode.c.h; path = default_technology.h; sourceTree = "<group>"; };
		CD488673122873C200F5A88A /* expenditure.h */ = {isa = PBXFileReference; fileEncoding = 4; lastKnownFileType = sourcecode.c.h; path = expenditure.h; sourceTree = "<group>"; };
		CD488674122873C200F5A88A /* fixed_production_state.h */ = {isa = PBXFileReference; fileEncoding = 4; lastKnownFileType = sourcecode.c.h; path = fixed_production_state.h; sourceTree = "<group>"; };
		CD488678122873C200F5A88A /* global_technology_database.h */ = {isa = PBXFileReference; fileEncoding = 4; lastKnownFileType = sourcecode.c.h; path = global_technology_database.h; sourceTree = "<group>"; };
		CD488679122873C200F5A88A /* ical_data.h */ = {isa = PBXFileReference; fileEncoding = 4; lastKnownFileType = sourcecode.c.h; path = ical_data.h; sourceTree = "<group>"; };
		CD48867A122873C200F5A88A /* icapture_component.h */ = {isa = PBXFileReference; fileEncoding = 4; lastKnownFileType = sourcecode.c.h; path = icapture_component.h; sourceTree = "<group>"; };
		CD48867C122873C200F5A88A /* intermittent_technology.h */ = {isa = PBXFileReference; fileEncoding = 4; lastKnownFileType = sourcecode.c.h; path = intermittent_technology.h; sourceTree = "<group>"; };
		CD48867D122873C200F5A88A /* internal_gains.h */ = {isa = PBXFileReference; fileEncoding = 4; lastKnownFileType = sourcecode.c.h; path = internal_gains.h; sourceTree = "<group>"; };
		CD48867E122873C200F5A88A /* ioutput.h */ = {isa = PBXFileReference; fileEncoding = 4; lastKnownFileType = sourcecode.c.h; path = ioutput.h; sourceTree = "<group>"; };
		CD48867F122873C200F5A88A /* iproduction_state.h */ = {isa = PBXFileReference; fileEncoding = 4; lastKnownFileType = sourcecode.c.h; path = iproduction_state.h; sourceTree = "<group>"; };
		CD488680122873C200F5A88A /* ishutdown_decider.h */ = {isa = PBXFileReference; fileEncoding = 4; lastKnownFileType = sourcecode.c.h; path = ishutdown_decider.h; sourceTree = "<group>"; };
		CD488681122873C200F5A88A /* itechnical_change_calc.h */ = {isa = PBXFileReference; fileEncoding = 4; lastKnownFileType = sourcecode.c.h; path = itechnical_change_calc.h; sourceTree = "<group>"; };
		CD488682122873C200F5A88A /* itechnology.h */ = {isa = PBXFileReference; fileEncoding = 4; lastKnownFileType = sourcecode.c.h; path = itechnology.h; sourceTree = "<group>"; };
		CD488684122873C200F5A88A /* marginal_profit_calculator.h */ = {isa = PBXFileReference; fileEncoding = 4; lastKnownFileType = sourcecode.c.h; path = marginal_profit_calculator.h; sourceTree = "<group>"; };
		CD488685122873C200F5A88A /* non_energy_use_capture_component.h */ = {isa = PBXFileReference; fileEncoding = 4; lastKnownFileType = sourcecode.c.h; path = non_energy_use_capture_component.h; sourceTree = "<group>"; };
		CD488686122873C200F5A88A /* nuke_fuel_technology.h */ = {isa = PBXFileReference; fileEncoding = 4; lastKnownFileType = sourcecode.c.h; path = nuke_fuel_technology.h; sourceTree = "<group>"; };
		CD488688122873C200F5A88A /* phased_shutdown_decider.h */ = {isa = PBXFileReference; fileEncoding = 4; lastKnownFileType = sourcecode.c.h; path = phased_shutdown_decider.h; sourceTree = "<group>"; };
		CD488689122873C200F5A88A /* power_plant_capture_component.h */ = {isa = PBXFileReference; fileEncoding = 4; lastKnownFileType = sourcecode.c.h; path = power_plant_capture_component.h; sourceTree = "<group>"; };
		CD48868A122873C200F5A88A /* primary_output.h */ = {isa = PBXFileReference; fileEncoding = 4; lastKnownFileType = sourcecode.c.h; path = primary_output.h; sourceTree = "<group>"; };
		CD48868B122873C200F5A88A /* production_state_factory.h */ = {isa = PBXFileReference; fileEncoding = 4; lastKnownFileType = sourcecode.c.h; path = production_state_factory.h; sourceTree = "<group>"; };
		CD48868D122873C200F5A88A /* profit_shutdown_decider.h */ = {isa = PBXFileReference; fileEncoding = 4; lastKnownFileType = sourcecode.c.h; path = profit_shutdown_decider.h; sourceTree = "<group>"; };
		CD48868E122873C200F5A88A /* residue_biomass_output.h */ = {isa = PBXFileReference; fileEncoding = 4; lastKnownFileType = sourcecode.c.h; path = residue_biomass_output.h; sourceTree = "<group>"; };
		CD48868F122873C200F5A88A /* retired_production_state.h */ = {isa = PBXFileReference; fileEncoding = 4; lastKnownFileType = sourcecode.c.h; path = retired_production_state.h; sourceTree = "<group>"; };
		CD488690122873C200F5A88A /* secondary_output.h */ = {isa = PBXFileReference; fileEncoding = 4; lastKnownFileType = sourcecode.c.h; path = secondary_output.h; sourceTree = "<group>"; };
		CD488693122873C200F5A88A /* solar_technology.h */ = {isa = PBXFileReference; fileEncoding = 4; lastKnownFileType = sourcecode.c.h; path = solar_technology.h; sourceTree = "<group>"; };
		CD488694122873C200F5A88A /* standard_capture_component.h */ = {isa = PBXFileReference; fileEncoding = 4; lastKnownFileType = sourcecode.c.h; path = standard_capture_component.h; sourceTree = "<group>"; };
		CD488695122873C200F5A88A /* standard_technical_change_calc.h */ = {isa = PBXFileReference; fileEncoding = 4; lastKnownFileType = sourcecode.c.h; path = standard_technical_change_calc.h; sourceTree = "<group>"; };
		CD488696122873C200F5A88A /* technology.h */ = {isa = PBXFileReference; fileEncoding = 4; lastKnownFileType = sourcecode.c.h; path = technology.h; sourceTree = "<group>"; };
		CD488698122873C200F5A88A /* tran_technology.h */ = {isa = PBXFileReference; fileEncoding = 4; lastKnownFileType = sourcecode.c.h; path = tran_technology.h; sourceTree = "<group>"; };
		CD488699122873C200F5A88A /* unmanaged_land_technology.h */ = {isa = PBXFileReference; fileEncoding = 4; lastKnownFileType = sourcecode.c.h; path = unmanaged_land_technology.h; sourceTree = "<group>"; };
		CD48869B122873C200F5A88A /* variable_production_state.h */ = {isa = PBXFileReference; fileEncoding = 4; lastKnownFileType = sourcecode.c.h; path = variable_production_state.h; sourceTree = "<group>"; };
		CD48869C122873C200F5A88A /* vintage_production_state.h */ = {isa = PBXFileReference; fileEncoding = 4; lastKnownFileType = sourcecode.c.h; path = vintage_production_state.h; sourceTree = "<group>"; };
		CD48869D122873C200F5A88A /* wind_technology.h */ = {isa = PBXFileReference; fileEncoding = 4; lastKnownFileType = sourcecode.c.h; path = wind_technology.h; sourceTree = "<group>"; };
		CD48869F122873C200F5A88A /* ag_production_technology.cpp */ = {isa = PBXFileReference; fileEncoding = 4; lastKnownFileType = sourcecode.cpp.cpp; path = ag_production_technology.cpp; sourceTree = "<group>"; };
		CD4886A0122873C200F5A88A /* base_technology.cpp */ = {isa = PBXFileReference; fileEncoding = 4; lastKnownFileType = sourcecode.cpp.cpp; path = base_technology.cpp; sourceTree = "<group>"; };
		CD4886A2122873C200F5A88A /* cal_data_output.cpp */ = {isa = PBXFileReference; fileEncoding = 4; lastKnownFileType = sourcecode.cpp.cpp; path = cal_data_output.cpp; sourceTree = "<group>"; };
		CD4886A3122873C200F5A88A /* cal_data_output_percap.cpp */ = {isa = PBXFileReference; fileEncoding = 4; lastKnownFileType = sourcecode.cpp.cpp; path = cal_data_output_percap.cpp; sourceTree = "<group>"; };
		CD4886A5122873C200F5A88A /* default_technology.cpp */ = {isa = PBXFileReference; fileEncoding = 4; lastKnownFileType = sourcecode.cpp.cpp; path = default_technology.cpp; sourceTree = "<group>"; };
		CD4886A6122873C200F5A88A /* expenditure.cpp */ = {isa = PBXFileReference; fileEncoding = 4; lastKnownFileType = sourcecode.cpp.cpp; path = expenditure.cpp; sourceTree = "<group>"; };
		CD4886A7122873C200F5A88A /* fixed_production_state.cpp */ = {isa = PBXFileReference; fileEncoding = 4; lastKnownFileType = sourcecode.cpp.cpp; path = fixed_production_state.cpp; sourceTree = "<group>"; };
		CD4886AB122873C200F5A88A /* global_technology_database.cpp */ = {isa = PBXFileReference; fileEncoding = 4; lastKnownFileType = sourcecode.cpp.cpp; path = global_technology_database.cpp; sourceTree = "<group>"; };
		CD4886AD122873C200F5A88A /* intermittent_technology.cpp */ = {isa = PBXFileReference; fileEncoding = 4; lastKnownFileType = sourcecode.cpp.cpp; path = intermittent_technology.cpp; sourceTree = "<group>"; };
		CD4886AE122873C200F5A88A /* internal_gains.cpp */ = {isa = PBXFileReference; fileEncoding = 4; lastKnownFileType = sourcecode.cpp.cpp; path = internal_gains.cpp; sourceTree = "<group>"; };
		CD4886AF122873C200F5A88A /* marginal_profit_calculator.cpp */ = {isa = PBXFileReference; fileEncoding = 4; lastKnownFileType = sourcecode.cpp.cpp; path = marginal_profit_calculator.cpp; sourceTree = "<group>"; };
		CD4886B0122873C200F5A88A /* non_energy_use_capture_component.cpp */ = {isa = PBXFileReference; fileEncoding = 4; lastKnownFileType = sourcecode.cpp.cpp; path = non_energy_use_capture_component.cpp; sourceTree = "<group>"; };
		CD4886B1122873C200F5A88A /* nuke_fuel_technology.cpp */ = {isa = PBXFileReference; fileEncoding = 4; lastKnownFileType = sourcecode.cpp.cpp; path = nuke_fuel_technology.cpp; sourceTree = "<group>"; };
		CD4886B3122873C200F5A88A /* phased_shutdown_decider.cpp */ = {isa = PBXFileReference; fileEncoding = 4; lastKnownFileType = sourcecode.cpp.cpp; path = phased_shutdown_decider.cpp; sourceTree = "<group>"; };
		CD4886B4122873C200F5A88A /* power_plant_capture_component.cpp */ = {isa = PBXFileReference; fileEncoding = 4; lastKnownFileType = sourcecode.cpp.cpp; path = power_plant_capture_component.cpp; sourceTree = "<group>"; };
		CD4886B5122873C200F5A88A /* primary_output.cpp */ = {isa = PBXFileReference; fileEncoding = 4; lastKnownFileType = sourcecode.cpp.cpp; path = primary_output.cpp; sourceTree = "<group>"; };
		CD4886B6122873C200F5A88A /* production_state_factory.cpp */ = {isa = PBXFileReference; fileEncoding = 4; lastKnownFileType = sourcecode.cpp.cpp; path = production_state_factory.cpp; sourceTree = "<group>"; };
		CD4886B8122873C200F5A88A /* profit_shutdown_decider.cpp */ = {isa = PBXFileReference; fileEncoding = 4; lastKnownFileType = sourcecode.cpp.cpp; path = profit_shutdown_decider.cpp; sourceTree = "<group>"; };
		CD4886B9122873C200F5A88A /* residue_biomass_output.cpp */ = {isa = PBXFileReference; fileEncoding = 4; lastKnownFileType = sourcecode.cpp.cpp; path = residue_biomass_output.cpp; sourceTree = "<group>"; };
		CD4886BA122873C200F5A88A /* retired_production_state.cpp */ = {isa = PBXFileReference; fileEncoding = 4; lastKnownFileType = sourcecode.cpp.cpp; path = retired_production_state.cpp; sourceTree = "<group>"; };
		CD4886BB122873C200F5A88A /* secondary_output.cpp */ = {isa = PBXFileReference; fileEncoding = 4; lastKnownFileType = sourcecode.cpp.cpp; path = secondary_output.cpp; sourceTree = "<group>"; };
		CD4886BE122873C200F5A88A /* solar_technology.cpp */ = {isa = PBXFileReference; fileEncoding = 4; lastKnownFileType = sourcecode.cpp.cpp; path = solar_technology.cpp; sourceTree = "<group>"; };
		CD4886BF122873C200F5A88A /* standard_capture_component.cpp */ = {isa = PBXFileReference; fileEncoding = 4; lastKnownFileType = sourcecode.cpp.cpp; path = standard_capture_component.cpp; sourceTree = "<group>"; };
		CD4886C0122873C200F5A88A /* standard_technical_change_calc.cpp */ = {isa = PBXFileReference; fileEncoding = 4; lastKnownFileType = sourcecode.cpp.cpp; path = standard_technical_change_calc.cpp; sourceTree = "<group>"; };
		CD4886C1122873C200F5A88A /* technology.cpp */ = {isa = PBXFileReference; fileEncoding = 4; lastKnownFileType = sourcecode.cpp.cpp; path = technology.cpp; sourceTree = "<group>"; };
		CD4886C3122873C200F5A88A /* tran_technology.cpp */ = {isa = PBXFileReference; fileEncoding = 4; lastKnownFileType = sourcecode.cpp.cpp; path = tran_technology.cpp; sourceTree = "<group>"; };
		CD4886C4122873C200F5A88A /* unmanaged_land_technology.cpp */ = {isa = PBXFileReference; fileEncoding = 4; lastKnownFileType = sourcecode.cpp.cpp; path = unmanaged_land_technology.cpp; sourceTree = "<group>"; };
		CD4886C5122873C200F5A88A /* variable_production_state.cpp */ = {isa = PBXFileReference; fileEncoding = 4; lastKnownFileType = sourcecode.cpp.cpp; path = variable_production_state.cpp; sourceTree = "<group>"; };
		CD4886C6122873C200F5A88A /* vintage_production_state.cpp */ = {isa = PBXFileReference; fileEncoding = 4; lastKnownFileType = sourcecode.cpp.cpp; path = vintage_production_state.cpp; sourceTree = "<group>"; };
		CD4886C7122873C200F5A88A /* wind_technology.cpp */ = {isa = PBXFileReference; fileEncoding = 4; lastKnownFileType = sourcecode.cpp.cpp; path = wind_technology.cpp; sourceTree = "<group>"; };
		CD4886CB122873C200F5A88A /* atom.h */ = {isa = PBXFileReference; fileEncoding = 4; lastKnownFileType = sourcecode.c.h; path = atom.h; sourceTree = "<group>"; };
		CD4886CC122873C200F5A88A /* atom_registry.h */ = {isa = PBXFileReference; fileEncoding = 4; lastKnownFileType = sourcecode.c.h; path = atom_registry.h; sourceTree = "<group>"; };
		CD4886CD122873C200F5A88A /* auto_file.h */ = {isa = PBXFileReference; fileEncoding = 4; lastKnownFileType = sourcecode.c.h; path = auto_file.h; sourceTree = "<group>"; };
		CD4886CE122873C200F5A88A /* calibrate_resource_visitor.h */ = {isa = PBXFileReference; fileEncoding = 4; lastKnownFileType = sourcecode.c.h; path = calibrate_resource_visitor.h; sourceTree = "<group>"; };
		CD4886CF122873C200F5A88A /* calibrate_share_weight_visitor.h */ = {isa = PBXFileReference; fileEncoding = 4; lastKnownFileType = sourcecode.c.h; path = calibrate_share_weight_visitor.h; sourceTree = "<group>"; };
		CD4886D0122873C200F5A88A /* configuration.h */ = {isa = PBXFileReference; fileEncoding = 4; lastKnownFileType = sourcecode.c.h; path = configuration.h; sourceTree = "<group>"; };
		CD4886D1122873C200F5A88A /* default_visitor.h */ = {isa = PBXFileReference; fileEncoding = 4; lastKnownFileType = sourcecode.c.h; path = default_visitor.h; sourceTree = "<group>"; };
		CD4886D2122873C200F5A88A /* definitions.h */ = {isa = PBXFileReference; fileEncoding = 4; lastKnownFileType = sourcecode.c.h; path = definitions.h; sourceTree = "<group>"; };
		CD4886D3122873C200F5A88A /* fixed_interpolation_function.h */ = {isa = PBXFileReference; fileEncoding = 4; lastKnownFileType = sourcecode.c.h; path = fixed_interpolation_function.h; sourceTree = "<group>"; };
		CD4886D4122873C200F5A88A /* hash_map.h */ = {isa = PBXFileReference; fileEncoding = 4; lastKnownFileType = sourcecode.c.h; path = hash_map.h; sourceTree = "<group>"; };
		CD4886D5122873C200F5A88A /* iinterpolation_function.h */ = {isa = PBXFileReference; fileEncoding = 4; lastKnownFileType = sourcecode.c.h; path = iinterpolation_function.h; sourceTree = "<group>"; };
		CD4886D6122873C200F5A88A /* inamed.h */ = {isa = PBXFileReference; fileEncoding = 4; lastKnownFileType = sourcecode.c.h; path = inamed.h; sourceTree = "<group>"; };
		CD4886D7122873C200F5A88A /* input_finder.h */ = {isa = PBXFileReference; fileEncoding = 4; lastKnownFileType = sourcecode.c.h; path = input_finder.h; sourceTree = "<group>"; };
		CD4886D9122873C200F5A88A /* interpolation_rule.h */ = {isa = PBXFileReference; fileEncoding = 4; lastKnownFileType = sourcecode.c.h; path = interpolation_rule.h; sourceTree = "<group>"; };
		CD4886DD122873C200F5A88A /* ivisitable.h */ = {isa = PBXFileReference; fileEncoding = 4; lastKnownFileType = sourcecode.c.h; path = ivisitable.h; sourceTree = "<group>"; };
		CD4886DE122873C200F5A88A /* ivisitor.h */ = {isa = PBXFileReference; fileEncoding = 4; lastKnownFileType = sourcecode.c.h; path = ivisitor.h; sourceTree = "<group>"; };
		CD4886DF122873C200F5A88A /* linear_interpolation_function.h */ = {isa = PBXFileReference; fileEncoding = 4; lastKnownFileType = sourcecode.c.h; path = linear_interpolation_function.h; sourceTree = "<group>"; };
		CD4886E0122873C200F5A88A /* model_time.h */ = {isa = PBXFileReference; fileEncoding = 4; lastKnownFileType = sourcecode.c.h; path = model_time.h; sourceTree = "<group>"; };
		CD4886E1122873C200F5A88A /* object_meta_info.h */ = {isa = PBXFileReference; fileEncoding = 4; lastKnownFileType = sourcecode.c.h; path = object_meta_info.h; sourceTree = "<group>"; };
		CD4886E2122873C200F5A88A /* s_curve_interpolation_function.h */ = {isa = PBXFileReference; fileEncoding = 4; lastKnownFileType = sourcecode.c.h; path = s_curve_interpolation_function.h; sourceTree = "<group>"; };
		CD4886E3122873C200F5A88A /* string_hash.h */ = {isa = PBXFileReference; fileEncoding = 4; lastKnownFileType = sourcecode.c.h; path = string_hash.h; sourceTree = "<group>"; };
		CD4886E5122873C200F5A88A /* supply_demand_curve.h */ = {isa = PBXFileReference; fileEncoding = 4; lastKnownFileType = sourcecode.c.h; path = supply_demand_curve.h; sourceTree = "<group>"; };
		CD4886E6122873C200F5A88A /* time_vector.h */ = {isa = PBXFileReference; fileEncoding = 4; lastKnownFileType = sourcecode.c.h; path = time_vector.h; sourceTree = "<group>"; };
		CD4886E7122873C200F5A88A /* timer.h */ = {isa = PBXFileReference; fileEncoding = 4; lastKnownFileType = sourcecode.c.h; path = timer.h; sourceTree = "<group>"; };
		CD4886E8122873C200F5A88A /* TValidatorInfo.h */ = {isa = PBXFileReference; fileEncoding = 4; lastKnownFileType = sourcecode.c.h; path = TValidatorInfo.h; sourceTree = "<group>"; };
		CD4886E9122873C200F5A88A /* util.h */ = {isa = PBXFileReference; fileEncoding = 4; lastKnownFileType = sourcecode.c.h; path = util.h; sourceTree = "<group>"; };
		CD4886EA122873C200F5A88A /* value.h */ = {isa = PBXFileReference; fileEncoding = 4; lastKnownFileType = sourcecode.c.h; path = value.h; sourceTree = "<group>"; };
		CD4886EB122873C200F5A88A /* version.h */ = {isa = PBXFileReference; fileEncoding = 4; lastKnownFileType = sourcecode.c.h; path = version.h; sourceTree = "<group>"; };
		CD4886EC122873C200F5A88A /* xml_helper.h */ = {isa = PBXFileReference; fileEncoding = 4; lastKnownFileType = sourcecode.c.h; path = xml_helper.h; sourceTree = "<group>"; };
		CD4886EF122873C200F5A88A /* atom.cpp */ = {isa = PBXFileReference; fileEncoding = 4; lastKnownFileType = sourcecode.cpp.cpp; path = atom.cpp; sourceTree = "<group>"; };
		CD4886F0122873C200F5A88A /* atom_registry.cpp */ = {isa = PBXFileReference; fileEncoding = 4; lastKnownFileType = sourcecode.cpp.cpp; path = atom_registry.cpp; sourceTree = "<group>"; };
		CD4886F1122873C200F5A88A /* calibrate_resource_visitor.cpp */ = {isa = PBXFileReference; fileEncoding = 4; lastKnownFileType = sourcecode.cpp.cpp; path = calibrate_resource_visitor.cpp; sourceTree = "<group>"; };
		CD4886F2122873C200F5A88A /* calibrate_share_weight_visitor.cpp */ = {isa = PBXFileReference; fileEncoding = 4; lastKnownFileType = sourcecode.cpp.cpp; path = calibrate_share_weight_visitor.cpp; sourceTree = "<group>"; };
		CD4886F3122873C200F5A88A /* configuration.cpp */ = {isa = PBXFileReference; fileEncoding = 4; lastKnownFileType = sourcecode.cpp.cpp; path = configuration.cpp; sourceTree = "<group>"; };
		CD4886F4122873C200F5A88A /* fixed_interpolation_function.cpp */ = {isa = PBXFileReference; fileEncoding = 4; lastKnownFileType = sourcecode.cpp.cpp; path = fixed_interpolation_function.cpp; sourceTree = "<group>"; };
		CD4886F5122873C200F5A88A /* input_finder.cpp */ = {isa = PBXFileReference; fileEncoding = 4; lastKnownFileType = sourcecode.cpp.cpp; path = input_finder.cpp; sourceTree = "<group>"; };
		CD4886F7122873C200F5A88A /* interpolation_rule.cpp */ = {isa = PBXFileReference; fileEncoding = 4; lastKnownFileType = sourcecode.cpp.cpp; path = interpolation_rule.cpp; sourceTree = "<group>"; };
		CD4886F8122873C200F5A88A /* linear_interpolation_function.cpp */ = {isa = PBXFileReference; fileEncoding = 4; lastKnownFileType = sourcecode.cpp.cpp; path = linear_interpolation_function.cpp; sourceTree = "<group>"; };
		CD4886F9122873C200F5A88A /* model_time.cpp */ = {isa = PBXFileReference; fileEncoding = 4; lastKnownFileType = sourcecode.cpp.cpp; path = model_time.cpp; sourceTree = "<group>"; };
		CD4886FA122873C200F5A88A /* s_curve_interpolation_function.cpp */ = {isa = PBXFileReference; fileEncoding = 4; lastKnownFileType = sourcecode.cpp.cpp; path = s_curve_interpolation_function.cpp; sourceTree = "<group>"; };
		CD4886FC122873C200F5A88A /* supply_demand_curve.cpp */ = {isa = PBXFileReference; fileEncoding = 4; lastKnownFileType = sourcecode.cpp.cpp; path = supply_demand_curve.cpp; sourceTree = "<group>"; };
		CD4886FD122873C200F5A88A /* timer.cpp */ = {isa = PBXFileReference; fileEncoding = 4; lastKnownFileType = sourcecode.cpp.cpp; path = timer.cpp; sourceTree = "<group>"; };
		CD4886FE122873C200F5A88A /* util.cpp */ = {isa = PBXFileReference; fileEncoding = 4; lastKnownFileType = sourcecode.cpp.cpp; path = util.cpp; sourceTree = "<group>"; };
		CD488701122873C200F5A88A /* cost_curve.h */ = {isa = PBXFileReference; fileEncoding = 4; lastKnownFileType = sourcecode.c.h; path = cost_curve.h; sourceTree = "<group>"; };
		CD488702122873C200F5A88A /* curve.h */ = {isa = PBXFileReference; fileEncoding = 4; lastKnownFileType = sourcecode.c.h; path = curve.h; sourceTree = "<group>"; };
		CD488703122873C200F5A88A /* data_point.h */ = {isa = PBXFileReference; fileEncoding = 4; lastKnownFileType = sourcecode.c.h; path = data_point.h; sourceTree = "<group>"; };
		CD488704122873C200F5A88A /* explicit_point_set.h */ = {isa = PBXFileReference; fileEncoding = 4; lastKnownFileType = sourcecode.c.h; path = explicit_point_set.h; sourceTree = "<group>"; };
		CD488705122873C200F5A88A /* point_set.h */ = {isa = PBXFileReference; fileEncoding = 4; lastKnownFileType = sourcecode.c.h; path = point_set.h; sourceTree = "<group>"; };
		CD488706122873C200F5A88A /* point_set_curve.h */ = {isa = PBXFileReference; fileEncoding = 4; lastKnownFileType = sourcecode.c.h; path = point_set_curve.h; sourceTree = "<group>"; };
		CD488707122873C200F5A88A /* xy_data_point.h */ = {isa = PBXFileReference; fileEncoding = 4; lastKnownFileType = sourcecode.c.h; path = xy_data_point.h; sourceTree = "<group>"; };
		CD488709122873C200F5A88A /* curve.cpp */ = {isa = PBXFileReference; fileEncoding = 4; lastKnownFileType = sourcecode.cpp.cpp; path = curve.cpp; sourceTree = "<group>"; };
		CD48870A122873C200F5A88A /* data_point.cpp */ = {isa = PBXFileReference; fileEncoding = 4; lastKnownFileType = sourcecode.cpp.cpp; path = data_point.cpp; sourceTree = "<group>"; };
		CD48870B122873C200F5A88A /* explicit_point_set.cpp */ = {isa = PBXFileReference; fileEncoding = 4; lastKnownFileType = sourcecode.cpp.cpp; path = explicit_point_set.cpp; sourceTree = "<group>"; };
		CD48870C122873C200F5A88A /* point_set.cpp */ = {isa = PBXFileReference; fileEncoding = 4; lastKnownFileType = sourcecode.cpp.cpp; path = point_set.cpp; sourceTree = "<group>"; };
		CD48870D122873C200F5A88A /* point_set_curve.cpp */ = {isa = PBXFileReference; fileEncoding = 4; lastKnownFileType = sourcecode.cpp.cpp; path = point_set_curve.cpp; sourceTree = "<group>"; };
		CD48870E122873C200F5A88A /* xy_data_point.cpp */ = {isa = PBXFileReference; fileEncoding = 4; lastKnownFileType = sourcecode.cpp.cpp; path = xy_data_point.cpp; sourceTree = "<group>"; };
		CD488714122873C200F5A88A /* ilogger.h */ = {isa = PBXFileReference; fileEncoding = 4; lastKnownFileType = sourcecode.c.h; path = ilogger.h; sourceTree = "<group>"; };
		CD488715122873C200F5A88A /* logger.h */ = {isa = PBXFileReference; fileEncoding = 4; lastKnownFileType = sourcecode.c.h; path = logger.h; sourceTree = "<group>"; };
		CD488716122873C200F5A88A /* logger_factory.h */ = {isa = PBXFileReference; fileEncoding = 4; lastKnownFileType = sourcecode.c.h; path = logger_factory.h; sourceTree = "<group>"; };
		CD488717122873C200F5A88A /* plain_text_logger.h */ = {isa = PBXFileReference; fileEncoding = 4; lastKnownFileType = sourcecode.c.h; path = plain_text_logger.h; sourceTree = "<group>"; };
		CD488718122873C200F5A88A /* xml_logger.h */ = {isa = PBXFileReference; fileEncoding = 4; lastKnownFileType = sourcecode.c.h; path = xml_logger.h; sourceTree = "<group>"; };
		CD48871A122873C200F5A88A /* logger.cpp */ = {isa = PBXFileReference; fileEncoding = 4; lastKnownFileType = sourcecode.cpp.cpp; path = logger.cpp; sourceTree = "<group>"; };
		CD48871B122873C200F5A88A /* logger_factory.cpp */ = {isa = PBXFileReference; fileEncoding = 4; lastKnownFileType = sourcecode.cpp.cpp; path = logger_factory.cpp; sourceTree = "<group>"; };
		CD48871C122873C200F5A88A /* plain_text_logger.cpp */ = {isa = PBXFileReference; fileEncoding = 4; lastKnownFileType = sourcecode.cpp.cpp; path = plain_text_logger.cpp; sourceTree = "<group>"; };
		CD48871D122873C200F5A88A /* xml_logger.cpp */ = {isa = PBXFileReference; fileEncoding = 4; lastKnownFileType = sourcecode.cpp.cpp; path = xml_logger.cpp; sourceTree = "<group>"; };
		CD5162A321909915005B351E /* no_climate_model.h */ = {isa = PBXFileReference; fileEncoding = 4; lastKnownFileType = sourcecode.c.h; path = no_climate_model.h; sourceTree = "<group>"; };
		CD5162A621909920005B351E /* no_climate_model.cpp */ = {isa = PBXFileReference; fileEncoding = 4; lastKnownFileType = sourcecode.cpp.cpp; path = no_climate_model.cpp; sourceTree = "<group>"; };
		CD52797916418A2B00A425BF /* fltcmp.hpp */ = {isa = PBXFileReference; fileEncoding = 4; lastKnownFileType = sourcecode.cpp.h; path = fltcmp.hpp; sourceTree = "<group>"; };
		CD52797C16418A6400A425BF /* logbroyden.hpp */ = {isa = PBXFileReference; fileEncoding = 4; lastKnownFileType = sourcecode.cpp.h; path = logbroyden.hpp; sourceTree = "<group>"; };
		CD52797E16418A8300A425BF /* edfun.hpp */ = {isa = PBXFileReference; fileEncoding = 4; lastKnownFileType = sourcecode.cpp.h; path = edfun.hpp; sourceTree = "<group>"; };
		CD52797F16418A8300A425BF /* fdjac.hpp */ = {isa = PBXFileReference; fileEncoding = 4; lastKnownFileType = sourcecode.cpp.h; path = fdjac.hpp; sourceTree = "<group>"; };
		CD52798116418A8300A425BF /* functor.hpp */ = {isa = PBXFileReference; fileEncoding = 4; lastKnownFileType = sourcecode.cpp.h; path = functor.hpp; sourceTree = "<group>"; };
		CD52798216418A8300A425BF /* jacobian-precondition.hpp */ = {isa = PBXFileReference; fileEncoding = 4; lastKnownFileType = sourcecode.cpp.h; path = "jacobian-precondition.hpp"; sourceTree = "<group>"; };
		CD52798316418A8300A425BF /* linesearch.hpp */ = {isa = PBXFileReference; fileEncoding = 4; lastKnownFileType = sourcecode.cpp.h; path = linesearch.hpp; sourceTree = "<group>"; };
		CD52798516418A8300A425BF /* ublas-helpers.hpp */ = {isa = PBXFileReference; fileEncoding = 4; lastKnownFileType = sourcecode.cpp.h; path = "ublas-helpers.hpp"; sourceTree = "<group>"; };
		CD52798616418A9F00A425BF /* bitvector.hpp */ = {isa = PBXFileReference; fileEncoding = 4; lastKnownFileType = sourcecode.cpp.h; path = bitvector.hpp; sourceTree = "<group>"; };
		CD52798716418A9F00A425BF /* bmatrix.hpp */ = {isa = PBXFileReference; fileEncoding = 4; lastKnownFileType = sourcecode.cpp.h; path = bmatrix.hpp; sourceTree = "<group>"; };
		CD52798816418A9F00A425BF /* clanid.hpp */ = {isa = PBXFileReference; fileEncoding = 4; lastKnownFileType = sourcecode.cpp.h; path = clanid.hpp; sourceTree = "<group>"; };
		CD52798916418A9F00A425BF /* digraph.hpp */ = {isa = PBXFileReference; fileEncoding = 4; lastKnownFileType = sourcecode.cpp.h; path = digraph.hpp; sourceTree = "<group>"; };
		CD52798B16418A9F00A425BF /* grain-collect.hpp */ = {isa = PBXFileReference; fileEncoding = 4; lastKnownFileType = sourcecode.cpp.h; path = "grain-collect.hpp"; sourceTree = "<group>"; };
		CD52798C16418A9F00A425BF /* graph-parse.hpp */ = {isa = PBXFileReference; fileEncoding = 4; lastKnownFileType = sourcecode.cpp.h; path = "graph-parse.hpp"; sourceTree = "<group>"; };
		CD52798D16418A9F00A425BF /* util.hpp */ = {isa = PBXFileReference; fileEncoding = 4; lastKnownFileType = sourcecode.cpp.h; path = util.hpp; sourceTree = "<group>"; };
		CD548E5812AFFD8C00ADCE8C /* generic_output.h */ = {isa = PBXFileReference; fileEncoding = 4; lastKnownFileType = sourcecode.c.h; path = generic_output.h; sourceTree = "<group>"; };
		CD548E5912AFFD9400ADCE8C /* generic_output.cpp */ = {isa = PBXFileReference; fileEncoding = 4; lastKnownFileType = sourcecode.cpp.cpp; path = generic_output.cpp; sourceTree = "<group>"; };
		CD572C8F1C59D874004438B4 /* data_definition_util.h */ = {isa = PBXFileReference; lastKnownFileType = sourcecode.c.h; path = data_definition_util.h; sourceTree = "<group>"; };
		CD693F9D1AEFD0A900805384 /* idiscrete_choice.hpp */ = {isa = PBXFileReference; fileEncoding = 4; lastKnownFileType = sourcecode.cpp.h; path = idiscrete_choice.hpp; sourceTree = "<group>"; };
		CD693F9E1AEFE09200805384 /* relative_cost_logit.hpp */ = {isa = PBXFileReference; fileEncoding = 4; lastKnownFileType = sourcecode.cpp.h; path = relative_cost_logit.hpp; sourceTree = "<group>"; };
		CD693F9F1AEFE0CE00805384 /* relative_cost_logit.cpp */ = {isa = PBXFileReference; fileEncoding = 4; lastKnownFileType = sourcecode.cpp.cpp; path = relative_cost_logit.cpp; sourceTree = "<group>"; };
		CD693FA11AEFF09200805384 /* absolute_cost_logit.hpp */ = {isa = PBXFileReference; fileEncoding = 4; lastKnownFileType = sourcecode.cpp.h; path = absolute_cost_logit.hpp; sourceTree = "<group>"; };
		CD693FA21AEFF0A100805384 /* absolute_cost_logit.cpp */ = {isa = PBXFileReference; fileEncoding = 4; lastKnownFileType = sourcecode.cpp.cpp; path = absolute_cost_logit.cpp; sourceTree = "<group>"; };
		CD6B455319B138870020AC72 /* has_market_flag_solution_info_filter.h */ = {isa = PBXFileReference; fileEncoding = 4; lastKnownFileType = sourcecode.c.h; path = has_market_flag_solution_info_filter.h; sourceTree = "<group>"; };
		CD6B455419B1388F0020AC72 /* has_market_flag_solution_info_filter.cpp */ = {isa = PBXFileReference; fileEncoding = 4; lastKnownFileType = sourcecode.cpp.cpp; path = has_market_flag_solution_info_filter.cpp; sourceTree = "<group>"; };
		CD7A99FE2673A49D000EA23F /* xml_parse_helper.h */ = {isa = PBXFileReference; fileEncoding = 4; lastKnownFileType = sourcecode.c.h; path = xml_parse_helper.h; sourceTree = "<group>"; };
		CD7A9A002673C096000EA23F /* xml_parse_helper.cpp */ = {isa = PBXFileReference; fileEncoding = 4; lastKnownFileType = sourcecode.cpp.cpp; path = xml_parse_helper.cpp; sourceTree = "<group>"; };
		CD7A9A022673FC47000EA23F /* mapped_file.cpp */ = {isa = PBXFileReference; fileEncoding = 4; lastKnownFileType = sourcecode.cpp.cpp; path = mapped_file.cpp; sourceTree = "<group>"; };
		CD83E61214F456C000A1D301 /* linked_market.h */ = {isa = PBXFileReference; fileEncoding = 4; lastKnownFileType = sourcecode.c.h; path = linked_market.h; sourceTree = "<group>"; };
		CD83E61514F4584900A1D301 /* linked_market.cpp */ = {isa = PBXFileReference; fileEncoding = 4; lastKnownFileType = sourcecode.cpp.cpp; path = linked_market.cpp; sourceTree = "<group>"; };
		CD83E63814F548E000A1D301 /* linked_ghg_policy.h */ = {isa = PBXFileReference; fileEncoding = 4; lastKnownFileType = sourcecode.c.h; path = linked_ghg_policy.h; sourceTree = "<group>"; };
		CD83E63914F54B1000A1D301 /* linked_ghg_policy.cpp */ = {isa = PBXFileReference; fileEncoding = 4; lastKnownFileType = sourcecode.cpp.cpp; path = linked_ghg_policy.cpp; sourceTree = "<group>"; };
		CD8DFFD51FA8D1D900CB3719 /* ctax_input.h */ = {isa = PBXFileReference; fileEncoding = 4; lastKnownFileType = sourcecode.c.h; path = ctax_input.h; sourceTree = "<group>"; };
		CD8DFFD81FA8D1F000CB3719 /* ctax_input.cpp */ = {isa = PBXFileReference; fileEncoding = 4; lastKnownFileType = sourcecode.cpp.cpp; path = ctax_input.cpp; sourceTree = "<group>"; };
		CD8FDEC71C0647050099C752 /* pass_through_sector.h */ = {isa = PBXFileReference; fileEncoding = 4; lastKnownFileType = sourcecode.c.h; path = pass_through_sector.h; sourceTree = "<group>"; };
		CD8FDEC81C0647140099C752 /* pass_through_sector.cpp */ = {isa = PBXFileReference; fileEncoding = 4; lastKnownFileType = sourcecode.cpp.cpp; path = pass_through_sector.cpp; sourceTree = "<group>"; };
		CD8FDECA1C0647640099C752 /* pass_through_technology.h */ = {isa = PBXFileReference; fileEncoding = 4; lastKnownFileType = sourcecode.c.h; path = pass_through_technology.h; sourceTree = "<group>"; };
		CD8FDECB1C0647A20099C752 /* pass_through_technology.cpp */ = {isa = PBXFileReference; fileEncoding = 4; lastKnownFileType = sourcecode.cpp.cpp; path = pass_through_technology.cpp; sourceTree = "<group>"; };
		CD966E671D92F1BB00A93938 /* hector.xcodeproj */ = {isa = PBXFileReference; lastKnownFileType = "wrapper.pb-project"; name = hector.xcodeproj; path = ../../climate/source/hector/project_files/Xcode/hector.xcodeproj; sourceTree = "<group>"; };
		CDA481A425E6FC3E0046E143 /* fdjac.cpp */ = {isa = PBXFileReference; fileEncoding = 4; lastKnownFileType = sourcecode.cpp.cpp; path = fdjac.cpp; sourceTree = "<group>"; };
		CDAACD84216C545F00D13FD6 /* supply_demand_curve_saver.h */ = {isa = PBXFileReference; fileEncoding = 4; lastKnownFileType = sourcecode.c.h; path = supply_demand_curve_saver.h; sourceTree = "<group>"; };
		CDAACD87216C546D00D13FD6 /* supply_demand_curve_saver.cpp */ = {isa = PBXFileReference; fileEncoding = 4; lastKnownFileType = sourcecode.cpp.cpp; path = supply_demand_curve_saver.cpp; sourceTree = "<group>"; };
		CDAF62EA130DAB6100D93AFB /* MAGICC_array.h */ = {isa = PBXFileReference; fileEncoding = 4; lastKnownFileType = sourcecode.c.h; path = MAGICC_array.h; sourceTree = "<group>"; };
		CDAF62EB130DAB6100D93AFB /* ObjECTS_MAGICC.h */ = {isa = PBXFileReference; fileEncoding = 4; lastKnownFileType = sourcecode.c.h; path = ObjECTS_MAGICC.h; sourceTree = "<group>"; };
		CDAF62EC130DAB6900D93AFB /* MAGICC_array.cpp */ = {isa = PBXFileReference; fileEncoding = 4; lastKnownFileType = sourcecode.cpp.cpp; path = MAGICC_array.cpp; sourceTree = "<group>"; };
		CDAF62ED130DAB6900D93AFB /* MAGICC_IO_helpers.cpp */ = {isa = PBXFileReference; fileEncoding = 4; lastKnownFileType = sourcecode.cpp.cpp; path = MAGICC_IO_helpers.cpp; sourceTree = "<group>"; };
		CDAF62EE130DAB6900D93AFB /* ObjECTS_MAGICC_others.cpp */ = {isa = PBXFileReference; fileEncoding = 4; lastKnownFileType = sourcecode.cpp.cpp; path = ObjECTS_MAGICC_others.cpp; sourceTree = "<group>"; };
		CDAF62EF130DAB6900D93AFB /* ObjECTS_MAGICC.cpp */ = {isa = PBXFileReference; fileEncoding = 4; lastKnownFileType = sourcecode.cpp.cpp; path = ObjECTS_MAGICC.cpp; sourceTree = "<group>"; };
		CDBAAD7B165151FC00BB9E56 /* gcam_parallel.hpp */ = {isa = PBXFileReference; fileEncoding = 4; lastKnownFileType = sourcecode.cpp.h; path = gcam_parallel.hpp; sourceTree = "<group>"; };
		CDBAAD7E1651520D00BB9E56 /* gcam_parallel.cpp */ = {isa = PBXFileReference; fileEncoding = 4; lastKnownFileType = sourcecode.cpp.cpp; path = gcam_parallel.cpp; sourceTree = "<group>"; };
		CDCB3330146992B000BEA539 /* consumer_activity.h */ = {isa = PBXFileReference; fileEncoding = 4; lastKnownFileType = sourcecode.c.h; path = consumer_activity.h; sourceTree = "<group>"; };
		CDCB33321469934E00BEA539 /* consumer_activity.cpp */ = {isa = PBXFileReference; fileEncoding = 4; lastKnownFileType = sourcecode.cpp.cpp; path = consumer_activity.cpp; sourceTree = "<group>"; };
		CDCBBF0B14BB6339008B5F4D /* thermal_building_service_input.h */ = {isa = PBXFileReference; fileEncoding = 4; lastKnownFileType = sourcecode.c.h; path = thermal_building_service_input.h; sourceTree = "<group>"; };
		CDCBBF0C14BB6658008B5F4D /* thermal_building_service_input.cpp */ = {isa = PBXFileReference; fileEncoding = 4; lastKnownFileType = sourcecode.cpp.cpp; path = thermal_building_service_input.cpp; sourceTree = "<group>"; };
		CDD20FFE161B9F9200945527 /* logbroyden.cpp */ = {isa = PBXFileReference; fileEncoding = 4; lastKnownFileType = sourcecode.cpp.cpp; path = logbroyden.cpp; sourceTree = "<group>"; };
		CDD21002161B9FA300945527 /* jacobian-precondition.cpp */ = {isa = PBXFileReference; fileEncoding = 4; lastKnownFileType = sourcecode.cpp.cpp; path = "jacobian-precondition.cpp"; sourceTree = "<group>"; };
		CDD5A206130338A90088463C /* empty_technology.h */ = {isa = PBXFileReference; fileEncoding = 4; lastKnownFileType = sourcecode.c.h; path = empty_technology.h; sourceTree = "<group>"; };
		CDD5A207130338A90088463C /* itechnology_container.h */ = {isa = PBXFileReference; fileEncoding = 4; lastKnownFileType = sourcecode.c.h; path = itechnology_container.h; sourceTree = "<group>"; };
		CDD5A208130338A90088463C /* stub_technology_container.h */ = {isa = PBXFileReference; fileEncoding = 4; lastKnownFileType = sourcecode.c.h; path = stub_technology_container.h; sourceTree = "<group>"; };
		CDD5A209130338A90088463C /* technology_container.h */ = {isa = PBXFileReference; fileEncoding = 4; lastKnownFileType = sourcecode.c.h; path = technology_container.h; sourceTree = "<group>"; };
		CDD5A20A130338B60088463C /* empty_technology.cpp */ = {isa = PBXFileReference; fileEncoding = 4; lastKnownFileType = sourcecode.cpp.cpp; path = empty_technology.cpp; sourceTree = "<group>"; };
		CDD5A20B130338B60088463C /* stub_technology_container.cpp */ = {isa = PBXFileReference; fileEncoding = 4; lastKnownFileType = sourcecode.cpp.cpp; path = stub_technology_container.cpp; sourceTree = "<group>"; };
		CDD5A20C130338B60088463C /* technology_container.cpp */ = {isa = PBXFileReference; fileEncoding = 4; lastKnownFileType = sourcecode.cpp.cpp; path = technology_container.cpp; sourceTree = "<group>"; };
		CDE074A01468959200432712 /* gcam_consumer.h */ = {isa = PBXFileReference; fileEncoding = 4; lastKnownFileType = sourcecode.c.h; path = gcam_consumer.h; sourceTree = "<group>"; };
		CDE074A31468959600432712 /* gcam_consumer.cpp */ = {isa = PBXFileReference; fileEncoding = 4; lastKnownFileType = sourcecode.cpp.cpp; path = gcam_consumer.cpp; sourceTree = "<group>"; };
		CDE074A5146895A000432712 /* building_function.h */ = {isa = PBXFileReference; fileEncoding = 4; lastKnownFileType = sourcecode.c.h; path = building_function.h; sourceTree = "<group>"; };
		CDE074A6146895A000432712 /* building_node_input.h */ = {isa = PBXFileReference; fileEncoding = 4; lastKnownFileType = sourcecode.c.h; path = building_node_input.h; sourceTree = "<group>"; };
		CDE074A7146895A000432712 /* building_service_function.h */ = {isa = PBXFileReference; fileEncoding = 4; lastKnownFileType = sourcecode.c.h; path = building_service_function.h; sourceTree = "<group>"; };
		CDE074A8146895A000432712 /* building_service_input.h */ = {isa = PBXFileReference; fileEncoding = 4; lastKnownFileType = sourcecode.c.h; path = building_service_input.h; sourceTree = "<group>"; };
		CDE074A9146895A000432712 /* satiation_demand_function.h */ = {isa = PBXFileReference; fileEncoding = 4; lastKnownFileType = sourcecode.c.h; path = satiation_demand_function.h; sourceTree = "<group>"; };
		CDE074AA146895AA00432712 /* building_function.cpp */ = {isa = PBXFileReference; fileEncoding = 4; lastKnownFileType = sourcecode.cpp.cpp; path = building_function.cpp; sourceTree = "<group>"; };
		CDE074AB146895AA00432712 /* building_node_input.cpp */ = {isa = PBXFileReference; fileEncoding = 4; lastKnownFileType = sourcecode.cpp.cpp; path = building_node_input.cpp; sourceTree = "<group>"; };
		CDE074AC146895AA00432712 /* building_service_function.cpp */ = {isa = PBXFileReference; fileEncoding = 4; lastKnownFileType = sourcecode.cpp.cpp; path = building_service_function.cpp; sourceTree = "<group>"; };
		CDE074AD146895AA00432712 /* building_service_input.cpp */ = {isa = PBXFileReference; fileEncoding = 4; lastKnownFileType = sourcecode.cpp.cpp; path = building_service_input.cpp; sourceTree = "<group>"; };
		CDE074AE146895AA00432712 /* satiation_demand_function.cpp */ = {isa = PBXFileReference; fileEncoding = 4; lastKnownFileType = sourcecode.cpp.cpp; path = satiation_demand_function.cpp; sourceTree = "<group>"; };
		CDE2997B198C82A200556032 /* aemissions_control.h */ = {isa = PBXFileReference; fileEncoding = 4; lastKnownFileType = sourcecode.c.h; path = aemissions_control.h; sourceTree = "<group>"; };
		CDE2997C198C82A200556032 /* gdp_control.h */ = {isa = PBXFileReference; fileEncoding = 4; lastKnownFileType = sourcecode.c.h; path = gdp_control.h; sourceTree = "<group>"; };
		CDE2997D198C82A200556032 /* mac_control.h */ = {isa = PBXFileReference; fileEncoding = 4; lastKnownFileType = sourcecode.c.h; path = mac_control.h; sourceTree = "<group>"; };
		CDE2997E198C82A200556032 /* nonco2_emissions.h */ = {isa = PBXFileReference; fileEncoding = 4; lastKnownFileType = sourcecode.c.h; path = nonco2_emissions.h; sourceTree = "<group>"; };
		CDE2997F198C82C400556032 /* aemissions_control.cpp */ = {isa = PBXFileReference; fileEncoding = 4; lastKnownFileType = sourcecode.cpp.cpp; path = aemissions_control.cpp; sourceTree = "<group>"; };
		CDE29980198C82C400556032 /* gdp_control.cpp */ = {isa = PBXFileReference; fileEncoding = 4; lastKnownFileType = sourcecode.cpp.cpp; path = gdp_control.cpp; sourceTree = "<group>"; };
		CDE29981198C82C400556032 /* mac_control.cpp */ = {isa = PBXFileReference; fileEncoding = 4; lastKnownFileType = sourcecode.cpp.cpp; path = mac_control.cpp; sourceTree = "<group>"; };
		CDE29982198C82C400556032 /* nonco2_emissions.cpp */ = {isa = PBXFileReference; fileEncoding = 4; lastKnownFileType = sourcecode.cpp.cpp; path = nonco2_emissions.cpp; sourceTree = "<group>"; };
		CDE4917426C037ED00ADDD53 /* aparsable.h */ = {isa = PBXFileReference; fileEncoding = 4; lastKnownFileType = sourcecode.c.h; path = aparsable.h; sourceTree = "<group>"; };
		CDE659AC1E940B8E00C562D8 /* linear_control.h */ = {isa = PBXFileReference; fileEncoding = 4; lastKnownFileType = sourcecode.c.h; path = linear_control.h; sourceTree = "<group>"; };
		CDE659AD1E940BA600C562D8 /* linear_control.cpp */ = {isa = PBXFileReference; fileEncoding = 4; lastKnownFileType = sourcecode.cpp.cpp; path = linear_control.cpp; sourceTree = "<group>"; };
		CDF0CA0E139FD0BB00B20B01 /* luc_emissions_summer.h */ = {isa = PBXFileReference; fileEncoding = 4; lastKnownFileType = sourcecode.c.h; path = luc_emissions_summer.h; sourceTree = "<group>"; };
		CDF0CA0F139FD0C100B20B01 /* luc_emissions_summer.cpp */ = {isa = PBXFileReference; fileEncoding = 4; lastKnownFileType = sourcecode.cpp.cpp; path = luc_emissions_summer.cpp; sourceTree = "<group>"; };
		CDF83C0C13A30C7200DF178D /* market_RES.h */ = {isa = PBXFileReference; fileEncoding = 4; lastKnownFileType = sourcecode.c.h; path = market_RES.h; sourceTree = "<group>"; };
		CDF83C0D13A30C7C00DF178D /* market_RES.cpp */ = {isa = PBXFileReference; fileEncoding = 4; lastKnownFileType = sourcecode.cpp.cpp; path = market_RES.cpp; sourceTree = "<group>"; };
		CDF83C0F13A30C9300DF178D /* res_secondary_output.h */ = {isa = PBXFileReference; fileEncoding = 4; lastKnownFileType = sourcecode.c.h; path = res_secondary_output.h; sourceTree = "<group>"; };
		CDF83C1013A30C9300DF178D /* s_curve_shutdown_decider.h */ = {isa = PBXFileReference; fileEncoding = 4; lastKnownFileType = sourcecode.c.h; path = s_curve_shutdown_decider.h; sourceTree = "<group>"; };
		CDF83C1113A30CA600DF178D /* res_secondary_output.cpp */ = {isa = PBXFileReference; fileEncoding = 4; lastKnownFileType = sourcecode.cpp.cpp; path = res_secondary_output.cpp; sourceTree = "<group>"; };
		CDF83C1213A30CA600DF178D /* s_curve_shutdown_decider.cpp */ = {isa = PBXFileReference; fileEncoding = 4; lastKnownFileType = sourcecode.cpp.cpp; path = s_curve_shutdown_decider.cpp; sourceTree = "<group>"; };
		CDF83C1513A30CB800DF178D /* itarget_solver.h */ = {isa = PBXFileReference; fileEncoding = 4; lastKnownFileType = sourcecode.c.h; path = itarget_solver.h; sourceTree = "<group>"; };
		CDF83C1613A30CB800DF178D /* kyoto_forcing_target.h */ = {isa = PBXFileReference; fileEncoding = 4; lastKnownFileType = sourcecode.c.h; path = kyoto_forcing_target.h; sourceTree = "<group>"; };
		CDF83C1713A30CB800DF178D /* secanter.h */ = {isa = PBXFileReference; fileEncoding = 4; lastKnownFileType = sourcecode.c.h; path = secanter.h; sourceTree = "<group>"; };
		CDF83C1813A30CC500DF178D /* kyoto_forcing_target.cpp */ = {isa = PBXFileReference; fileEncoding = 4; lastKnownFileType = sourcecode.cpp.cpp; path = kyoto_forcing_target.cpp; sourceTree = "<group>"; };
		CDF83C1913A30CC500DF178D /* secanter.cpp */ = {isa = PBXFileReference; fileEncoding = 4; lastKnownFileType = sourcecode.cpp.cpp; path = secanter.cpp; sourceTree = "<group>"; };
/* End PBXFileReference section */

/* Begin PBXFrameworksBuildPhase section */
		8DD76F660486A84900D96B5E /* Frameworks */ = {
			isa = PBXFrameworksBuildPhase;
			buildActionMask = 2147483647;
			files = (
				CD966E751D92F1CD00A93938 /* libhector-lib.a in Frameworks */,
			);
			runOnlyForDeploymentPostprocessing = 0;
		};
/* End PBXFrameworksBuildPhase section */

/* Begin PBXGroup section */
		08FB7794FE84155DC02AAC07 /* objects */ = {
			isa = PBXGroup;
			children = (
				CD966E671D92F1BB00A93938 /* hector.xcodeproj */,
				CD488409122873C000F5A88A /* objects */,
				CD299E9711B9C11800E6D196 /* Products */,
			);
			name = objects;
			sourceTree = "<group>";
		};
		CD299E9711B9C11800E6D196 /* Products */ = {
			isa = PBXGroup;
			children = (
				CD299E9611B9C11800E6D196 /* gcam */,
			);
			name = Products;
			sourceTree = "<group>";
		};
		CD488409122873C000F5A88A /* objects */ = {
			isa = PBXGroup;
			children = (
				CD48842A122873C000F5A88A /* ccarbon_model */,
				CD488434122873C000F5A88A /* climate */,
				CD48843A122873C000F5A88A /* configuration_files */,
				CD488440122873C000F5A88A /* consumers */,
				CD48844F122873C000F5A88A /* containers */,
				CD48847A122873C000F5A88A /* demographics */,
				CD48849E122873C000F5A88A /* doxygen */,
				CD4884A3122873C000F5A88A /* emissions */,
				CD4884CD122873C100F5A88A /* functions */,
				CD488536122873C100F5A88A /* land_allocator */,
				CD488557122873C100F5A88A /* main */,
				CD48855A122873C100F5A88A /* marketplace */,
				CDD20FEE161B9F5D00945527 /* parallel */,
				CD4885A3122873C100F5A88A /* policy */,
				CD4885AA122873C100F5A88A /* reporting */,
				CD4885CD122873C100F5A88A /* resources */,
				CD4885E3122873C200F5A88A /* sectors */,
				CD488619122873C200F5A88A /* solution */,
				CD488656122873C200F5A88A /* target_finder */,
				CD48866A122873C200F5A88A /* technologies */,
				CD4886C8122873C200F5A88A /* util */,
			);
			name = objects;
			path = ../..;
			sourceTree = SOURCE_ROOT;
		};
		CD48842A122873C000F5A88A /* ccarbon_model */ = {
			isa = PBXGroup;
			children = (
				CD48842B122873C000F5A88A /* include */,
				CD488430122873C000F5A88A /* source */,
			);
			path = ccarbon_model;
			sourceTree = "<group>";
		};
		CD48842B122873C000F5A88A /* include */ = {
			isa = PBXGroup;
			children = (
				CD48842C122873C000F5A88A /* asimple_carbon_calc.h */,
				CD48842D122873C000F5A88A /* carbon_model_utils.h */,
				CD48842E122873C000F5A88A /* icarbon_calc.h */,
				CD48842F122873C000F5A88A /* land_carbon_densities.h */,
				0E440955183C7ECD000DA5FF /* node_carbon_calc.h */,
				0E44096C183D4F86000DA5FF /* no_emiss_carbon_calc.h */,
			);
			path = include;
			sourceTree = "<group>";
		};
		CD488430122873C000F5A88A /* source */ = {
			isa = PBXGroup;
			children = (
				CD488431122873C000F5A88A /* asimple_carbon_calc.cpp */,
				CD488432122873C000F5A88A /* carbon_model_utils.cpp */,
				CD488433122873C000F5A88A /* land_carbon_densities.cpp */,
				0E440956183C7EDF000DA5FF /* node_carbon_calc.cpp */,
				0E44096D183D501B000DA5FF /* no_emiss_carbon_calc.cpp */,
			);
			path = source;
			sourceTree = "<group>";
		};
		CD488434122873C000F5A88A /* climate */ = {
			isa = PBXGroup;
			children = (
				CD488435122873C000F5A88A /* include */,
				CD488438122873C000F5A88A /* source */,
			);
			path = climate;
			sourceTree = "<group>";
		};
		CD488435122873C000F5A88A /* include */ = {
			isa = PBXGroup;
			children = (
				CD5162A321909915005B351E /* no_climate_model.h */,
				CD3B52C41BFE0E1F00179FDD /* hector_model.hpp */,
				CDAF62EA130DAB6100D93AFB /* MAGICC_array.h */,
				CDAF62EB130DAB6100D93AFB /* ObjECTS_MAGICC.h */,
				CD488436122873C000F5A88A /* iclimate_model.h */,
				CD488437122873C000F5A88A /* magicc_model.h */,
			);
			path = include;
			sourceTree = "<group>";
		};
		CD488438122873C000F5A88A /* source */ = {
			isa = PBXGroup;
			children = (
				CD5162A621909920005B351E /* no_climate_model.cpp */,
				CD3B52C51BFE0E2800179FDD /* hector_model.cpp */,
				CDAF62EC130DAB6900D93AFB /* MAGICC_array.cpp */,
				CDAF62ED130DAB6900D93AFB /* MAGICC_IO_helpers.cpp */,
				CDAF62EE130DAB6900D93AFB /* ObjECTS_MAGICC_others.cpp */,
				CDAF62EF130DAB6900D93AFB /* ObjECTS_MAGICC.cpp */,
				CD488439122873C000F5A88A /* magicc_model.cpp */,
			);
			path = source;
			sourceTree = "<group>";
		};
		CD48843A122873C000F5A88A /* configuration_files */ = {
			isa = PBXGroup;
			children = (
				CD48843B122873C000F5A88A /* templates */,
			);
			path = configuration_files;
			sourceTree = "<group>";
		};
		CD48843B122873C000F5A88A /* templates */ = {
			isa = PBXGroup;
			children = (
				CD48843C122873C000F5A88A /* batch_template.xml */,
				CD48843D122873C000F5A88A /* configuration_template.xml */,
				CD48843E122873C000F5A88A /* log_conf_template.xml */,
				CD48843F122873C000F5A88A /* simple_path_finder_template.xml */,
			);
			path = templates;
			sourceTree = "<group>";
		};
		CD488440122873C000F5A88A /* consumers */ = {
			isa = PBXGroup;
			children = (
				CD488441122873C000F5A88A /* include */,
				CD488448122873C000F5A88A /* source */,
			);
			path = consumers;
			sourceTree = "<group>";
		};
		CD488441122873C000F5A88A /* include */ = {
			isa = PBXGroup;
			children = (
				CDE074A01468959200432712 /* gcam_consumer.h */,
				CD488443122873C000F5A88A /* consumer.h */,
			);
			path = include;
			sourceTree = "<group>";
		};
		CD488448122873C000F5A88A /* source */ = {
			isa = PBXGroup;
			children = (
				CDE074A31468959600432712 /* gcam_consumer.cpp */,
				CD48844A122873C000F5A88A /* consumer.cpp */,
			);
			path = source;
			sourceTree = "<group>";
		};
		CD48844F122873C000F5A88A /* containers */ = {
			isa = PBXGroup;
			children = (
				CD488450122873C000F5A88A /* include */,
				CD488467122873C000F5A88A /* source */,
			);
			path = containers;
			sourceTree = "<group>";
		};
		CD488450122873C000F5A88A /* include */ = {
			isa = PBXGroup;
			children = (
				0E4247B5143D009700A8BBD3 /* resource_activity.h */,
				0EF7AF4A13E1EFCF0034AA71 /* market_dependency_finder.h */,
				CD488451122873C000F5A88A /* batch_runner.h */,
				CD488453122873C000F5A88A /* gdp.h */,
				CD488455122873C000F5A88A /* iinfo.h */,
				CD488456122873C000F5A88A /* info.h */,
				CD488457122873C000F5A88A /* info_factory.h */,
				CD488458122873C000F5A88A /* iscenario_runner.h */,
				CD488459122873C000F5A88A /* mac_generator_scenario_runner.h */,
				CD48845B122873C000F5A88A /* national_account.h */,
				CD48845D122873C000F5A88A /* region.h */,
				CD48845F122873C000F5A88A /* region_minicam.h */,
				CD488460122873C000F5A88A /* scenario.h */,
				CD488461122873C000F5A88A /* scenario_runner_factory.h */,
				CD488463122873C000F5A88A /* single_scenario_runner.h */,
				CD488464122873C000F5A88A /* total_policy_cost_calculator.h */,
				CD488465122873C000F5A88A /* tree_item.h */,
				CD488466122873C000F5A88A /* world.h */,
				0E4247AD143CFDEE00A8BBD3 /* iactivity.h */,
				0E4247BB143D018400A8BBD3 /* land_allocator_activity.h */,
				0E4247C5143D029E00A8BBD3 /* final_demand_activity.h */,
				0E4247CD143D03B600A8BBD3 /* sector_activity.h */,
				CDCB3330146992B000BEA539 /* consumer_activity.h */,
				0E7338691CB5726200B1CD82 /* imodel_feedback_calc.h */,
			);
			path = include;
			sourceTree = "<group>";
		};
		CD488467122873C000F5A88A /* source */ = {
			isa = PBXGroup;
			children = (
				0EF7AF5113E1EFDA0034AA71 /* market_dependency_finder.cpp */,
				CD488468122873C000F5A88A /* batch_runner.cpp */,
				CD48846A122873C000F5A88A /* gdp.cpp */,
				CD48846B122873C000F5A88A /* info.cpp */,
				CD48846C122873C000F5A88A /* info_factory.cpp */,
				CD48846D122873C000F5A88A /* mac_generator_scenario_runner.cpp */,
				CD48846F122873C000F5A88A /* national_account.cpp */,
				CD488471122873C000F5A88A /* region.cpp */,
				CD488473122873C000F5A88A /* region_minicam.cpp */,
				CD488474122873C000F5A88A /* scenario.cpp */,
				CD488475122873C000F5A88A /* scenario_runner_factory.cpp */,
				CD488477122873C000F5A88A /* single_scenario_runner.cpp */,
				CD488478122873C000F5A88A /* total_policy_cost_calculator.cpp */,
				CD488479122873C000F5A88A /* world.cpp */,
				0E4247B6143D00AC00A8BBD3 /* resource_activity.cpp */,
				0E4247C0143D022E00A8BBD3 /* land_allocator_activity.cpp */,
				0E4247C8143D033700A8BBD3 /* final_demand_activity.cpp */,
				0E4247D1143D0DCC00A8BBD3 /* sector_activity.cpp */,
				CDCB33321469934E00BEA539 /* consumer_activity.cpp */,
			);
			path = source;
			sourceTree = "<group>";
		};
		CD48847A122873C000F5A88A /* demographics */ = {
			isa = PBXGroup;
			children = (
				CD48847B122873C000F5A88A /* include */,
				CD488485122873C000F5A88A /* source */,
			);
			path = demographics;
			sourceTree = "<group>";
		};
		CD48847B122873C000F5A88A /* include */ = {
			isa = PBXGroup;
			children = (
				CD48847C122873C000F5A88A /* age_cohort.h */,
				CD48847D122873C000F5A88A /* demographic.h */,
				CD48847E122873C000F5A88A /* female.h */,
				CD48847F122873C000F5A88A /* gender.h */,
				CD488480122873C000F5A88A /* male.h */,
				CD488481122873C000F5A88A /* population.h */,
				CD488482122873C000F5A88A /* population_mini_cam.h */,
			);
			path = include;
			sourceTree = "<group>";
		};
		CD488485122873C000F5A88A /* source */ = {
			isa = PBXGroup;
			children = (
				CD488486122873C000F5A88A /* age_cohort.cpp */,
				CD488487122873C000F5A88A /* demographic.cpp */,
				CD488488122873C000F5A88A /* female.cpp */,
				CD488489122873C000F5A88A /* gender.cpp */,
				CD48848A122873C000F5A88A /* male.cpp */,
				CD48848B122873C000F5A88A /* population.cpp */,
				CD48848C122873C000F5A88A /* population_mini_cam.cpp */,
			);
			path = source;
			sourceTree = "<group>";
		};
		CD48849E122873C000F5A88A /* doxygen */ = {
			isa = PBXGroup;
			children = (
				CD48849F122873C000F5A88A /* doxygenInfo.txt */,
				CD4884A0122873C000F5A88A /* FAQ.txt */,
				CD4884A1122873C000F5A88A /* ReviewChecklist.txt */,
				CD4884A2122873C000F5A88A /* STLDefs.txt */,
			);
			path = doxygen;
			sourceTree = "<group>";
		};
		CD4884A3122873C000F5A88A /* emissions */ = {
			isa = PBXGroup;
			children = (
				CD4884A4122873C000F5A88A /* include */,
				CD4884B9122873C100F5A88A /* source */,
			);
			path = emissions;
			sourceTree = "<group>";
		};
		CD4884A4122873C000F5A88A /* include */ = {
			isa = PBXGroup;
			children = (
				CD42839E203F157000A75025 /* readin_control.h */,
				CDE659AC1E940B8E00C562D8 /* linear_control.h */,
				CDE2997B198C82A200556032 /* aemissions_control.h */,
				CDE2997C198C82A200556032 /* gdp_control.h */,
				CDE2997D198C82A200556032 /* mac_control.h */,
				CDE2997E198C82A200556032 /* nonco2_emissions.h */,
				CDF0CA0E139FD0BB00B20B01 /* luc_emissions_summer.h */,
				CD4884A7122873C000F5A88A /* iemissions_driver.h */,
				CD4884A9122873C000F5A88A /* aghg.h */,
				CD4884AB122873C000F5A88A /* co2_emissions.h */,
				CD4884AD122873C000F5A88A /* emissions_summer.h */,
				CD4884B2122873C100F5A88A /* input_driver.h */,
				CD4884B4122873C100F5A88A /* input_output_driver.h */,
				CD4884B5122873C100F5A88A /* output_driver.h */,
			);
			path = include;
			sourceTree = "<group>";
		};
		CD4884B9122873C100F5A88A /* source */ = {
			isa = PBXGroup;
			children = (
				CD4283A1203F157C00A75025 /* readin_control.cpp */,
				CDE659AD1E940BA600C562D8 /* linear_control.cpp */,
				CDE2997F198C82C400556032 /* aemissions_control.cpp */,
				CDE29980198C82C400556032 /* gdp_control.cpp */,
				CDE29981198C82C400556032 /* mac_control.cpp */,
				CDE29982198C82C400556032 /* nonco2_emissions.cpp */,
				CDF0CA0F139FD0C100B20B01 /* luc_emissions_summer.cpp */,
				CD4884BD122873C100F5A88A /* aghg.cpp */,
				CD4884BF122873C100F5A88A /* co2_emissions.cpp */,
				CD4884C1122873C100F5A88A /* emissions_summer.cpp */,
				CD4884C6122873C100F5A88A /* input_driver.cpp */,
				CD4884C8122873C100F5A88A /* input_output_driver.cpp */,
				CD4884C9122873C100F5A88A /* output_driver.cpp */,
			);
			path = source;
			sourceTree = "<group>";
		};
		CD4884CD122873C100F5A88A /* functions */ = {
			isa = PBXGroup;
			children = (
				CD4884CE122873C100F5A88A /* include */,
				CD4884F4122873C100F5A88A /* source */,
			);
			path = functions;
			sourceTree = "<group>";
		};
		CD4884CE122873C100F5A88A /* include */ = {
			isa = PBXGroup;
			children = (
				4BC45CF12717DF09001B7DF6 /* building_gompertz_function.h */,
				CD3CFCD9238DC23600016CDB /* food_demand_function.h */,
				CD3CFCD4238DA5A200016CDB /* food_demand_input.h */,
				CD8DFFD51FA8D1D900CB3719 /* ctax_input.h */,
				CD693FA11AEFF09200805384 /* absolute_cost_logit.hpp */,
				CD693F9E1AEFE09200805384 /* relative_cost_logit.hpp */,
				CD693F9D1AEFD0A900805384 /* idiscrete_choice.hpp */,
				CDE074A5146895A000432712 /* building_function.h */,
				CDE074A6146895A000432712 /* building_node_input.h */,
				CDE074A7146895A000432712 /* building_service_function.h */,
				CDE074A8146895A000432712 /* building_service_input.h */,
				CDE074A9146895A000432712 /* satiation_demand_function.h */,
				CD4884D0122873C100F5A88A /* aproduction_function.h */,
				CD4884D2122873C100F5A88A /* ces_production_function.h */,
				CD4884D4122873C100F5A88A /* efficiency.h */,
				CD4884D5122873C100F5A88A /* energy_input.h */,
				CD4884D6122873C100F5A88A /* function_manager.h */,
				CD4884D7122873C100F5A88A /* function_utils.h */,
				CD4884DA122873C100F5A88A /* icoefficient.h */,
				CD4884DB122873C100F5A88A /* ifunction.h */,
				CD4884DC122873C100F5A88A /* iinput.h */,
				CD4884DD122873C100F5A88A /* inested_input.h */,
				CD4884DE122873C100F5A88A /* input_capital.h */,
				CD4884DF122873C100F5A88A /* input_OM_fixed.h */,
				CD4884E0122873C100F5A88A /* input_OM_var.h */,
				CD4884E1122873C100F5A88A /* input_subsidy.h */,
				CD4884E2122873C100F5A88A /* input_tax.h */,
				CD4884E3122873C100F5A88A /* intensity.h */,
				CD4884E5122873C100F5A88A /* leaf_input_finder.h */,
				CD4884E6122873C100F5A88A /* leontief_production_function.h */,
				CD4884E7122873C100F5A88A /* logit_production_function.h */,
				CD4884E8122873C100F5A88A /* minicam_input.h */,
				CD4884E9122873C100F5A88A /* minicam_leontief_production_function.h */,
				CD4884EA122873C100F5A88A /* minicam_price_elasticity_function.h */,
				CD4884EB122873C100F5A88A /* nested_ces_production_function.h */,
				CD4884EC122873C100F5A88A /* node_input.h */,
				CD4884ED122873C100F5A88A /* non_energy_input.h */,
				CD4884EF122873C100F5A88A /* renewable_input.h */,
				CDCBBF0B14BB6339008B5F4D /* thermal_building_service_input.h */,
			);
			path = include;
			sourceTree = "<group>";
		};
		CD4884F4122873C100F5A88A /* source */ = {
			isa = PBXGroup;
			children = (
				4BC45CF22717DF19001B7DF6 /* building_gompertz_function.cpp */,
				CD3CFCDA238DC24100016CDB /* food_demand_function.cpp */,
				CD3CFCD7238DA5B800016CDB /* food_demand_input.cpp */,
				CD8DFFD81FA8D1F000CB3719 /* ctax_input.cpp */,
				CD693FA21AEFF0A100805384 /* absolute_cost_logit.cpp */,
				CD693F9F1AEFE0CE00805384 /* relative_cost_logit.cpp */,
				CDE074AA146895AA00432712 /* building_function.cpp */,
				CDE074AB146895AA00432712 /* building_node_input.cpp */,
				CDE074AC146895AA00432712 /* building_service_function.cpp */,
				CDE074AD146895AA00432712 /* building_service_input.cpp */,
				CDE074AE146895AA00432712 /* satiation_demand_function.cpp */,
				CD4884F6122873C100F5A88A /* aproduction_function.cpp */,
				CD4884F8122873C100F5A88A /* ces_production_function.cpp */,
				CD4884FA122873C100F5A88A /* efficiency.cpp */,
				CD4884FB122873C100F5A88A /* energy_input.cpp */,
				CD4884FC122873C100F5A88A /* function_manager.cpp */,
				CD4884FD122873C100F5A88A /* function_utils.cpp */,
				CD488500122873C100F5A88A /* input_capital.cpp */,
				CD488501122873C100F5A88A /* input_OM_fixed.cpp */,
				CD488502122873C100F5A88A /* input_OM_var.cpp */,
				CD488503122873C100F5A88A /* input_subsidy.cpp */,
				CD488504122873C100F5A88A /* input_tax.cpp */,
				CD488505122873C100F5A88A /* intensity.cpp */,
				CD488507122873C100F5A88A /* leaf_input_finder.cpp */,
				CD488508122873C100F5A88A /* leontief_production_function.cpp */,
				CD488509122873C100F5A88A /* logit_production_function.cpp */,
				CD48850A122873C100F5A88A /* minicam_input.cpp */,
				CD48850B122873C100F5A88A /* minicam_leontief_production_function.cpp */,
				CD48850C122873C100F5A88A /* minicam_price_elasticity_function.cpp */,
				CD48850D122873C100F5A88A /* nested_ces_production_function.cpp */,
				CD48850E122873C100F5A88A /* node_input.cpp */,
				CD48850F122873C100F5A88A /* non_energy_input.cpp */,
				CD488511122873C100F5A88A /* renewable_input.cpp */,
				CDCBBF0C14BB6658008B5F4D /* thermal_building_service_input.cpp */,
			);
			path = source;
			sourceTree = "<group>";
		};
		CD488536122873C100F5A88A /* land_allocator */ = {
			isa = PBXGroup;
			children = (
				CD488537122873C100F5A88A /* include */,
				CD488540122873C100F5A88A /* source */,
			);
			path = land_allocator;
			sourceTree = "<group>";
		};
		CD488537122873C100F5A88A /* include */ = {
			isa = PBXGroup;
			children = (
				CD488538122873C100F5A88A /* aland_allocator_item.h */,
				CD488539122873C100F5A88A /* carbon_land_leaf.h */,
				CD48853A122873C100F5A88A /* iland_allocator.h */,
				CD48853B122873C100F5A88A /* land_allocator.h */,
				CD48853C122873C100F5A88A /* land_leaf.h */,
				CD48853D122873C100F5A88A /* land_node.h */,
				CD48853E122873C100F5A88A /* land_use_history.h */,
				CD48853F122873C100F5A88A /* unmanaged_land_leaf.h */,
			);
			path = include;
			sourceTree = "<group>";
		};
		CD488540122873C100F5A88A /* source */ = {
			isa = PBXGroup;
			children = (
				CD488541122873C100F5A88A /* aland_allocator_item.cpp */,
				CD488542122873C100F5A88A /* carbon_land_leaf.cpp */,
				CD488543122873C100F5A88A /* land_allocator.cpp */,
				CD488544122873C100F5A88A /* land_leaf.cpp */,
				CD488545122873C100F5A88A /* land_node.cpp */,
				CD488546122873C100F5A88A /* land_use_history.cpp */,
				CD488547122873C100F5A88A /* unmanaged_land_leaf.cpp */,
			);
			path = source;
			sourceTree = "<group>";
		};
		CD488557122873C100F5A88A /* main */ = {
			isa = PBXGroup;
			children = (
				CD488558122873C100F5A88A /* source */,
			);
			path = main;
			sourceTree = "<group>";
		};
		CD488558122873C100F5A88A /* source */ = {
			isa = PBXGroup;
			children = (
				CD488559122873C100F5A88A /* main.cpp */,
			);
			path = source;
			sourceTree = "<group>";
		};
		CD48855A122873C100F5A88A /* marketplace */ = {
			isa = PBXGroup;
			children = (
				CD48855B122873C100F5A88A /* include */,
				CD488569122873C100F5A88A /* source */,
			);
			path = marketplace;
			sourceTree = "<group>";
		};
		CD48855B122873C100F5A88A /* include */ = {
			isa = PBXGroup;
			children = (
				CDF83C0C13A30C7200DF178D /* market_RES.h */,
				CD48855C122873C100F5A88A /* cached_market.h */,
				CD48855D122873C100F5A88A /* calibration_market.h */,
				CD48855E122873C100F5A88A /* demand_market.h */,
				CD48855F122873C100F5A88A /* imarket_type.h */,
				CD488560122873C100F5A88A /* inverse_calibration_market.h */,
				CD488561122873C100F5A88A /* market.h */,
				CD488562122873C100F5A88A /* market_locator.h */,
				CD488563122873C100F5A88A /* market_subsidy.h */,
				CD488564122873C100F5A88A /* market_tax.h */,
				CD488565122873C100F5A88A /* marketplace.h */,
				CD488566122873C100F5A88A /* normal_market.h */,
				CD488567122873C100F5A88A /* price_market.h */,
				CD488568122873C100F5A88A /* trial_value_market.h */,
				CD83E61214F456C000A1D301 /* linked_market.h */,
				0E0BB18D1CB2B718002F78F2 /* market_container.h */,
			);
			path = include;
			sourceTree = "<group>";
		};
		CD488569122873C100F5A88A /* source */ = {
			isa = PBXGroup;
			children = (
				CDF83C0D13A30C7C00DF178D /* market_RES.cpp */,
				CD48856A122873C100F5A88A /* cached_market.cpp */,
				CD48856B122873C100F5A88A /* calibration_market.cpp */,
				CD48856C122873C100F5A88A /* demand_market.cpp */,
				CD48856D122873C100F5A88A /* inverse_calibration_market.cpp */,
				CD48856E122873C100F5A88A /* market.cpp */,
				CD48856F122873C100F5A88A /* market_locator.cpp */,
				CD488570122873C100F5A88A /* market_subsidy.cpp */,
				CD488571122873C100F5A88A /* market_tax.cpp */,
				CD488572122873C100F5A88A /* marketplace.cpp */,
				CD488573122873C100F5A88A /* normal_market.cpp */,
				CD488574122873C100F5A88A /* price_market.cpp */,
				CD488575122873C100F5A88A /* trial_value_market.cpp */,
				CD83E61514F4584900A1D301 /* linked_market.cpp */,
				0E0BB18E1CB2CF3F002F78F2 /* market_container.cpp */,
			);
			path = source;
			sourceTree = "<group>";
		};
		CD4885A3122873C100F5A88A /* policy */ = {
			isa = PBXGroup;
			children = (
				CD4885A4122873C100F5A88A /* include */,
				CD4885A7122873C100F5A88A /* source */,
			);
			path = policy;
			sourceTree = "<group>";
		};
		CD4885A4122873C100F5A88A /* include */ = {
			isa = PBXGroup;
			children = (
				CD4885A5122873C100F5A88A /* policy_ghg.h */,
				CD4885A6122873C100F5A88A /* policy_portfolio_standard.h */,
				CD83E63814F548E000A1D301 /* linked_ghg_policy.h */,
			);
			path = include;
			sourceTree = "<group>";
		};
		CD4885A7122873C100F5A88A /* source */ = {
			isa = PBXGroup;
			children = (
				CD4885A8122873C100F5A88A /* policy_ghg.cpp */,
				CD4885A9122873C100F5A88A /* policy_portfolio_standard.cpp */,
				CD83E63914F54B1000A1D301 /* linked_ghg_policy.cpp */,
			);
			path = source;
			sourceTree = "<group>";
		};
		CD4885AA122873C100F5A88A /* reporting */ = {
			isa = PBXGroup;
			children = (
				CD4885AB122873C100F5A88A /* include */,
				CD4885BC122873C100F5A88A /* source */,
			);
			path = reporting;
			sourceTree = "<group>";
		};
		CD4885AB122873C100F5A88A /* include */ = {
			isa = PBXGroup;
			children = (
				CD4885AC122873C100F5A88A /* batch_csv_outputter.h */,
				CD4885B0122873C100F5A88A /* energy_balance_table.h */,
				CD4885B2122873C100F5A88A /* graph_printer.h */,
				CD4885B5122873C100F5A88A /* land_allocator_printer.h */,
				CD4885BA122873C100F5A88A /* storage_table.h */,
				CD4885BB122873C100F5A88A /* xml_db_outputter.h */,
			);
			path = include;
			sourceTree = "<group>";
		};
		CD4885BC122873C100F5A88A /* source */ = {
			isa = PBXGroup;
			children = (
				CD4885BD122873C100F5A88A /* batch_csv_outputter.cpp */,
				CD4885C1122873C100F5A88A /* energy_balance_table.cpp */,
				CD4885C3122873C100F5A88A /* graph_printer.cpp */,
				CD4885C6122873C100F5A88A /* land_allocator_printer.cpp */,
				CD4885CB122873C100F5A88A /* storage_table.cpp */,
				CD4885CC122873C100F5A88A /* xml_db_outputter.cpp */,
			);
			path = source;
			sourceTree = "<group>";
		};
		CD4885CD122873C100F5A88A /* resources */ = {
			isa = PBXGroup;
			children = (
				CD4885CE122873C100F5A88A /* include */,
				CD4885D9122873C100F5A88A /* source */,
			);
			path = resources;
			sourceTree = "<group>";
		};
		CD4885CE122873C100F5A88A /* include */ = {
			isa = PBXGroup;
			children = (
				0EDA1120220B73900066113A /* reserve_subresource.h */,
				CD4885CF122873C100F5A88A /* accumulated_grade.h */,
				CD4885D0122873C100F5A88A /* accumulated_post_grade.h */,
				CD4885D1122873C100F5A88A /* aresource.h */,
				CD4885D3122873C100F5A88A /* grade.h */,
				CD4885D4122873C100F5A88A /* renewable_subresource.h */,
				CD4885D5122873C100F5A88A /* resource.h */,
				CD4885D6122873C100F5A88A /* smooth_renewable_subresource.h */,
				CD4885D7122873C100F5A88A /* subresource.h */,
				CD4885D8122873C100F5A88A /* unlimited_resource.h */,
			);
			path = include;
			sourceTree = "<group>";
		};
		CD4885D9122873C100F5A88A /* source */ = {
			isa = PBXGroup;
			children = (
				0EDA1121220B739C0066113A /* reserve_subresource.cpp */,
				CD4885DA122873C100F5A88A /* accumulated_grade.cpp */,
				CD4885DB122873C100F5A88A /* accumulated_post_grade.cpp */,
				CD4885DD122873C100F5A88A /* grade.cpp */,
				CD4885DE122873C100F5A88A /* renewable_subresource.cpp */,
				CD4885DF122873C100F5A88A /* resource.cpp */,
				CD4885E0122873C100F5A88A /* smooth_renewable_subresource.cpp */,
				CD4885E1122873C100F5A88A /* subresource.cpp */,
				CD4885E2122873C200F5A88A /* unlimited_resource.cpp */,
			);
			path = source;
			sourceTree = "<group>";
		};
		CD4885E3122873C200F5A88A /* sectors */ = {
			isa = PBXGroup;
			children = (
				CD4885E4122873C200F5A88A /* include */,
				CD488600122873C200F5A88A /* source */,
			);
			path = sectors;
			sourceTree = "<group>";
		};
		CD4885E4122873C200F5A88A /* include */ = {
			isa = PBXGroup;
			children = (
				0E90E7BA23200F0C00B0454A /* nesting_subsector.h */,
				CD8FDEC71C0647050099C752 /* pass_through_sector.h */,
				CD4885E5122873C200F5A88A /* afinal_demand.h */,
				CD4885E6122873C200F5A88A /* ag_supply_sector.h */,
				CD4885E7122873C200F5A88A /* ag_supply_subsector.h */,
				CD4885EB122873C200F5A88A /* capacity_limit_backup_calculator.h */,
				CD4885EC122873C200F5A88A /* CSP_backup_calculator.h */,
				CD4885EE122873C200F5A88A /* energy_final_demand.h */,
				CD4885F4122873C200F5A88A /* ibackup_calculator.h */,
				CD4885F8122873C200F5A88A /* sector.h */,
				CD4885F9122873C200F5A88A /* sector_utils.h */,
				CD4885FA122873C200F5A88A /* subsector.h */,
				CD4885FB122873C200F5A88A /* subsector_add_techcosts.h */,
				CD4885FC122873C200F5A88A /* supply_sector.h */,
				CD4885FE122873C200F5A88A /* tran_subsector.h */,
			);
			path = include;
			sourceTree = "<group>";
		};
		CD488600122873C200F5A88A /* source */ = {
			isa = PBXGroup;
			children = (
				0E90E7BD23200F1E00B0454A /* nesting_subsector.cpp */,
				CD8FDEC81C0647140099C752 /* pass_through_sector.cpp */,
				CD488601122873C200F5A88A /* ag_supply_sector.cpp */,
				CD488602122873C200F5A88A /* ag_supply_subsector.cpp */,
				CD488606122873C200F5A88A /* capacity_limit_backup_calculator.cpp */,
				CD488607122873C200F5A88A /* CSP_backup_calculator.cpp */,
				CD488608122873C200F5A88A /* energy_final_demand.cpp */,
				CD488611122873C200F5A88A /* sector.cpp */,
				CD488612122873C200F5A88A /* sector_utils.cpp */,
				CD488613122873C200F5A88A /* subsector.cpp */,
				CD488614122873C200F5A88A /* subsector_add_techcosts.cpp */,
				CD488615122873C200F5A88A /* supply_sector.cpp */,
				CD488617122873C200F5A88A /* tran_subsector.cpp */,
			);
			path = source;
			sourceTree = "<group>";
		};
		CD488619122873C200F5A88A /* solution */ = {
			isa = PBXGroup;
			children = (
				CD48861A122873C200F5A88A /* solvers */,
				CD488634122873C200F5A88A /* util */,
			);
			path = solution;
			sourceTree = "<group>";
		};
		CD48861A122873C200F5A88A /* solvers */ = {
			isa = PBXGroup;
			children = (
				CD48861B122873C200F5A88A /* include */,
				CD488628122873C200F5A88A /* source */,
			);
			path = solvers;
			sourceTree = "<group>";
		};
		CD48861B122873C200F5A88A /* include */ = {
			isa = PBXGroup;
			children = (
				CD165BC31A2513CB005F3A8B /* preconditioner.hpp */,
				CD52797C16418A6400A425BF /* logbroyden.hpp */,
				CD48861C122873C200F5A88A /* bisect_all.h */,
				CD48861D122873C200F5A88A /* bisect_one.h */,
				CD48861E122873C200F5A88A /* bisect_policy.h */,
				CD48861F122873C200F5A88A /* bisect_policy_nr_solver.h */,
				CD488620122873C200F5A88A /* bisection_nr_solver.h */,
				CD488621122873C200F5A88A /* log_newton_raphson.h */,
				CD488622122873C200F5A88A /* log_newton_raphson_sd.h */,
				CD488623122873C200F5A88A /* solver.h */,
				CD488624122873C200F5A88A /* solver_component.h */,
				CD488626122873C200F5A88A /* solver_factory.h */,
				CD488627122873C200F5A88A /* user_configurable_solver.h */,
			);
			path = include;
			sourceTree = "<group>";
		};
		CD488628122873C200F5A88A /* source */ = {
			isa = PBXGroup;
			children = (
				CD165BC41A2513D5005F3A8B /* preconditioner.cpp */,
				CDD20FFE161B9F9200945527 /* logbroyden.cpp */,
				CD488629122873C200F5A88A /* bisect_all.cpp */,
				CD48862A122873C200F5A88A /* bisect_one.cpp */,
				CD48862B122873C200F5A88A /* bisect_policy.cpp */,
				CD48862C122873C200F5A88A /* bisect_policy_nr_solver.cpp */,
				CD48862D122873C200F5A88A /* bisection_nr_solver.cpp */,
				CD48862E122873C200F5A88A /* log_newton_raphson.cpp */,
				CD48862F122873C200F5A88A /* log_newton_raphson_sd.cpp */,
				CD488630122873C200F5A88A /* solver_component.cpp */,
				CD488632122873C200F5A88A /* solver_factory.cpp */,
				CD488633122873C200F5A88A /* user_configurable_solver.cpp */,
			);
			path = source;
			sourceTree = "<group>";
		};
		CD488634122873C200F5A88A /* util */ = {
			isa = PBXGroup;
			children = (
				CD488635122873C200F5A88A /* include */,
				CD488646122873C200F5A88A /* source */,
			);
			path = util;
			sourceTree = "<group>";
		};
		CD488635122873C200F5A88A /* include */ = {
			isa = PBXGroup;
			children = (
				CD1775042784865E00F8360F /* market_matches_solution_info_filter.h */,
				CD6B455319B138870020AC72 /* has_market_flag_solution_info_filter.h */,
				CD52797E16418A8300A425BF /* edfun.hpp */,
				CD52797F16418A8300A425BF /* fdjac.hpp */,
				CD52798116418A8300A425BF /* functor.hpp */,
				CD52798216418A8300A425BF /* jacobian-precondition.hpp */,
				CD52798316418A8300A425BF /* linesearch.hpp */,
				CD52798516418A8300A425BF /* ublas-helpers.hpp */,
				CD488636122873C200F5A88A /* all_solution_info_filter.h */,
				CD488637122873C200F5A88A /* and_solution_info_filter.h */,
				CD488638122873C200F5A88A /* calc_counter.h */,
				CD488639122873C200F5A88A /* isolution_info_filter.h */,
				CD48863A122873C200F5A88A /* market_name_solution_info_filter.h */,
				CD48863B122873C200F5A88A /* market_type_solution_info_filter.h */,
				CD48863C122873C200F5A88A /* not_solution_info_filter.h */,
				CD48863D122873C200F5A88A /* or_solution_info_filter.h */,
				CD48863E122873C200F5A88A /* solution_info.h */,
				CD48863F122873C200F5A88A /* solution_info_filter_factory.h */,
				CD488640122873C200F5A88A /* solution_info_param_parser.h */,
				CD488641122873C200F5A88A /* solution_info_set.h */,
				CD488642122873C200F5A88A /* solvable_nr_solution_info_filter.h */,
				CD488643122873C200F5A88A /* solvable_solution_info_filter.h */,
				CD488644122873C200F5A88A /* solver_library.h */,
				CD488645122873C200F5A88A /* unsolved_solution_info_filter.h */,
				0E36093013F03C490002F67C /* price_greater_than_solution_info_filter.h */,
				0E36094113F045080002F67C /* price_less_than_solution_info_filter.h */,
			);
			path = include;
			sourceTree = "<group>";
		};
		CD488646122873C200F5A88A /* source */ = {
			isa = PBXGroup;
			children = (
				CD1775062784866C00F8360F /* market_matches_solution_info_filter.cpp */,
				CDA481A425E6FC3E0046E143 /* fdjac.cpp */,
				CD6B455419B1388F0020AC72 /* has_market_flag_solution_info_filter.cpp */,
				CDD21002161B9FA300945527 /* jacobian-precondition.cpp */,
				0EF7AF6713E1F0130034AA71 /* edfun.cpp */,
				CD488647122873C200F5A88A /* all_solution_info_filter.cpp */,
				CD488648122873C200F5A88A /* and_solution_info_filter.cpp */,
				CD488649122873C200F5A88A /* calc_counter.cpp */,
				CD48864A122873C200F5A88A /* market_name_solution_info_filter.cpp */,
				CD48864B122873C200F5A88A /* market_type_solution_info_filter.cpp */,
				CD48864C122873C200F5A88A /* not_solution_info_filter.cpp */,
				CD48864D122873C200F5A88A /* or_solution_info_filter.cpp */,
				CD48864E122873C200F5A88A /* solution_info.cpp */,
				CD48864F122873C200F5A88A /* solution_info_filter_factory.cpp */,
				CD488650122873C200F5A88A /* solution_info_param_parser.cpp */,
				CD488651122873C200F5A88A /* solution_info_set.cpp */,
				CD488652122873C200F5A88A /* solvable_nr_solution_info_filter.cpp */,
				CD488653122873C200F5A88A /* solvable_solution_info_filter.cpp */,
				CD488654122873C200F5A88A /* solver_library.cpp */,
				CD488655122873C200F5A88A /* unsolved_solution_info_filter.cpp */,
				0E36093213F03D350002F67C /* price_greater_than_solution_info_filter.cpp */,
				0E36094313F0457A0002F67C /* price_less_than_solution_info_filter.cpp */,
			);
			path = source;
			sourceTree = "<group>";
		};
		CD488656122873C200F5A88A /* target_finder */ = {
			isa = PBXGroup;
			children = (
				CD488657122873C200F5A88A /* include */,
				CD488661122873C200F5A88A /* source */,
			);
			path = target_finder;
			sourceTree = "<group>";
		};
		CD488657122873C200F5A88A /* include */ = {
			isa = PBXGroup;
			children = (
				981AC63E19E31D9A000CB162 /* rcp_forcing_target.h */,
				CDF83C1513A30CB800DF178D /* itarget_solver.h */,
				CDF83C1613A30CB800DF178D /* kyoto_forcing_target.h */,
				CDF83C1713A30CB800DF178D /* secanter.h */,
				CD488658122873C200F5A88A /* bisecter.h */,
				CD488659122873C200F5A88A /* concentration_target.h */,
				CD48865A122873C200F5A88A /* emissions_stabalization_target.h */,
				CD48865B122873C200F5A88A /* forcing_target.h */,
				CD48865C122873C200F5A88A /* itarget.h */,
				CD48865D122873C200F5A88A /* policy_target_runner.h */,
				CD48865F122873C200F5A88A /* target_factory.h */,
				CD488660122873C200F5A88A /* temperature_target.h */,
				CD177C39159A0ADA000A996F /* cumulative_emissions_target.h */,
			);
			path = include;
			sourceTree = "<group>";
		};
		CD488661122873C200F5A88A /* source */ = {
			isa = PBXGroup;
			children = (
				981AC63C19E31D92000CB162 /* rcp_forcing_target.cpp */,
				CDF83C1813A30CC500DF178D /* kyoto_forcing_target.cpp */,
				CDF83C1913A30CC500DF178D /* secanter.cpp */,
				CD488662122873C200F5A88A /* bisecter.cpp */,
				CD488663122873C200F5A88A /* concentration_target.cpp */,
				CD488664122873C200F5A88A /* emissions_stabalization_target.cpp */,
				CD488665122873C200F5A88A /* forcing_target.cpp */,
				CD488666122873C200F5A88A /* policy_target_runner.cpp */,
				CD488668122873C200F5A88A /* target_factory.cpp */,
				CD488669122873C200F5A88A /* temperature_target.cpp */,
				CD177C3A159A0C5B000A996F /* cumulative_emissions_target.cpp */,
			);
			path = source;
			sourceTree = "<group>";
		};
		CD48866A122873C200F5A88A /* technologies */ = {
			isa = PBXGroup;
			children = (
				CD48866B122873C200F5A88A /* include */,
				CD48869E122873C200F5A88A /* source */,
			);
			path = technologies;
			sourceTree = "<group>";
		};
		CD48866B122873C200F5A88A /* include */ = {
			isa = PBXGroup;
			children = (
				0EDA1125220B73B60066113A /* resource_reserve_technology.h */,
				CD8FDECA1C0647640099C752 /* pass_through_technology.h */,
				0EB5CE771C063E3E008CEF7D /* fractional_secondary_output.h */,
				CDF83C0F13A30C9300DF178D /* res_secondary_output.h */,
				CDF83C1013A30C9300DF178D /* s_curve_shutdown_decider.h */,
				CDD5A206130338A90088463C /* empty_technology.h */,
				CDD5A207130338A90088463C /* itechnology_container.h */,
				CDD5A208130338A90088463C /* stub_technology_container.h */,
				CDD5A209130338A90088463C /* technology_container.h */,
				CD548E5812AFFD8C00ADCE8C /* generic_output.h */,
				CD48866C122873C200F5A88A /* ag_production_technology.h */,
				CD48866D122873C200F5A88A /* base_technology.h */,
				CD48866F122873C200F5A88A /* cal_data_output.h */,
				CD488670122873C200F5A88A /* cal_data_output_percap.h */,
				CD488672122873C200F5A88A /* default_technology.h */,
				CD488673122873C200F5A88A /* expenditure.h */,
				CD488674122873C200F5A88A /* fixed_production_state.h */,
				CD488678122873C200F5A88A /* global_technology_database.h */,
				CD488679122873C200F5A88A /* ical_data.h */,
				CD48867A122873C200F5A88A /* icapture_component.h */,
				CD48867C122873C200F5A88A /* intermittent_technology.h */,
				CD48867D122873C200F5A88A /* internal_gains.h */,
				CD48867E122873C200F5A88A /* ioutput.h */,
				CD48867F122873C200F5A88A /* iproduction_state.h */,
				CD488680122873C200F5A88A /* ishutdown_decider.h */,
				CD488681122873C200F5A88A /* itechnical_change_calc.h */,
				CD488682122873C200F5A88A /* itechnology.h */,
				CD488684122873C200F5A88A /* marginal_profit_calculator.h */,
				CD488685122873C200F5A88A /* non_energy_use_capture_component.h */,
				CD488686122873C200F5A88A /* nuke_fuel_technology.h */,
				CD488688122873C200F5A88A /* phased_shutdown_decider.h */,
				CD488689122873C200F5A88A /* power_plant_capture_component.h */,
				CD48868A122873C200F5A88A /* primary_output.h */,
				CD48868B122873C200F5A88A /* production_state_factory.h */,
				CD48868D122873C200F5A88A /* profit_shutdown_decider.h */,
				CD48868E122873C200F5A88A /* residue_biomass_output.h */,
				CD48868F122873C200F5A88A /* retired_production_state.h */,
				CD488690122873C200F5A88A /* secondary_output.h */,
				CD488693122873C200F5A88A /* solar_technology.h */,
				CD488694122873C200F5A88A /* standard_capture_component.h */,
				CD488695122873C200F5A88A /* standard_technical_change_calc.h */,
				CD488696122873C200F5A88A /* technology.h */,
				CD488698122873C200F5A88A /* tran_technology.h */,
				CD488699122873C200F5A88A /* unmanaged_land_technology.h */,
				CD48869B122873C200F5A88A /* variable_production_state.h */,
				CD48869C122873C200F5A88A /* vintage_production_state.h */,
				CD48869D122873C200F5A88A /* wind_technology.h */,
			);
			path = include;
			sourceTree = "<group>";
		};
		CD48869E122873C200F5A88A /* source */ = {
			isa = PBXGroup;
			children = (
				0EDA1123220B73A90066113A /* resource_reserve_technology.cpp */,
				CD8FDECB1C0647A20099C752 /* pass_through_technology.cpp */,
				0EB5CE781C063E4B008CEF7D /* fractional_secondary_output.cpp */,
				CDF83C1113A30CA600DF178D /* res_secondary_output.cpp */,
				CDF83C1213A30CA600DF178D /* s_curve_shutdown_decider.cpp */,
				CDD5A20A130338B60088463C /* empty_technology.cpp */,
				CDD5A20B130338B60088463C /* stub_technology_container.cpp */,
				CDD5A20C130338B60088463C /* technology_container.cpp */,
				CD548E5912AFFD9400ADCE8C /* generic_output.cpp */,
				CD48869F122873C200F5A88A /* ag_production_technology.cpp */,
				CD4886A0122873C200F5A88A /* base_technology.cpp */,
				CD4886A2122873C200F5A88A /* cal_data_output.cpp */,
				CD4886A3122873C200F5A88A /* cal_data_output_percap.cpp */,
				CD4886A5122873C200F5A88A /* default_technology.cpp */,
				CD4886A6122873C200F5A88A /* expenditure.cpp */,
				CD4886A7122873C200F5A88A /* fixed_production_state.cpp */,
				CD4886AB122873C200F5A88A /* global_technology_database.cpp */,
				CD4886AD122873C200F5A88A /* intermittent_technology.cpp */,
				CD4886AE122873C200F5A88A /* internal_gains.cpp */,
				CD4886AF122873C200F5A88A /* marginal_profit_calculator.cpp */,
				CD4886B0122873C200F5A88A /* non_energy_use_capture_component.cpp */,
				CD4886B1122873C200F5A88A /* nuke_fuel_technology.cpp */,
				CD4886B3122873C200F5A88A /* phased_shutdown_decider.cpp */,
				CD4886B4122873C200F5A88A /* power_plant_capture_component.cpp */,
				CD4886B5122873C200F5A88A /* primary_output.cpp */,
				CD4886B6122873C200F5A88A /* production_state_factory.cpp */,
				CD4886B8122873C200F5A88A /* profit_shutdown_decider.cpp */,
				CD4886B9122873C200F5A88A /* residue_biomass_output.cpp */,
				CD4886BA122873C200F5A88A /* retired_production_state.cpp */,
				CD4886BB122873C200F5A88A /* secondary_output.cpp */,
				CD4886BE122873C200F5A88A /* solar_technology.cpp */,
				CD4886BF122873C200F5A88A /* standard_capture_component.cpp */,
				CD4886C0122873C200F5A88A /* standard_technical_change_calc.cpp */,
				CD4886C1122873C200F5A88A /* technology.cpp */,
				CD4886C3122873C200F5A88A /* tran_technology.cpp */,
				CD4886C4122873C200F5A88A /* unmanaged_land_technology.cpp */,
				CD4886C5122873C200F5A88A /* variable_production_state.cpp */,
				CD4886C6122873C200F5A88A /* vintage_production_state.cpp */,
				CD4886C7122873C200F5A88A /* wind_technology.cpp */,
			);
			path = source;
			sourceTree = "<group>";
		};
		CD4886C8122873C200F5A88A /* util */ = {
			isa = PBXGroup;
			children = (
				CD4886C9122873C200F5A88A /* base */,
				CD4886FF122873C200F5A88A /* curves */,
				CD488712122873C200F5A88A /* logger */,
			);
			path = util;
			sourceTree = "<group>";
		};
		CD4886C9122873C200F5A88A /* base */ = {
			isa = PBXGroup;
			children = (
				CD4886CA122873C200F5A88A /* include */,
				CD4886EE122873C200F5A88A /* source */,
			);
			path = base;
			sourceTree = "<group>";
		};
		CD4886CA122873C200F5A88A /* include */ = {
			isa = PBXGroup;
			children = (
				CDE4917426C037ED00ADDD53 /* aparsable.h */,
				CD7A99FE2673A49D000EA23F /* xml_parse_helper.h */,
				CDAACD84216C545F00D13FD6 /* supply_demand_curve_saver.h */,
				CD2420002162D2250071DB2B /* initialize_tech_vector_helper.hpp */,
				0E3C49651EC4BBC6005EDC19 /* iyeared.h */,
				0E3C49661EC4BBC6005EDC19 /* manage_state_variables.hpp */,
				0E052F511CB6C39600AFDDAC /* gcam_data_containers.h */,
				0E7338661CB4361700B1CD82 /* expand_data_vector.h */,
				0E7338671CB4361700B1CD82 /* factory.h */,
				0E7338681CB4361700B1CD82 /* gcam_fusion.hpp */,
				CD52797916418A2B00A425BF /* fltcmp.hpp */,
				CD4886CB122873C200F5A88A /* atom.h */,
				CD4886CC122873C200F5A88A /* atom_registry.h */,
				CD4886CD122873C200F5A88A /* auto_file.h */,
				CD4886CE122873C200F5A88A /* calibrate_resource_visitor.h */,
				CD4886CF122873C200F5A88A /* calibrate_share_weight_visitor.h */,
				CD4886D0122873C200F5A88A /* configuration.h */,
				CD4886D1122873C200F5A88A /* default_visitor.h */,
				CD4886D2122873C200F5A88A /* definitions.h */,
				CD4886D3122873C200F5A88A /* fixed_interpolation_function.h */,
				CD4886D4122873C200F5A88A /* hash_map.h */,
				CD4886D5122873C200F5A88A /* iinterpolation_function.h */,
				CD4886D6122873C200F5A88A /* inamed.h */,
				CD4886D7122873C200F5A88A /* input_finder.h */,
				CD4886D9122873C200F5A88A /* interpolation_rule.h */,
				CD4886DD122873C200F5A88A /* ivisitable.h */,
				CD4886DE122873C200F5A88A /* ivisitor.h */,
				CD4886DF122873C200F5A88A /* linear_interpolation_function.h */,
				CD4886E0122873C200F5A88A /* model_time.h */,
				CD4886E1122873C200F5A88A /* object_meta_info.h */,
				CD4886E2122873C200F5A88A /* s_curve_interpolation_function.h */,
				CD4886E3122873C200F5A88A /* string_hash.h */,
				CD4886E5122873C200F5A88A /* supply_demand_curve.h */,
				CD4886E6122873C200F5A88A /* time_vector.h */,
				CD4886E7122873C200F5A88A /* timer.h */,
				CD4886E8122873C200F5A88A /* TValidatorInfo.h */,
				CD4886E9122873C200F5A88A /* util.h */,
				CD4886EA122873C200F5A88A /* value.h */,
				CD4886EB122873C200F5A88A /* version.h */,
				CD4886EC122873C200F5A88A /* xml_helper.h */,
				CD572C8F1C59D874004438B4 /* data_definition_util.h */,
			);
			path = include;
			sourceTree = "<group>";
		};
		CD4886EE122873C200F5A88A /* source */ = {
			isa = PBXGroup;
			children = (
				CD7A9A022673FC47000EA23F /* mapped_file.cpp */,
				CD7A9A002673C096000EA23F /* xml_parse_helper.cpp */,
				CDAACD87216C546D00D13FD6 /* supply_demand_curve_saver.cpp */,
				CD2420012162D2310071DB2B /* initialize_tech_vector_helper.cpp */,
				0E3C49691EC4BBD8005EDC19 /* manage_state_variables.cpp */,
				0E05C9001E435B3600C73D94 /* gcam_fusion.cpp */,
				CD4886EF122873C200F5A88A /* atom.cpp */,
				CD4886F0122873C200F5A88A /* atom_registry.cpp */,
				CD4886F1122873C200F5A88A /* calibrate_resource_visitor.cpp */,
				CD4886F2122873C200F5A88A /* calibrate_share_weight_visitor.cpp */,
				CD4886F3122873C200F5A88A /* configuration.cpp */,
				CD4886F4122873C200F5A88A /* fixed_interpolation_function.cpp */,
				CD4886F5122873C200F5A88A /* input_finder.cpp */,
				CD4886F7122873C200F5A88A /* interpolation_rule.cpp */,
				CD4886F8122873C200F5A88A /* linear_interpolation_function.cpp */,
				CD4886F9122873C200F5A88A /* model_time.cpp */,
				CD4886FA122873C200F5A88A /* s_curve_interpolation_function.cpp */,
				CD4886FC122873C200F5A88A /* supply_demand_curve.cpp */,
				CD4886FD122873C200F5A88A /* timer.cpp */,
				CD4886FE122873C200F5A88A /* util.cpp */,
			);
			path = source;
			sourceTree = "<group>";
		};
		CD4886FF122873C200F5A88A /* curves */ = {
			isa = PBXGroup;
			children = (
				CD488700122873C200F5A88A /* include */,
				CD488708122873C200F5A88A /* source */,
			);
			path = curves;
			sourceTree = "<group>";
		};
		CD488700122873C200F5A88A /* include */ = {
			isa = PBXGroup;
			children = (
				CD165BC61A2513ED005F3A8B /* spline.hpp */,
				CD488701122873C200F5A88A /* cost_curve.h */,
				CD488702122873C200F5A88A /* curve.h */,
				CD488703122873C200F5A88A /* data_point.h */,
				CD488704122873C200F5A88A /* explicit_point_set.h */,
				CD488705122873C200F5A88A /* point_set.h */,
				CD488706122873C200F5A88A /* point_set_curve.h */,
				CD488707122873C200F5A88A /* xy_data_point.h */,
			);
			path = include;
			sourceTree = "<group>";
		};
		CD488708122873C200F5A88A /* source */ = {
			isa = PBXGroup;
			children = (
				CD165BC71A2513F7005F3A8B /* spline.cpp */,
				CD488709122873C200F5A88A /* curve.cpp */,
				CD48870A122873C200F5A88A /* data_point.cpp */,
				CD48870B122873C200F5A88A /* explicit_point_set.cpp */,
				CD48870C122873C200F5A88A /* point_set.cpp */,
				CD48870D122873C200F5A88A /* point_set_curve.cpp */,
				CD48870E122873C200F5A88A /* xy_data_point.cpp */,
			);
			path = source;
			sourceTree = "<group>";
		};
		CD488712122873C200F5A88A /* logger */ = {
			isa = PBXGroup;
			children = (
				CD488713122873C200F5A88A /* include */,
				CD488719122873C200F5A88A /* source */,
			);
			path = logger;
			sourceTree = "<group>";
		};
		CD488713122873C200F5A88A /* include */ = {
			isa = PBXGroup;
			children = (
				CD488714122873C200F5A88A /* ilogger.h */,
				CD488715122873C200F5A88A /* logger.h */,
				CD488716122873C200F5A88A /* logger_factory.h */,
				CD488717122873C200F5A88A /* plain_text_logger.h */,
				CD488718122873C200F5A88A /* xml_logger.h */,
			);
			path = include;
			sourceTree = "<group>";
		};
		CD488719122873C200F5A88A /* source */ = {
			isa = PBXGroup;
			children = (
				CD48871A122873C200F5A88A /* logger.cpp */,
				CD48871B122873C200F5A88A /* logger_factory.cpp */,
				CD48871C122873C200F5A88A /* plain_text_logger.cpp */,
				CD48871D122873C200F5A88A /* xml_logger.cpp */,
			);
			path = source;
			sourceTree = "<group>";
		};
		CD966E681D92F1BB00A93938 /* Products */ = {
			isa = PBXGroup;
			children = (
				CD966E6E1D92F1BB00A93938 /* hector */,
				CD966E721D92F1BB00A93938 /* libhector-lib.a */,
			);
			name = Products;
			sourceTree = "<group>";
		};
		CDD20FEE161B9F5D00945527 /* parallel */ = {
			isa = PBXGroup;
			children = (
				CDD20FEF161B9F5D00945527 /* include */,
				CDD20FF8161B9F5D00945527 /* source */,
			);
			path = parallel;
			sourceTree = "<group>";
		};
		CDD20FEF161B9F5D00945527 /* include */ = {
			isa = PBXGroup;
			children = (
				CDBAAD7B165151FC00BB9E56 /* gcam_parallel.hpp */,
				CD52798616418A9F00A425BF /* bitvector.hpp */,
				CD52798716418A9F00A425BF /* bmatrix.hpp */,
				CD52798816418A9F00A425BF /* clanid.hpp */,
				CD52798916418A9F00A425BF /* digraph.hpp */,
				CD52798B16418A9F00A425BF /* grain-collect.hpp */,
				CD52798C16418A9F00A425BF /* graph-parse.hpp */,
				CD52798D16418A9F00A425BF /* util.hpp */,
			);
			path = include;
			sourceTree = "<group>";
		};
		CDD20FF8161B9F5D00945527 /* source */ = {
			isa = PBXGroup;
			children = (
				CDBAAD7E1651520D00BB9E56 /* gcam_parallel.cpp */,
			);
			path = source;
			sourceTree = "<group>";
		};
/* End PBXGroup section */

/* Begin PBXNativeTarget section */
		8DD76F620486A84900D96B5E /* objects */ = {
			isa = PBXNativeTarget;
			buildConfigurationList = 1DEB923108733DC60010E9CD /* Build configuration list for PBXNativeTarget "objects" */;
			buildPhases = (
				8DD76F640486A84900D96B5E /* Sources */,
				8DD76F660486A84900D96B5E /* Frameworks */,
				8DD76F690486A84900D96B5E /* CopyFiles */,
			);
			buildRules = (
			);
			dependencies = (
				CD966E741D92F1C500A93938 /* PBXTargetDependency */,
			);
			name = objects;
			productInstallPath = "$(HOME)/bin";
			productName = objects;
			productReference = CD299E9611B9C11800E6D196 /* gcam */;
			productType = "com.apple.product-type.tool";
		};
/* End PBXNativeTarget section */

/* Begin PBXProject section */
		08FB7793FE84155DC02AAC07 /* Project object */ = {
			isa = PBXProject;
			attributes = {
				LastUpgradeCheck = 0700;
			};
			buildConfigurationList = 1DEB923508733DC60010E9CD /* Build configuration list for PBXProject "objects" */;
			compatibilityVersion = "Xcode 3.2";
			developmentRegion = English;
			hasScannedForEncodings = 1;
			knownRegions = (
				English,
				Japanese,
				French,
				German,
			);
			mainGroup = 08FB7794FE84155DC02AAC07 /* objects */;
			productRefGroup = CD299E9711B9C11800E6D196 /* Products */;
			projectDirPath = "";
			projectReferences = (
				{
					ProductGroup = CD966E681D92F1BB00A93938 /* Products */;
					ProjectRef = CD966E671D92F1BB00A93938 /* hector.xcodeproj */;
				},
			);
			projectRoot = "";
			targets = (
				8DD76F620486A84900D96B5E /* objects */,
			);
		};
/* End PBXProject section */

/* Begin PBXReferenceProxy section */
		CD966E6E1D92F1BB00A93938 /* hector */ = {
			isa = PBXReferenceProxy;
			fileType = "compiled.mach-o.executable";
			path = hector;
			remoteRef = CD966E6D1D92F1BB00A93938 /* PBXContainerItemProxy */;
			sourceTree = BUILT_PRODUCTS_DIR;
		};
		CD966E721D92F1BB00A93938 /* libhector-lib.a */ = {
			isa = PBXReferenceProxy;
			fileType = archive.ar;
			path = "libhector-lib.a";
			remoteRef = CD966E711D92F1BB00A93938 /* PBXContainerItemProxy */;
			sourceTree = BUILT_PRODUCTS_DIR;
		};
/* End PBXReferenceProxy section */

/* Begin PBXSourcesBuildPhase section */
		8DD76F640486A84900D96B5E /* Sources */ = {
			isa = PBXSourcesBuildPhase;
			buildActionMask = 2147483647;
			files = (
				CD48872A122873C200F5A88A /* asimple_carbon_calc.cpp in Sources */,
				CD48872B122873C200F5A88A /* carbon_model_utils.cpp in Sources */,
				CD48872C122873C200F5A88A /* land_carbon_densities.cpp in Sources */,
				CD48872D122873C200F5A88A /* magicc_model.cpp in Sources */,
				CD48872F122873C200F5A88A /* consumer.cpp in Sources */,
				CD488734122873C200F5A88A /* batch_runner.cpp in Sources */,
				CD488736122873C200F5A88A /* gdp.cpp in Sources */,
				CD693FA31AEFF0A100805384 /* absolute_cost_logit.cpp in Sources */,
				0E3C496A1EC4BBD8005EDC19 /* manage_state_variables.cpp in Sources */,
				CD488737122873C200F5A88A /* info.cpp in Sources */,
				CD488738122873C200F5A88A /* info_factory.cpp in Sources */,
				CD488739122873C200F5A88A /* mac_generator_scenario_runner.cpp in Sources */,
				CD48873B122873C200F5A88A /* national_account.cpp in Sources */,
				CD48873D122873C200F5A88A /* region.cpp in Sources */,
				CD7A9A032673FC47000EA23F /* mapped_file.cpp in Sources */,
				CD48873F122873C200F5A88A /* region_minicam.cpp in Sources */,
				CD488740122873C200F5A88A /* scenario.cpp in Sources */,
				CD488741122873C200F5A88A /* scenario_runner_factory.cpp in Sources */,
				CD488743122873C200F5A88A /* single_scenario_runner.cpp in Sources */,
				CD488744122873C200F5A88A /* total_policy_cost_calculator.cpp in Sources */,
				CD488745122873C200F5A88A /* world.cpp in Sources */,
				CD488746122873C200F5A88A /* age_cohort.cpp in Sources */,
				CD488747122873C200F5A88A /* demographic.cpp in Sources */,
				CD488748122873C200F5A88A /* female.cpp in Sources */,
				CD488749122873C200F5A88A /* gender.cpp in Sources */,
				CD48874A122873C200F5A88A /* male.cpp in Sources */,
				CD48874B122873C200F5A88A /* population.cpp in Sources */,
				CD48874C122873C200F5A88A /* population_mini_cam.cpp in Sources */,
				CD488752122873C200F5A88A /* aghg.cpp in Sources */,
				CD488754122873C200F5A88A /* co2_emissions.cpp in Sources */,
				CD488756122873C200F5A88A /* emissions_summer.cpp in Sources */,
				CDAACD88216C546D00D13FD6 /* supply_demand_curve_saver.cpp in Sources */,
<<<<<<< HEAD
				CD488758122873C200F5A88A /* ghg_factory.cpp in Sources */,
=======
>>>>>>> 8b84ef48
				4BC45CF32717DF19001B7DF6 /* building_gompertz_function.cpp in Sources */,
				CD693FA01AEFE0CE00805384 /* relative_cost_logit.cpp in Sources */,
				CD48875B122873C200F5A88A /* input_driver.cpp in Sources */,
				CD48875D122873C200F5A88A /* input_output_driver.cpp in Sources */,
				CD48875E122873C200F5A88A /* output_driver.cpp in Sources */,
				CD488763122873C200F5A88A /* aproduction_function.cpp in Sources */,
				CD488765122873C200F5A88A /* ces_production_function.cpp in Sources */,
				CD488767122873C200F5A88A /* efficiency.cpp in Sources */,
				CD488768122873C200F5A88A /* energy_input.cpp in Sources */,
				CD488769122873C200F5A88A /* function_manager.cpp in Sources */,
				CD48876A122873C200F5A88A /* function_utils.cpp in Sources */,
				CD4283A2203F157C00A75025 /* readin_control.cpp in Sources */,
				CD48876D122873C200F5A88A /* input_capital.cpp in Sources */,
				CD48876E122873C200F5A88A /* input_OM_fixed.cpp in Sources */,
				CD48876F122873C200F5A88A /* input_OM_var.cpp in Sources */,
				CD488770122873C200F5A88A /* input_subsidy.cpp in Sources */,
				CD488771122873C200F5A88A /* input_tax.cpp in Sources */,
				CD488772122873C200F5A88A /* intensity.cpp in Sources */,
				CD488774122873C200F5A88A /* leaf_input_finder.cpp in Sources */,
				CD488775122873C200F5A88A /* leontief_production_function.cpp in Sources */,
				CD488776122873C200F5A88A /* logit_production_function.cpp in Sources */,
				CD488777122873C200F5A88A /* minicam_input.cpp in Sources */,
				CD488778122873C200F5A88A /* minicam_leontief_production_function.cpp in Sources */,
				CD488779122873C200F5A88A /* minicam_price_elasticity_function.cpp in Sources */,
				CD48877A122873C200F5A88A /* nested_ces_production_function.cpp in Sources */,
				CD48877B122873C200F5A88A /* node_input.cpp in Sources */,
				CD48877C122873C200F5A88A /* non_energy_input.cpp in Sources */,
				CD48877E122873C200F5A88A /* renewable_input.cpp in Sources */,
				CD5162A721909920005B351E /* no_climate_model.cpp in Sources */,
				CD48878F122873C200F5A88A /* aland_allocator_item.cpp in Sources */,
				CD488790122873C200F5A88A /* carbon_land_leaf.cpp in Sources */,
				CD488791122873C200F5A88A /* land_allocator.cpp in Sources */,
				CD488792122873C200F5A88A /* land_leaf.cpp in Sources */,
				CD488793122873C200F5A88A /* land_node.cpp in Sources */,
				CD488794122873C200F5A88A /* land_use_history.cpp in Sources */,
				CD488795122873C200F5A88A /* unmanaged_land_leaf.cpp in Sources */,
				CD488797122873C200F5A88A /* main.cpp in Sources */,
				CD488798122873C200F5A88A /* cached_market.cpp in Sources */,
				CD488799122873C200F5A88A /* calibration_market.cpp in Sources */,
				CDE659AE1E940BA600C562D8 /* linear_control.cpp in Sources */,
				CD48879A122873C200F5A88A /* demand_market.cpp in Sources */,
				CD48879B122873C200F5A88A /* inverse_calibration_market.cpp in Sources */,
				CD48879C122873C200F5A88A /* market.cpp in Sources */,
				CD48879D122873C200F5A88A /* market_locator.cpp in Sources */,
				CD48879E122873C200F5A88A /* market_subsidy.cpp in Sources */,
				CD48879F122873C200F5A88A /* market_tax.cpp in Sources */,
				CD4887A0122873C200F5A88A /* marketplace.cpp in Sources */,
				CD4887A1122873C200F5A88A /* normal_market.cpp in Sources */,
				CD4887A2122873C200F5A88A /* price_market.cpp in Sources */,
				CD4887A3122873C200F5A88A /* trial_value_market.cpp in Sources */,
				CD4887A4122873C200F5A88A /* policy_ghg.cpp in Sources */,
				CD4887A5122873C200F5A88A /* policy_portfolio_standard.cpp in Sources */,
				CD4887A6122873C200F5A88A /* batch_csv_outputter.cpp in Sources */,
				CD4887AA122873C200F5A88A /* energy_balance_table.cpp in Sources */,
				CD4887AC122873C200F5A88A /* graph_printer.cpp in Sources */,
				CD3CFCD8238DA5B800016CDB /* food_demand_input.cpp in Sources */,
				CD4887AF122873C200F5A88A /* land_allocator_printer.cpp in Sources */,
				CD4887B4122873C200F5A88A /* storage_table.cpp in Sources */,
				CD4887B5122873C200F5A88A /* xml_db_outputter.cpp in Sources */,
				CD4887B6122873C200F5A88A /* accumulated_grade.cpp in Sources */,
				CD4887B7122873C200F5A88A /* accumulated_post_grade.cpp in Sources */,
				CD4887B9122873C200F5A88A /* grade.cpp in Sources */,
				CD4887BA122873C200F5A88A /* renewable_subresource.cpp in Sources */,
				CD4887BB122873C200F5A88A /* resource.cpp in Sources */,
				CD4887BC122873C200F5A88A /* smooth_renewable_subresource.cpp in Sources */,
				CD4887BD122873C200F5A88A /* subresource.cpp in Sources */,
				CD4887BE122873C200F5A88A /* unlimited_resource.cpp in Sources */,
				CD4887BF122873C200F5A88A /* ag_supply_sector.cpp in Sources */,
				CD4887C0122873C200F5A88A /* ag_supply_subsector.cpp in Sources */,
				CD4887C4122873C200F5A88A /* capacity_limit_backup_calculator.cpp in Sources */,
				CD3B52C61BFE0E2800179FDD /* hector_model.cpp in Sources */,
				CD4887C5122873C200F5A88A /* CSP_backup_calculator.cpp in Sources */,
				CD8DFFD91FA8D1F000CB3719 /* ctax_input.cpp in Sources */,
				CD4887C6122873C200F5A88A /* energy_final_demand.cpp in Sources */,
				CD4887CF122873C200F5A88A /* sector.cpp in Sources */,
				CD3CFCDB238DC24100016CDB /* food_demand_function.cpp in Sources */,
				CD4887D0122873C200F5A88A /* sector_utils.cpp in Sources */,
				CD4887D1122873C200F5A88A /* subsector.cpp in Sources */,
				CD4887D2122873C200F5A88A /* subsector_add_techcosts.cpp in Sources */,
				CD4887D3122873C200F5A88A /* supply_sector.cpp in Sources */,
				CD4887D5122873C200F5A88A /* tran_subsector.cpp in Sources */,
				CD4887D7122873C200F5A88A /* bisect_all.cpp in Sources */,
				CD4887D8122873C200F5A88A /* bisect_one.cpp in Sources */,
				CD4887D9122873C200F5A88A /* bisect_policy.cpp in Sources */,
				0E90E7BE23200F1E00B0454A /* nesting_subsector.cpp in Sources */,
				CD8FDEC91C0647140099C752 /* pass_through_sector.cpp in Sources */,
				CD4887DA122873C200F5A88A /* bisect_policy_nr_solver.cpp in Sources */,
				CD4887DB122873C200F5A88A /* bisection_nr_solver.cpp in Sources */,
				CD4887DC122873C200F5A88A /* log_newton_raphson.cpp in Sources */,
				CD4887DD122873C200F5A88A /* log_newton_raphson_sd.cpp in Sources */,
				CD4887DE122873C200F5A88A /* solver_component.cpp in Sources */,
				CD4887E0122873C200F5A88A /* solver_factory.cpp in Sources */,
				CD4887E1122873C200F5A88A /* user_configurable_solver.cpp in Sources */,
				CD4887E2122873C200F5A88A /* all_solution_info_filter.cpp in Sources */,
				CD4887E3122873C200F5A88A /* and_solution_info_filter.cpp in Sources */,
				CD4887E4122873C200F5A88A /* calc_counter.cpp in Sources */,
				CD4887E5122873C200F5A88A /* market_name_solution_info_filter.cpp in Sources */,
				CD4887E6122873C200F5A88A /* market_type_solution_info_filter.cpp in Sources */,
				CD4887E7122873C200F5A88A /* not_solution_info_filter.cpp in Sources */,
				CD4887E8122873C200F5A88A /* or_solution_info_filter.cpp in Sources */,
				CD4887E9122873C200F5A88A /* solution_info.cpp in Sources */,
				CD4887EA122873C200F5A88A /* solution_info_filter_factory.cpp in Sources */,
				CD4887EB122873C200F5A88A /* solution_info_param_parser.cpp in Sources */,
				CD4887EC122873C200F5A88A /* solution_info_set.cpp in Sources */,
				CD4887ED122873C200F5A88A /* solvable_nr_solution_info_filter.cpp in Sources */,
				CD4887EE122873C200F5A88A /* solvable_solution_info_filter.cpp in Sources */,
				CD4887EF122873C200F5A88A /* solver_library.cpp in Sources */,
				0E0BB18F1CB2CF3F002F78F2 /* market_container.cpp in Sources */,
				CD4887F0122873C200F5A88A /* unsolved_solution_info_filter.cpp in Sources */,
				0EDA1124220B73AA0066113A /* resource_reserve_technology.cpp in Sources */,
				CD4887F1122873C200F5A88A /* bisecter.cpp in Sources */,
				CD4887F2122873C200F5A88A /* concentration_target.cpp in Sources */,
				CD4887F3122873C200F5A88A /* emissions_stabalization_target.cpp in Sources */,
				CD4887F4122873C200F5A88A /* forcing_target.cpp in Sources */,
				CD4887F5122873C200F5A88A /* policy_target_runner.cpp in Sources */,
				CD4887F7122873C200F5A88A /* target_factory.cpp in Sources */,
				CD2420022162D2310071DB2B /* initialize_tech_vector_helper.cpp in Sources */,
				CD4887F8122873C200F5A88A /* temperature_target.cpp in Sources */,
				CD4887F9122873C200F5A88A /* ag_production_technology.cpp in Sources */,
				CD4887FA122873C200F5A88A /* base_technology.cpp in Sources */,
				CD4887FC122873C200F5A88A /* cal_data_output.cpp in Sources */,
				CD4887FD122873C200F5A88A /* cal_data_output_percap.cpp in Sources */,
				CD7A9A012673C096000EA23F /* xml_parse_helper.cpp in Sources */,
				CD4887FF122873C200F5A88A /* default_technology.cpp in Sources */,
				CD488800122873C200F5A88A /* expenditure.cpp in Sources */,
				CD488801122873C200F5A88A /* fixed_production_state.cpp in Sources */,
				CD488805122873C200F5A88A /* global_technology_database.cpp in Sources */,
				CD488807122873C200F5A88A /* intermittent_technology.cpp in Sources */,
				CD488808122873C200F5A88A /* internal_gains.cpp in Sources */,
				CD488809122873C200F5A88A /* marginal_profit_calculator.cpp in Sources */,
				CD48880A122873C200F5A88A /* non_energy_use_capture_component.cpp in Sources */,
				CD48880B122873C200F5A88A /* nuke_fuel_technology.cpp in Sources */,
				CD48880D122873C200F5A88A /* phased_shutdown_decider.cpp in Sources */,
				CD48880E122873C200F5A88A /* power_plant_capture_component.cpp in Sources */,
				CD48880F122873C200F5A88A /* primary_output.cpp in Sources */,
				CD488810122873C200F5A88A /* production_state_factory.cpp in Sources */,
				CD488812122873C200F5A88A /* profit_shutdown_decider.cpp in Sources */,
				CD488813122873C200F5A88A /* residue_biomass_output.cpp in Sources */,
				CD488814122873C200F5A88A /* retired_production_state.cpp in Sources */,
				CD488815122873C200F5A88A /* secondary_output.cpp in Sources */,
				CD488818122873C200F5A88A /* solar_technology.cpp in Sources */,
				CD488819122873C200F5A88A /* standard_capture_component.cpp in Sources */,
				CD48881A122873C200F5A88A /* standard_technical_change_calc.cpp in Sources */,
				CD48881B122873C200F5A88A /* technology.cpp in Sources */,
				CD48881D122873C200F5A88A /* tran_technology.cpp in Sources */,
				CD48881E122873C200F5A88A /* unmanaged_land_technology.cpp in Sources */,
				CD48881F122873C200F5A88A /* variable_production_state.cpp in Sources */,
				CD488820122873C200F5A88A /* vintage_production_state.cpp in Sources */,
				CD488821122873C200F5A88A /* wind_technology.cpp in Sources */,
				CD488822122873C200F5A88A /* atom.cpp in Sources */,
				CD488823122873C200F5A88A /* atom_registry.cpp in Sources */,
				CD488824122873C200F5A88A /* calibrate_resource_visitor.cpp in Sources */,
				CD488825122873C200F5A88A /* calibrate_share_weight_visitor.cpp in Sources */,
				0EB5CE791C063E4B008CEF7D /* fractional_secondary_output.cpp in Sources */,
				CD488826122873C200F5A88A /* configuration.cpp in Sources */,
				CD488827122873C200F5A88A /* fixed_interpolation_function.cpp in Sources */,
				CD488828122873C200F5A88A /* input_finder.cpp in Sources */,
				0E05C9011E435B3600C73D94 /* gcam_fusion.cpp in Sources */,
				CD48882A122873C200F5A88A /* interpolation_rule.cpp in Sources */,
				CD1775072784866C00F8360F /* market_matches_solution_info_filter.cpp in Sources */,
				CD48882B122873C200F5A88A /* linear_interpolation_function.cpp in Sources */,
				CD48882C122873C200F5A88A /* model_time.cpp in Sources */,
				CD48882D122873C200F5A88A /* s_curve_interpolation_function.cpp in Sources */,
				CD48882F122873C200F5A88A /* supply_demand_curve.cpp in Sources */,
				CD488830122873C200F5A88A /* timer.cpp in Sources */,
				CD488831122873C200F5A88A /* util.cpp in Sources */,
				CD488832122873C200F5A88A /* curve.cpp in Sources */,
				CD488833122873C200F5A88A /* data_point.cpp in Sources */,
				CD488834122873C200F5A88A /* explicit_point_set.cpp in Sources */,
				CD488835122873C200F5A88A /* point_set.cpp in Sources */,
				CDA481A525E6FC3E0046E143 /* fdjac.cpp in Sources */,
				CD488836122873C200F5A88A /* point_set_curve.cpp in Sources */,
				CD488837122873C200F5A88A /* xy_data_point.cpp in Sources */,
				CD8FDECC1C0647A20099C752 /* pass_through_technology.cpp in Sources */,
				CD488839122873C200F5A88A /* logger.cpp in Sources */,
				CD48883A122873C200F5A88A /* logger_factory.cpp in Sources */,
				CD48883B122873C200F5A88A /* plain_text_logger.cpp in Sources */,
				CD48883C122873C200F5A88A /* xml_logger.cpp in Sources */,
				CD548E5A12AFFD9400ADCE8C /* generic_output.cpp in Sources */,
				CDD5A20D130338B60088463C /* empty_technology.cpp in Sources */,
				CDD5A20E130338B60088463C /* stub_technology_container.cpp in Sources */,
				CDD5A20F130338B60088463C /* technology_container.cpp in Sources */,
				CDAF62F0130DAB6900D93AFB /* MAGICC_array.cpp in Sources */,
				CDAF62F1130DAB6900D93AFB /* MAGICC_IO_helpers.cpp in Sources */,
				CDAF62F2130DAB6900D93AFB /* ObjECTS_MAGICC_others.cpp in Sources */,
				CDAF62F3130DAB6900D93AFB /* ObjECTS_MAGICC.cpp in Sources */,
				CDF0CA10139FD0C100B20B01 /* luc_emissions_summer.cpp in Sources */,
				CDF83C0E13A30C7C00DF178D /* market_RES.cpp in Sources */,
				CDF83C1313A30CA600DF178D /* res_secondary_output.cpp in Sources */,
				CDF83C1413A30CA600DF178D /* s_curve_shutdown_decider.cpp in Sources */,
				CDF83C1A13A30CC500DF178D /* kyoto_forcing_target.cpp in Sources */,
				CDF83C1B13A30CC500DF178D /* secanter.cpp in Sources */,
				0EF7AF5813E1EFDA0034AA71 /* market_dependency_finder.cpp in Sources */,
				CDBEAA2A13E9F2A700FA99F7 /* edfun.cpp in Sources */,
				0E36093313F03D350002F67C /* price_greater_than_solution_info_filter.cpp in Sources */,
				0E36094413F0457A0002F67C /* price_less_than_solution_info_filter.cpp in Sources */,
				0E4247B7143D00AC00A8BBD3 /* resource_activity.cpp in Sources */,
				0E4247C1143D022E00A8BBD3 /* land_allocator_activity.cpp in Sources */,
				0E4247C9143D033700A8BBD3 /* final_demand_activity.cpp in Sources */,
				0E4247D2143D0DCC00A8BBD3 /* sector_activity.cpp in Sources */,
				0EDA1122220B739C0066113A /* reserve_subresource.cpp in Sources */,
				CDE074A41468959600432712 /* gcam_consumer.cpp in Sources */,
				CDE074AF146895AA00432712 /* building_function.cpp in Sources */,
				CDE074B0146895AA00432712 /* building_node_input.cpp in Sources */,
				CDE074B1146895AA00432712 /* building_service_function.cpp in Sources */,
				CDE074B2146895AA00432712 /* building_service_input.cpp in Sources */,
				CDE074B3146895AA00432712 /* satiation_demand_function.cpp in Sources */,
				CDCB33331469934E00BEA539 /* consumer_activity.cpp in Sources */,
				CDCBBF0D14BB6658008B5F4D /* thermal_building_service_input.cpp in Sources */,
				CD83E61614F4584900A1D301 /* linked_market.cpp in Sources */,
				CD83E63A14F54B1000A1D301 /* linked_ghg_policy.cpp in Sources */,
				CD177C3B159A0C5B000A996F /* cumulative_emissions_target.cpp in Sources */,
				CDD20FFF161B9F9200945527 /* logbroyden.cpp in Sources */,
				CDD21004161B9FA300945527 /* jacobian-precondition.cpp in Sources */,
				CDBAAD7F1651520D00BB9E56 /* gcam_parallel.cpp in Sources */,
				0E440957183C7EDF000DA5FF /* node_carbon_calc.cpp in Sources */,
				0E44096E183D501B000DA5FF /* no_emiss_carbon_calc.cpp in Sources */,
				CDE29983198C82C400556032 /* aemissions_control.cpp in Sources */,
				CDE29984198C82C400556032 /* gdp_control.cpp in Sources */,
				CDE29985198C82C400556032 /* mac_control.cpp in Sources */,
				CDE29986198C82C400556032 /* nonco2_emissions.cpp in Sources */,
				CD6B455519B1388F0020AC72 /* has_market_flag_solution_info_filter.cpp in Sources */,
				981AC63D19E31D92000CB162 /* rcp_forcing_target.cpp in Sources */,
				CD165BC51A2513D5005F3A8B /* preconditioner.cpp in Sources */,
				CD165BC81A2513F7005F3A8B /* spline.cpp in Sources */,
			);
			runOnlyForDeploymentPostprocessing = 0;
		};
/* End PBXSourcesBuildPhase section */

/* Begin PBXTargetDependency section */
		CD966E741D92F1C500A93938 /* PBXTargetDependency */ = {
			isa = PBXTargetDependency;
			name = "hector-lib";
			targetProxy = CD966E731D92F1C500A93938 /* PBXContainerItemProxy */;
		};
/* End PBXTargetDependency section */

/* Begin XCBuildConfiguration section */
		1DEB923208733DC60010E9CD /* Debug */ = {
			isa = XCBuildConfiguration;
			buildSettings = {
				ALWAYS_SEARCH_USER_PATHS = NO;
				CLANG_CXX_LANGUAGE_STANDARD = "c++14";
				CLANG_CXX_LIBRARY = "libc++";
				COPY_PHASE_STRIP = NO;
				GCC_DYNAMIC_NO_PIC = NO;
				GCC_ENABLE_FIX_AND_CONTINUE = YES;
				GCC_MODEL_TUNING = G5;
				GCC_OPTIMIZATION_LEVEL = 0;
				INSTALL_PATH = /usr/local/bin;
				MACOSX_DEPLOYMENT_TARGET = 10.15;
				PRODUCT_NAME = gcam;
			};
			name = Debug;
		};
		1DEB923308733DC60010E9CD /* Release */ = {
			isa = XCBuildConfiguration;
			buildSettings = {
				ALWAYS_SEARCH_USER_PATHS = NO;
				CLANG_CXX_LANGUAGE_STANDARD = "c++14";
				CLANG_CXX_LIBRARY = "libc++";
				DEBUG_INFORMATION_FORMAT = "dwarf-with-dsym";
				GCC_MODEL_TUNING = G5;
				INSTALL_PATH = /usr/local/bin;
				MACOSX_DEPLOYMENT_TARGET = 10.15;
				PRODUCT_NAME = gcam;
			};
			name = Release;
		};
		1DEB923608733DC60010E9CD /* Debug */ = {
			isa = XCBuildConfiguration;
			buildSettings = {
				ENABLE_TESTABILITY = YES;
				GCC_AUTO_VECTORIZATION = NO;
				GCC_C_LANGUAGE_STANDARD = gnu99;
				GCC_ENABLE_SSE3_EXTENSIONS = NO;
				GCC_ENABLE_SSE41_EXTENSIONS = NO;
				GCC_ENABLE_SSE42_EXTENSIONS = NO;
				GCC_ENABLE_SUPPLEMENTAL_SSE3_INSTRUCTIONS = NO;
				GCC_OPTIMIZATION_LEVEL = 0;
				GCC_PREPROCESSOR_DEFINITIONS = (
					"JARS_LIB=\"\\\"../libs/basex/BaseX.jar:../libs/jars/*\\\"\"",
					"FUSION_MAX_VECTOR_SIZE=30",
				);
				GCC_UNROLL_LOOPS = YES;
				GCC_WARN_ABOUT_RETURN_TYPE = YES;
				GCC_WARN_UNUSED_VARIABLE = YES;
				HEADER_SEARCH_PATHS = (
					"../../../../libs/boost-lib",
					../../../../libs/java/include,
					../../../../libs/java/include/darwin,
					../../../../libs/tbb/include,
				);
				LD_RUNPATH_SEARCH_PATHS = "../libs/java/lib ../libs/boost-lib/stage/lib ../libs ../libs/tbb/lib";
				LIBRARY_SEARCH_PATHS = (
					../../../../libs/java/lib,
					"../../../../libs/boost-lib/stage/lib",
					../../../../libs/tbb/lib,
				);
				ONLY_ACTIVE_ARCH = YES;
				OTHER_LDFLAGS = (
					"-ljvm",
					"-lboost_system",
					"-lboost_filesystem",
				);
				PREBINDING = NO;
				SDKROOT = "";
				SYMROOT = ../../../../exe;
				USER_HEADER_SEARCH_PATHS = "../.. ../../climate/source/hector/headers";
			};
			name = Debug;
		};
		1DEB923708733DC60010E9CD /* Release */ = {
			isa = XCBuildConfiguration;
			buildSettings = {
				GCC_AUTO_VECTORIZATION = YES;
				GCC_C_LANGUAGE_STANDARD = gnu99;
				GCC_ENABLE_SSE3_EXTENSIONS = YES;
				GCC_ENABLE_SSE41_EXTENSIONS = YES;
				GCC_ENABLE_SSE42_EXTENSIONS = YES;
				GCC_ENABLE_SUPPLEMENTAL_SSE3_INSTRUCTIONS = YES;
				GCC_OPTIMIZATION_LEVEL = 3;
				GCC_PREPROCESSOR_DEFINITIONS = (
					NDEBUG,
					"JARS_LIB=\"\\\"../libs/basex/BaseX.jar:../libs/jars/*\\\"\"",
					"FUSION_MAX_VECTOR_SIZE=30",
					EIGEN_MPL2_ONLY,
					BOOST_IOSTREAMS_NO_LIB,
				);
				GCC_UNROLL_LOOPS = YES;
				GCC_WARN_ABOUT_RETURN_TYPE = YES;
				GCC_WARN_UNUSED_VARIABLE = YES;
				HEADER_SEARCH_PATHS = (
					"../../../../libs/boost-lib",
					../../../../libs/java/include,
					../../../../libs/java/include/darwin,
					../../../../libs/eigen,
					../../../../libs/tbb/include,
				);
				LD_RUNPATH_SEARCH_PATHS = "../libs/java/lib ../libs/boost-lib/stage/lib ../libs ../libs/tbb/lib";
				LIBRARY_SEARCH_PATHS = (
					../../../../libs/java/lib,
					"../../../../libs/boost-lib/stage/lib",
					../../../../libs/tbb/lib,
				);
				ONLY_ACTIVE_ARCH = YES;
				OTHER_LDFLAGS = (
					"-ljvm",
					"-lboost_system",
					"-lboost_filesystem",
					"-ltbb",
					"-ltbbmalloc",
					"-ltbbmalloc_proxy",
				);
				PREBINDING = NO;
				SDKROOT = "";
				SYMROOT = ../../../../exe;
				USER_HEADER_SEARCH_PATHS = "../.. ../../climate/source/hector/headers";
			};
			name = Release;
		};
/* End XCBuildConfiguration section */

/* Begin XCConfigurationList section */
		1DEB923108733DC60010E9CD /* Build configuration list for PBXNativeTarget "objects" */ = {
			isa = XCConfigurationList;
			buildConfigurations = (
				1DEB923208733DC60010E9CD /* Debug */,
				1DEB923308733DC60010E9CD /* Release */,
			);
			defaultConfigurationIsVisible = 0;
			defaultConfigurationName = Release;
		};
		1DEB923508733DC60010E9CD /* Build configuration list for PBXProject "objects" */ = {
			isa = XCConfigurationList;
			buildConfigurations = (
				1DEB923608733DC60010E9CD /* Debug */,
				1DEB923708733DC60010E9CD /* Release */,
			);
			defaultConfigurationIsVisible = 0;
			defaultConfigurationName = Release;
		};
/* End XCConfigurationList section */
	};
	rootObject = 08FB7793FE84155DC02AAC07 /* Project object */;
}<|MERGE_RESOLUTION|>--- conflicted
+++ resolved
@@ -2189,10 +2189,7 @@
 				CD488754122873C200F5A88A /* co2_emissions.cpp in Sources */,
 				CD488756122873C200F5A88A /* emissions_summer.cpp in Sources */,
 				CDAACD88216C546D00D13FD6 /* supply_demand_curve_saver.cpp in Sources */,
-<<<<<<< HEAD
 				CD488758122873C200F5A88A /* ghg_factory.cpp in Sources */,
-=======
->>>>>>> 8b84ef48
 				4BC45CF32717DF19001B7DF6 /* building_gompertz_function.cpp in Sources */,
 				CD693FA01AEFE0CE00805384 /* relative_cost_logit.cpp in Sources */,
 				CD48875B122873C200F5A88A /* input_driver.cpp in Sources */,
