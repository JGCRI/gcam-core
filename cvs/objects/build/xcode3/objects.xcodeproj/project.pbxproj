// !$*UTF8*$!
{
	archiveVersion = 1;
	classes = {
	};
	objectVersion = 46;
	objects = {

/* Begin PBXBuildFile section */
		0E05C9011E435B3600C73D94 /* gcam_fusion.cpp in Sources */ = {isa = PBXBuildFile; fileRef = 0E05C9001E435B3600C73D94 /* gcam_fusion.cpp */; };
		0E0BB18F1CB2CF3F002F78F2 /* market_container.cpp in Sources */ = {isa = PBXBuildFile; fileRef = 0E0BB18E1CB2CF3F002F78F2 /* market_container.cpp */; };
		0E36093313F03D350002F67C /* price_greater_than_solution_info_filter.cpp in Sources */ = {isa = PBXBuildFile; fileRef = 0E36093213F03D350002F67C /* price_greater_than_solution_info_filter.cpp */; };
		0E36094413F0457A0002F67C /* price_less_than_solution_info_filter.cpp in Sources */ = {isa = PBXBuildFile; fileRef = 0E36094313F0457A0002F67C /* price_less_than_solution_info_filter.cpp */; };
		0E3C496A1EC4BBD8005EDC19 /* manage_state_variables.cpp in Sources */ = {isa = PBXBuildFile; fileRef = 0E3C49691EC4BBD8005EDC19 /* manage_state_variables.cpp */; };
		0E4247B7143D00AC00A8BBD3 /* resource_activity.cpp in Sources */ = {isa = PBXBuildFile; fileRef = 0E4247B6143D00AC00A8BBD3 /* resource_activity.cpp */; };
		0E4247C1143D022E00A8BBD3 /* land_allocator_activity.cpp in Sources */ = {isa = PBXBuildFile; fileRef = 0E4247C0143D022E00A8BBD3 /* land_allocator_activity.cpp */; };
		0E4247C9143D033700A8BBD3 /* final_demand_activity.cpp in Sources */ = {isa = PBXBuildFile; fileRef = 0E4247C8143D033700A8BBD3 /* final_demand_activity.cpp */; };
		0E4247D2143D0DCC00A8BBD3 /* sector_activity.cpp in Sources */ = {isa = PBXBuildFile; fileRef = 0E4247D1143D0DCC00A8BBD3 /* sector_activity.cpp */; };
		0E440957183C7EDF000DA5FF /* node_carbon_calc.cpp in Sources */ = {isa = PBXBuildFile; fileRef = 0E440956183C7EDF000DA5FF /* node_carbon_calc.cpp */; };
		0E44096E183D501B000DA5FF /* no_emiss_carbon_calc.cpp in Sources */ = {isa = PBXBuildFile; fileRef = 0E44096D183D501B000DA5FF /* no_emiss_carbon_calc.cpp */; };
		0EB5CE791C063E4B008CEF7D /* fractional_secondary_output.cpp in Sources */ = {isa = PBXBuildFile; fileRef = 0EB5CE781C063E4B008CEF7D /* fractional_secondary_output.cpp */; };
		0EF7AF5813E1EFDA0034AA71 /* market_dependency_finder.cpp in Sources */ = {isa = PBXBuildFile; fileRef = 0EF7AF5113E1EFDA0034AA71 /* market_dependency_finder.cpp */; };
		0EF7AF5D13E1EFF80034AA71 /* lognrbt.cpp in Sources */ = {isa = PBXBuildFile; fileRef = 0EF7AF5C13E1EFF80034AA71 /* lognrbt.cpp */; };
		981AC63D19E31D92000CB162 /* rcp_forcing_target.cpp in Sources */ = {isa = PBXBuildFile; fileRef = 981AC63C19E31D92000CB162 /* rcp_forcing_target.cpp */; };
		CD165BC51A2513D5005F3A8B /* preconditioner.cpp in Sources */ = {isa = PBXBuildFile; fileRef = CD165BC41A2513D5005F3A8B /* preconditioner.cpp */; };
		CD165BC81A2513F7005F3A8B /* spline.cpp in Sources */ = {isa = PBXBuildFile; fileRef = CD165BC71A2513F7005F3A8B /* spline.cpp */; };
		CD177C3B159A0C5B000A996F /* cumulative_emissions_target.cpp in Sources */ = {isa = PBXBuildFile; fileRef = CD177C3A159A0C5B000A996F /* cumulative_emissions_target.cpp */; };
		CD2420022162D2310071DB2B /* initialize_tech_vector_helper.cpp in Sources */ = {isa = PBXBuildFile; fileRef = CD2420012162D2310071DB2B /* initialize_tech_vector_helper.cpp */; };
		CD3B52C61BFE0E2800179FDD /* hector_model.cpp in Sources */ = {isa = PBXBuildFile; fileRef = CD3B52C51BFE0E2800179FDD /* hector_model.cpp */; };
		CD4283A2203F157C00A75025 /* readin_control.cpp in Sources */ = {isa = PBXBuildFile; fileRef = CD4283A1203F157C00A75025 /* readin_control.cpp */; };
		CD48872A122873C200F5A88A /* asimple_carbon_calc.cpp in Sources */ = {isa = PBXBuildFile; fileRef = CD488431122873C000F5A88A /* asimple_carbon_calc.cpp */; };
		CD48872B122873C200F5A88A /* carbon_model_utils.cpp in Sources */ = {isa = PBXBuildFile; fileRef = CD488432122873C000F5A88A /* carbon_model_utils.cpp */; };
		CD48872C122873C200F5A88A /* land_carbon_densities.cpp in Sources */ = {isa = PBXBuildFile; fileRef = CD488433122873C000F5A88A /* land_carbon_densities.cpp */; };
		CD48872D122873C200F5A88A /* magicc_model.cpp in Sources */ = {isa = PBXBuildFile; fileRef = CD488439122873C000F5A88A /* magicc_model.cpp */; };
		CD48872E122873C200F5A88A /* calc_capital_good_price_visitor.cpp in Sources */ = {isa = PBXBuildFile; fileRef = CD488449122873C000F5A88A /* calc_capital_good_price_visitor.cpp */; };
		CD48872F122873C200F5A88A /* consumer.cpp in Sources */ = {isa = PBXBuildFile; fileRef = CD48844A122873C000F5A88A /* consumer.cpp */; };
		CD488730122873C200F5A88A /* govt_consumer.cpp in Sources */ = {isa = PBXBuildFile; fileRef = CD48844B122873C000F5A88A /* govt_consumer.cpp */; };
		CD488731122873C200F5A88A /* household_consumer.cpp in Sources */ = {isa = PBXBuildFile; fileRef = CD48844C122873C000F5A88A /* household_consumer.cpp */; };
		CD488732122873C200F5A88A /* invest_consumer.cpp in Sources */ = {isa = PBXBuildFile; fileRef = CD48844D122873C000F5A88A /* invest_consumer.cpp */; };
		CD488733122873C200F5A88A /* trade_consumer.cpp in Sources */ = {isa = PBXBuildFile; fileRef = CD48844E122873C000F5A88A /* trade_consumer.cpp */; };
		CD488734122873C200F5A88A /* batch_runner.cpp in Sources */ = {isa = PBXBuildFile; fileRef = CD488468122873C000F5A88A /* batch_runner.cpp */; };
		CD488735122873C200F5A88A /* dependency_finder.cpp in Sources */ = {isa = PBXBuildFile; fileRef = CD488469122873C000F5A88A /* dependency_finder.cpp */; };
		CD488736122873C200F5A88A /* gdp.cpp in Sources */ = {isa = PBXBuildFile; fileRef = CD48846A122873C000F5A88A /* gdp.cpp */; };
		CD488737122873C200F5A88A /* info.cpp in Sources */ = {isa = PBXBuildFile; fileRef = CD48846B122873C000F5A88A /* info.cpp */; };
		CD488738122873C200F5A88A /* info_factory.cpp in Sources */ = {isa = PBXBuildFile; fileRef = CD48846C122873C000F5A88A /* info_factory.cpp */; };
		CD488739122873C200F5A88A /* mac_generator_scenario_runner.cpp in Sources */ = {isa = PBXBuildFile; fileRef = CD48846D122873C000F5A88A /* mac_generator_scenario_runner.cpp */; };
		CD48873B122873C200F5A88A /* national_account.cpp in Sources */ = {isa = PBXBuildFile; fileRef = CD48846F122873C000F5A88A /* national_account.cpp */; };
		CD48873D122873C200F5A88A /* region.cpp in Sources */ = {isa = PBXBuildFile; fileRef = CD488471122873C000F5A88A /* region.cpp */; };
		CD48873E122873C200F5A88A /* region_cge.cpp in Sources */ = {isa = PBXBuildFile; fileRef = CD488472122873C000F5A88A /* region_cge.cpp */; };
		CD48873F122873C200F5A88A /* region_minicam.cpp in Sources */ = {isa = PBXBuildFile; fileRef = CD488473122873C000F5A88A /* region_minicam.cpp */; };
		CD488740122873C200F5A88A /* scenario.cpp in Sources */ = {isa = PBXBuildFile; fileRef = CD488474122873C000F5A88A /* scenario.cpp */; };
		CD488741122873C200F5A88A /* scenario_runner_factory.cpp in Sources */ = {isa = PBXBuildFile; fileRef = CD488475122873C000F5A88A /* scenario_runner_factory.cpp */; };
		CD488742122873C200F5A88A /* sector_cycle_breaker.cpp in Sources */ = {isa = PBXBuildFile; fileRef = CD488476122873C000F5A88A /* sector_cycle_breaker.cpp */; };
		CD488743122873C200F5A88A /* single_scenario_runner.cpp in Sources */ = {isa = PBXBuildFile; fileRef = CD488477122873C000F5A88A /* single_scenario_runner.cpp */; };
		CD488744122873C200F5A88A /* total_policy_cost_calculator.cpp in Sources */ = {isa = PBXBuildFile; fileRef = CD488478122873C000F5A88A /* total_policy_cost_calculator.cpp */; };
		CD488745122873C200F5A88A /* world.cpp in Sources */ = {isa = PBXBuildFile; fileRef = CD488479122873C000F5A88A /* world.cpp */; };
		CD488746122873C200F5A88A /* age_cohort.cpp in Sources */ = {isa = PBXBuildFile; fileRef = CD488486122873C000F5A88A /* age_cohort.cpp */; };
		CD488747122873C200F5A88A /* demographic.cpp in Sources */ = {isa = PBXBuildFile; fileRef = CD488487122873C000F5A88A /* demographic.cpp */; };
		CD488748122873C200F5A88A /* female.cpp in Sources */ = {isa = PBXBuildFile; fileRef = CD488488122873C000F5A88A /* female.cpp */; };
		CD488749122873C200F5A88A /* gender.cpp in Sources */ = {isa = PBXBuildFile; fileRef = CD488489122873C000F5A88A /* gender.cpp */; };
		CD48874A122873C200F5A88A /* male.cpp in Sources */ = {isa = PBXBuildFile; fileRef = CD48848A122873C000F5A88A /* male.cpp */; };
		CD48874B122873C200F5A88A /* population.cpp in Sources */ = {isa = PBXBuildFile; fileRef = CD48848B122873C000F5A88A /* population.cpp */; };
		CD48874C122873C200F5A88A /* population_mini_cam.cpp in Sources */ = {isa = PBXBuildFile; fileRef = CD48848C122873C000F5A88A /* population_mini_cam.cpp */; };
		CD48874D122873C200F5A88A /* population_sgm_fixed.cpp in Sources */ = {isa = PBXBuildFile; fileRef = CD48848D122873C000F5A88A /* population_sgm_fixed.cpp */; };
		CD48874E122873C200F5A88A /* population_sgm_rate.cpp in Sources */ = {isa = PBXBuildFile; fileRef = CD48848E122873C000F5A88A /* population_sgm_rate.cpp */; };
		CD488752122873C200F5A88A /* aghg.cpp in Sources */ = {isa = PBXBuildFile; fileRef = CD4884BD122873C100F5A88A /* aghg.cpp */; };
		CD488754122873C200F5A88A /* co2_emissions.cpp in Sources */ = {isa = PBXBuildFile; fileRef = CD4884BF122873C100F5A88A /* co2_emissions.cpp */; };
		CD488755122873C200F5A88A /* emissions_driver_factory.cpp in Sources */ = {isa = PBXBuildFile; fileRef = CD4884C0122873C100F5A88A /* emissions_driver_factory.cpp */; };
		CD488756122873C200F5A88A /* emissions_summer.cpp in Sources */ = {isa = PBXBuildFile; fileRef = CD4884C1122873C100F5A88A /* emissions_summer.cpp */; };
		CD488758122873C200F5A88A /* ghg_factory.cpp in Sources */ = {isa = PBXBuildFile; fileRef = CD4884C3122873C100F5A88A /* ghg_factory.cpp */; };
		CD48875B122873C200F5A88A /* input_driver.cpp in Sources */ = {isa = PBXBuildFile; fileRef = CD4884C6122873C100F5A88A /* input_driver.cpp */; };
		CD48875D122873C200F5A88A /* input_output_driver.cpp in Sources */ = {isa = PBXBuildFile; fileRef = CD4884C8122873C100F5A88A /* input_output_driver.cpp */; };
		CD48875E122873C200F5A88A /* output_driver.cpp in Sources */ = {isa = PBXBuildFile; fileRef = CD4884C9122873C100F5A88A /* output_driver.cpp */; };
		CD488762122873C200F5A88A /* ademand_function.cpp in Sources */ = {isa = PBXBuildFile; fileRef = CD4884F5122873C100F5A88A /* ademand_function.cpp */; };
		CD488763122873C200F5A88A /* aproduction_function.cpp in Sources */ = {isa = PBXBuildFile; fileRef = CD4884F6122873C100F5A88A /* aproduction_function.cpp */; };
		CD488765122873C200F5A88A /* ces_production_function.cpp in Sources */ = {isa = PBXBuildFile; fileRef = CD4884F8122873C100F5A88A /* ces_production_function.cpp */; };
		CD488766122873C200F5A88A /* demand_input.cpp in Sources */ = {isa = PBXBuildFile; fileRef = CD4884F9122873C100F5A88A /* demand_input.cpp */; };
		CD488767122873C200F5A88A /* efficiency.cpp in Sources */ = {isa = PBXBuildFile; fileRef = CD4884FA122873C100F5A88A /* efficiency.cpp */; };
		CD488768122873C200F5A88A /* energy_input.cpp in Sources */ = {isa = PBXBuildFile; fileRef = CD4884FB122873C100F5A88A /* energy_input.cpp */; };
		CD488769122873C200F5A88A /* function_manager.cpp in Sources */ = {isa = PBXBuildFile; fileRef = CD4884FC122873C100F5A88A /* function_manager.cpp */; };
		CD48876A122873C200F5A88A /* function_utils.cpp in Sources */ = {isa = PBXBuildFile; fileRef = CD4884FD122873C100F5A88A /* function_utils.cpp */; };
		CD48876B122873C200F5A88A /* government_demand_function.cpp in Sources */ = {isa = PBXBuildFile; fileRef = CD4884FE122873C100F5A88A /* government_demand_function.cpp */; };
		CD48876C122873C200F5A88A /* household_demand_function.cpp in Sources */ = {isa = PBXBuildFile; fileRef = CD4884FF122873C100F5A88A /* household_demand_function.cpp */; };
		CD48876D122873C200F5A88A /* input_capital.cpp in Sources */ = {isa = PBXBuildFile; fileRef = CD488500122873C100F5A88A /* input_capital.cpp */; };
		CD48876E122873C200F5A88A /* input_OM_fixed.cpp in Sources */ = {isa = PBXBuildFile; fileRef = CD488501122873C100F5A88A /* input_OM_fixed.cpp */; };
		CD48876F122873C200F5A88A /* input_OM_var.cpp in Sources */ = {isa = PBXBuildFile; fileRef = CD488502122873C100F5A88A /* input_OM_var.cpp */; };
		CD488770122873C200F5A88A /* input_subsidy.cpp in Sources */ = {isa = PBXBuildFile; fileRef = CD488503122873C100F5A88A /* input_subsidy.cpp */; };
		CD488771122873C200F5A88A /* input_tax.cpp in Sources */ = {isa = PBXBuildFile; fileRef = CD488504122873C100F5A88A /* input_tax.cpp */; };
		CD488772122873C200F5A88A /* intensity.cpp in Sources */ = {isa = PBXBuildFile; fileRef = CD488505122873C100F5A88A /* intensity.cpp */; };
		CD488773122873C200F5A88A /* investment_demand_function.cpp in Sources */ = {isa = PBXBuildFile; fileRef = CD488506122873C100F5A88A /* investment_demand_function.cpp */; };
		CD488774122873C200F5A88A /* leaf_input_finder.cpp in Sources */ = {isa = PBXBuildFile; fileRef = CD488507122873C100F5A88A /* leaf_input_finder.cpp */; };
		CD488775122873C200F5A88A /* leontief_production_function.cpp in Sources */ = {isa = PBXBuildFile; fileRef = CD488508122873C100F5A88A /* leontief_production_function.cpp */; };
		CD488776122873C200F5A88A /* logit_production_function.cpp in Sources */ = {isa = PBXBuildFile; fileRef = CD488509122873C100F5A88A /* logit_production_function.cpp */; };
		CD488777122873C200F5A88A /* minicam_input.cpp in Sources */ = {isa = PBXBuildFile; fileRef = CD48850A122873C100F5A88A /* minicam_input.cpp */; };
		CD488778122873C200F5A88A /* minicam_leontief_production_function.cpp in Sources */ = {isa = PBXBuildFile; fileRef = CD48850B122873C100F5A88A /* minicam_leontief_production_function.cpp */; };
		CD488779122873C200F5A88A /* minicam_price_elasticity_function.cpp in Sources */ = {isa = PBXBuildFile; fileRef = CD48850C122873C100F5A88A /* minicam_price_elasticity_function.cpp */; };
		CD48877A122873C200F5A88A /* nested_ces_production_function.cpp in Sources */ = {isa = PBXBuildFile; fileRef = CD48850D122873C100F5A88A /* nested_ces_production_function.cpp */; };
		CD48877B122873C200F5A88A /* node_input.cpp in Sources */ = {isa = PBXBuildFile; fileRef = CD48850E122873C100F5A88A /* node_input.cpp */; };
		CD48877C122873C200F5A88A /* non_energy_input.cpp in Sources */ = {isa = PBXBuildFile; fileRef = CD48850F122873C100F5A88A /* non_energy_input.cpp */; };
		CD48877D122873C200F5A88A /* production_input.cpp in Sources */ = {isa = PBXBuildFile; fileRef = CD488510122873C100F5A88A /* production_input.cpp */; };
		CD48877E122873C200F5A88A /* renewable_input.cpp in Sources */ = {isa = PBXBuildFile; fileRef = CD488511122873C100F5A88A /* renewable_input.cpp */; };
		CD48877F122873C200F5A88A /* sgm_input.cpp in Sources */ = {isa = PBXBuildFile; fileRef = CD488512122873C100F5A88A /* sgm_input.cpp */; };
		CD488780122873C200F5A88A /* trade_demand_function.cpp in Sources */ = {isa = PBXBuildFile; fileRef = CD488513122873C100F5A88A /* trade_demand_function.cpp */; };
		CD488781122873C200F5A88A /* trade_input.cpp in Sources */ = {isa = PBXBuildFile; fileRef = CD488514122873C100F5A88A /* trade_input.cpp */; };
		CD488782122873C200F5A88A /* utility_demand_function.cpp in Sources */ = {isa = PBXBuildFile; fileRef = CD488515122873C100F5A88A /* utility_demand_function.cpp */; };
		CD488783122873C200F5A88A /* accelerator.cpp in Sources */ = {isa = PBXBuildFile; fileRef = CD48852A122873C100F5A88A /* accelerator.cpp */; };
		CD488784122873C200F5A88A /* get_distributed_investment_visitor.cpp in Sources */ = {isa = PBXBuildFile; fileRef = CD48852B122873C100F5A88A /* get_distributed_investment_visitor.cpp */; };
		CD488785122873C200F5A88A /* investable_counter_visitor.cpp in Sources */ = {isa = PBXBuildFile; fileRef = CD48852C122873C100F5A88A /* investable_counter_visitor.cpp */; };
		CD488786122873C200F5A88A /* investment_growth_calculator.cpp in Sources */ = {isa = PBXBuildFile; fileRef = CD48852D122873C100F5A88A /* investment_growth_calculator.cpp */; };
		CD488787122873C200F5A88A /* investment_utils.cpp in Sources */ = {isa = PBXBuildFile; fileRef = CD48852E122873C100F5A88A /* investment_utils.cpp */; };
		CD488788122873C200F5A88A /* levelized_cost_calculator.cpp in Sources */ = {isa = PBXBuildFile; fileRef = CD48852F122873C100F5A88A /* levelized_cost_calculator.cpp */; };
		CD488789122873C200F5A88A /* market_based_investment.cpp in Sources */ = {isa = PBXBuildFile; fileRef = CD488530122873C100F5A88A /* market_based_investment.cpp */; };
		CD48878A122873C200F5A88A /* output_growth_calculator.cpp in Sources */ = {isa = PBXBuildFile; fileRef = CD488531122873C100F5A88A /* output_growth_calculator.cpp */; };
		CD48878B122873C200F5A88A /* output_share_levelized_cost_calculator.cpp in Sources */ = {isa = PBXBuildFile; fileRef = CD488532122873C100F5A88A /* output_share_levelized_cost_calculator.cpp */; };
		CD48878C122873C200F5A88A /* rate_logit_distributor.cpp in Sources */ = {isa = PBXBuildFile; fileRef = CD488533122873C100F5A88A /* rate_logit_distributor.cpp */; };
		CD48878D122873C200F5A88A /* set_share_weight_visitor.cpp in Sources */ = {isa = PBXBuildFile; fileRef = CD488534122873C100F5A88A /* set_share_weight_visitor.cpp */; };
		CD48878E122873C200F5A88A /* simple_expected_profit_calculator.cpp in Sources */ = {isa = PBXBuildFile; fileRef = CD488535122873C100F5A88A /* simple_expected_profit_calculator.cpp */; };
		CD48878F122873C200F5A88A /* aland_allocator_item.cpp in Sources */ = {isa = PBXBuildFile; fileRef = CD488541122873C100F5A88A /* aland_allocator_item.cpp */; };
		CD488790122873C200F5A88A /* carbon_land_leaf.cpp in Sources */ = {isa = PBXBuildFile; fileRef = CD488542122873C100F5A88A /* carbon_land_leaf.cpp */; };
		CD488791122873C200F5A88A /* land_allocator.cpp in Sources */ = {isa = PBXBuildFile; fileRef = CD488543122873C100F5A88A /* land_allocator.cpp */; };
		CD488792122873C200F5A88A /* land_leaf.cpp in Sources */ = {isa = PBXBuildFile; fileRef = CD488544122873C100F5A88A /* land_leaf.cpp */; };
		CD488793122873C200F5A88A /* land_node.cpp in Sources */ = {isa = PBXBuildFile; fileRef = CD488545122873C100F5A88A /* land_node.cpp */; };
		CD488794122873C200F5A88A /* land_use_history.cpp in Sources */ = {isa = PBXBuildFile; fileRef = CD488546122873C100F5A88A /* land_use_history.cpp */; };
		CD488795122873C200F5A88A /* unmanaged_land_leaf.cpp in Sources */ = {isa = PBXBuildFile; fileRef = CD488547122873C100F5A88A /* unmanaged_land_leaf.cpp */; };
		CD488797122873C200F5A88A /* main.cpp in Sources */ = {isa = PBXBuildFile; fileRef = CD488559122873C100F5A88A /* main.cpp */; };
		CD488798122873C200F5A88A /* cached_market.cpp in Sources */ = {isa = PBXBuildFile; fileRef = CD48856A122873C100F5A88A /* cached_market.cpp */; };
		CD488799122873C200F5A88A /* calibration_market.cpp in Sources */ = {isa = PBXBuildFile; fileRef = CD48856B122873C100F5A88A /* calibration_market.cpp */; };
		CD48879A122873C200F5A88A /* demand_market.cpp in Sources */ = {isa = PBXBuildFile; fileRef = CD48856C122873C100F5A88A /* demand_market.cpp */; };
		CD48879B122873C200F5A88A /* inverse_calibration_market.cpp in Sources */ = {isa = PBXBuildFile; fileRef = CD48856D122873C100F5A88A /* inverse_calibration_market.cpp */; };
		CD48879C122873C200F5A88A /* market.cpp in Sources */ = {isa = PBXBuildFile; fileRef = CD48856E122873C100F5A88A /* market.cpp */; };
		CD48879D122873C200F5A88A /* market_locator.cpp in Sources */ = {isa = PBXBuildFile; fileRef = CD48856F122873C100F5A88A /* market_locator.cpp */; };
		CD48879E122873C200F5A88A /* market_subsidy.cpp in Sources */ = {isa = PBXBuildFile; fileRef = CD488570122873C100F5A88A /* market_subsidy.cpp */; };
		CD48879F122873C200F5A88A /* market_tax.cpp in Sources */ = {isa = PBXBuildFile; fileRef = CD488571122873C100F5A88A /* market_tax.cpp */; };
		CD4887A0122873C200F5A88A /* marketplace.cpp in Sources */ = {isa = PBXBuildFile; fileRef = CD488572122873C100F5A88A /* marketplace.cpp */; };
		CD4887A1122873C200F5A88A /* normal_market.cpp in Sources */ = {isa = PBXBuildFile; fileRef = CD488573122873C100F5A88A /* normal_market.cpp */; };
		CD4887A2122873C200F5A88A /* price_market.cpp in Sources */ = {isa = PBXBuildFile; fileRef = CD488574122873C100F5A88A /* price_market.cpp */; };
		CD4887A3122873C200F5A88A /* trial_value_market.cpp in Sources */ = {isa = PBXBuildFile; fileRef = CD488575122873C100F5A88A /* trial_value_market.cpp */; };
		CD4887A4122873C200F5A88A /* policy_ghg.cpp in Sources */ = {isa = PBXBuildFile; fileRef = CD4885A8122873C100F5A88A /* policy_ghg.cpp */; };
		CD4887A5122873C200F5A88A /* policy_portfolio_standard.cpp in Sources */ = {isa = PBXBuildFile; fileRef = CD4885A9122873C100F5A88A /* policy_portfolio_standard.cpp */; };
		CD4887A6122873C200F5A88A /* batch_csv_outputter.cpp in Sources */ = {isa = PBXBuildFile; fileRef = CD4885BD122873C100F5A88A /* batch_csv_outputter.cpp */; };
		CD4887AA122873C200F5A88A /* energy_balance_table.cpp in Sources */ = {isa = PBXBuildFile; fileRef = CD4885C1122873C100F5A88A /* energy_balance_table.cpp */; };
		CD4887AC122873C200F5A88A /* graph_printer.cpp in Sources */ = {isa = PBXBuildFile; fileRef = CD4885C3122873C100F5A88A /* graph_printer.cpp */; };
		CD4887AF122873C200F5A88A /* land_allocator_printer.cpp in Sources */ = {isa = PBXBuildFile; fileRef = CD4885C6122873C100F5A88A /* land_allocator_printer.cpp */; };
		CD4887B4122873C200F5A88A /* storage_table.cpp in Sources */ = {isa = PBXBuildFile; fileRef = CD4885CB122873C100F5A88A /* storage_table.cpp */; };
		CD4887B5122873C200F5A88A /* xml_db_outputter.cpp in Sources */ = {isa = PBXBuildFile; fileRef = CD4885CC122873C100F5A88A /* xml_db_outputter.cpp */; };
		CD4887B6122873C200F5A88A /* accumulated_grade.cpp in Sources */ = {isa = PBXBuildFile; fileRef = CD4885DA122873C100F5A88A /* accumulated_grade.cpp */; };
		CD4887B7122873C200F5A88A /* accumulated_post_grade.cpp in Sources */ = {isa = PBXBuildFile; fileRef = CD4885DB122873C100F5A88A /* accumulated_post_grade.cpp */; };
		CD4887B8122873C200F5A88A /* depleting_fixed_resource.cpp in Sources */ = {isa = PBXBuildFile; fileRef = CD4885DC122873C100F5A88A /* depleting_fixed_resource.cpp */; };
		CD4887B9122873C200F5A88A /* grade.cpp in Sources */ = {isa = PBXBuildFile; fileRef = CD4885DD122873C100F5A88A /* grade.cpp */; };
		CD4887BA122873C200F5A88A /* renewable_subresource.cpp in Sources */ = {isa = PBXBuildFile; fileRef = CD4885DE122873C100F5A88A /* renewable_subresource.cpp */; };
		CD4887BB122873C200F5A88A /* resource.cpp in Sources */ = {isa = PBXBuildFile; fileRef = CD4885DF122873C100F5A88A /* resource.cpp */; };
		CD4887BC122873C200F5A88A /* smooth_renewable_subresource.cpp in Sources */ = {isa = PBXBuildFile; fileRef = CD4885E0122873C100F5A88A /* smooth_renewable_subresource.cpp */; };
		CD4887BD122873C200F5A88A /* subresource.cpp in Sources */ = {isa = PBXBuildFile; fileRef = CD4885E1122873C100F5A88A /* subresource.cpp */; };
		CD4887BE122873C200F5A88A /* unlimited_resource.cpp in Sources */ = {isa = PBXBuildFile; fileRef = CD4885E2122873C200F5A88A /* unlimited_resource.cpp */; };
		CD4887BF122873C200F5A88A /* ag_supply_sector.cpp in Sources */ = {isa = PBXBuildFile; fileRef = CD488601122873C200F5A88A /* ag_supply_sector.cpp */; };
		CD4887C0122873C200F5A88A /* ag_supply_subsector.cpp in Sources */ = {isa = PBXBuildFile; fileRef = CD488602122873C200F5A88A /* ag_supply_subsector.cpp */; };
		CD4887C1122873C200F5A88A /* backup_calculator_factory.cpp in Sources */ = {isa = PBXBuildFile; fileRef = CD488603122873C200F5A88A /* backup_calculator_factory.cpp */; };
		CD4887C4122873C200F5A88A /* capacity_limit_backup_calculator.cpp in Sources */ = {isa = PBXBuildFile; fileRef = CD488606122873C200F5A88A /* capacity_limit_backup_calculator.cpp */; };
		CD4887C5122873C200F5A88A /* CSP_backup_calculator.cpp in Sources */ = {isa = PBXBuildFile; fileRef = CD488607122873C200F5A88A /* CSP_backup_calculator.cpp */; };
		CD4887C6122873C200F5A88A /* energy_final_demand.cpp in Sources */ = {isa = PBXBuildFile; fileRef = CD488608122873C200F5A88A /* energy_final_demand.cpp */; };
		CD4887C7122873C200F5A88A /* export_sector.cpp in Sources */ = {isa = PBXBuildFile; fileRef = CD488609122873C200F5A88A /* export_sector.cpp */; };
		CD4887C8122873C200F5A88A /* factor_supply.cpp in Sources */ = {isa = PBXBuildFile; fileRef = CD48860A122873C200F5A88A /* factor_supply.cpp */; };
		CD4887C9122873C200F5A88A /* final_demand_sector.cpp in Sources */ = {isa = PBXBuildFile; fileRef = CD48860B122873C200F5A88A /* final_demand_sector.cpp */; };
		CD4887CC122873C200F5A88A /* more_sector_info.cpp in Sources */ = {isa = PBXBuildFile; fileRef = CD48860E122873C200F5A88A /* more_sector_info.cpp */; };
		CD4887CE122873C200F5A88A /* production_sector.cpp in Sources */ = {isa = PBXBuildFile; fileRef = CD488610122873C200F5A88A /* production_sector.cpp */; };
		CD4887CF122873C200F5A88A /* sector.cpp in Sources */ = {isa = PBXBuildFile; fileRef = CD488611122873C200F5A88A /* sector.cpp */; };
		CD4887D0122873C200F5A88A /* sector_utils.cpp in Sources */ = {isa = PBXBuildFile; fileRef = CD488612122873C200F5A88A /* sector_utils.cpp */; };
		CD4887D1122873C200F5A88A /* subsector.cpp in Sources */ = {isa = PBXBuildFile; fileRef = CD488613122873C200F5A88A /* subsector.cpp */; };
		CD4887D2122873C200F5A88A /* subsector_add_techcosts.cpp in Sources */ = {isa = PBXBuildFile; fileRef = CD488614122873C200F5A88A /* subsector_add_techcosts.cpp */; };
		CD4887D3122873C200F5A88A /* supply_sector.cpp in Sources */ = {isa = PBXBuildFile; fileRef = CD488615122873C200F5A88A /* supply_sector.cpp */; };
		CD4887D5122873C200F5A88A /* tran_subsector.cpp in Sources */ = {isa = PBXBuildFile; fileRef = CD488617122873C200F5A88A /* tran_subsector.cpp */; };
		CD4887D6122873C200F5A88A /* wind_backup_calculator.cpp in Sources */ = {isa = PBXBuildFile; fileRef = CD488618122873C200F5A88A /* wind_backup_calculator.cpp */; };
		CD4887D7122873C200F5A88A /* bisect_all.cpp in Sources */ = {isa = PBXBuildFile; fileRef = CD488629122873C200F5A88A /* bisect_all.cpp */; };
		CD4887D8122873C200F5A88A /* bisect_one.cpp in Sources */ = {isa = PBXBuildFile; fileRef = CD48862A122873C200F5A88A /* bisect_one.cpp */; };
		CD4887D9122873C200F5A88A /* bisect_policy.cpp in Sources */ = {isa = PBXBuildFile; fileRef = CD48862B122873C200F5A88A /* bisect_policy.cpp */; };
		CD4887DA122873C200F5A88A /* bisect_policy_nr_solver.cpp in Sources */ = {isa = PBXBuildFile; fileRef = CD48862C122873C200F5A88A /* bisect_policy_nr_solver.cpp */; };
		CD4887DB122873C200F5A88A /* bisection_nr_solver.cpp in Sources */ = {isa = PBXBuildFile; fileRef = CD48862D122873C200F5A88A /* bisection_nr_solver.cpp */; };
		CD4887DC122873C200F5A88A /* log_newton_raphson.cpp in Sources */ = {isa = PBXBuildFile; fileRef = CD48862E122873C200F5A88A /* log_newton_raphson.cpp */; };
		CD4887DD122873C200F5A88A /* log_newton_raphson_sd.cpp in Sources */ = {isa = PBXBuildFile; fileRef = CD48862F122873C200F5A88A /* log_newton_raphson_sd.cpp */; };
		CD4887DE122873C200F5A88A /* solver_component.cpp in Sources */ = {isa = PBXBuildFile; fileRef = CD488630122873C200F5A88A /* solver_component.cpp */; };
		CD4887DF122873C200F5A88A /* solver_component_factory.cpp in Sources */ = {isa = PBXBuildFile; fileRef = CD488631122873C200F5A88A /* solver_component_factory.cpp */; };
		CD4887E0122873C200F5A88A /* solver_factory.cpp in Sources */ = {isa = PBXBuildFile; fileRef = CD488632122873C200F5A88A /* solver_factory.cpp */; };
		CD4887E1122873C200F5A88A /* user_configurable_solver.cpp in Sources */ = {isa = PBXBuildFile; fileRef = CD488633122873C200F5A88A /* user_configurable_solver.cpp */; };
		CD4887E2122873C200F5A88A /* all_solution_info_filter.cpp in Sources */ = {isa = PBXBuildFile; fileRef = CD488647122873C200F5A88A /* all_solution_info_filter.cpp */; };
		CD4887E3122873C200F5A88A /* and_solution_info_filter.cpp in Sources */ = {isa = PBXBuildFile; fileRef = CD488648122873C200F5A88A /* and_solution_info_filter.cpp */; };
		CD4887E4122873C200F5A88A /* calc_counter.cpp in Sources */ = {isa = PBXBuildFile; fileRef = CD488649122873C200F5A88A /* calc_counter.cpp */; };
		CD4887E5122873C200F5A88A /* market_name_solution_info_filter.cpp in Sources */ = {isa = PBXBuildFile; fileRef = CD48864A122873C200F5A88A /* market_name_solution_info_filter.cpp */; };
		CD4887E6122873C200F5A88A /* market_type_solution_info_filter.cpp in Sources */ = {isa = PBXBuildFile; fileRef = CD48864B122873C200F5A88A /* market_type_solution_info_filter.cpp */; };
		CD4887E7122873C200F5A88A /* not_solution_info_filter.cpp in Sources */ = {isa = PBXBuildFile; fileRef = CD48864C122873C200F5A88A /* not_solution_info_filter.cpp */; };
		CD4887E8122873C200F5A88A /* or_solution_info_filter.cpp in Sources */ = {isa = PBXBuildFile; fileRef = CD48864D122873C200F5A88A /* or_solution_info_filter.cpp */; };
		CD4887E9122873C200F5A88A /* solution_info.cpp in Sources */ = {isa = PBXBuildFile; fileRef = CD48864E122873C200F5A88A /* solution_info.cpp */; };
		CD4887EA122873C200F5A88A /* solution_info_filter_factory.cpp in Sources */ = {isa = PBXBuildFile; fileRef = CD48864F122873C200F5A88A /* solution_info_filter_factory.cpp */; };
		CD4887EB122873C200F5A88A /* solution_info_param_parser.cpp in Sources */ = {isa = PBXBuildFile; fileRef = CD488650122873C200F5A88A /* solution_info_param_parser.cpp */; };
		CD4887EC122873C200F5A88A /* solution_info_set.cpp in Sources */ = {isa = PBXBuildFile; fileRef = CD488651122873C200F5A88A /* solution_info_set.cpp */; };
		CD4887ED122873C200F5A88A /* solvable_nr_solution_info_filter.cpp in Sources */ = {isa = PBXBuildFile; fileRef = CD488652122873C200F5A88A /* solvable_nr_solution_info_filter.cpp */; };
		CD4887EE122873C200F5A88A /* solvable_solution_info_filter.cpp in Sources */ = {isa = PBXBuildFile; fileRef = CD488653122873C200F5A88A /* solvable_solution_info_filter.cpp */; };
		CD4887EF122873C200F5A88A /* solver_library.cpp in Sources */ = {isa = PBXBuildFile; fileRef = CD488654122873C200F5A88A /* solver_library.cpp */; };
		CD4887F0122873C200F5A88A /* unsolved_solution_info_filter.cpp in Sources */ = {isa = PBXBuildFile; fileRef = CD488655122873C200F5A88A /* unsolved_solution_info_filter.cpp */; };
		CD4887F1122873C200F5A88A /* bisecter.cpp in Sources */ = {isa = PBXBuildFile; fileRef = CD488662122873C200F5A88A /* bisecter.cpp */; };
		CD4887F2122873C200F5A88A /* concentration_target.cpp in Sources */ = {isa = PBXBuildFile; fileRef = CD488663122873C200F5A88A /* concentration_target.cpp */; };
		CD4887F3122873C200F5A88A /* emissions_stabalization_target.cpp in Sources */ = {isa = PBXBuildFile; fileRef = CD488664122873C200F5A88A /* emissions_stabalization_target.cpp */; };
		CD4887F4122873C200F5A88A /* forcing_target.cpp in Sources */ = {isa = PBXBuildFile; fileRef = CD488665122873C200F5A88A /* forcing_target.cpp */; };
		CD4887F5122873C200F5A88A /* policy_target_runner.cpp in Sources */ = {isa = PBXBuildFile; fileRef = CD488666122873C200F5A88A /* policy_target_runner.cpp */; };
		CD4887F6122873C200F5A88A /* simple_policy_target_runner.cpp in Sources */ = {isa = PBXBuildFile; fileRef = CD488667122873C200F5A88A /* simple_policy_target_runner.cpp */; };
		CD4887F7122873C200F5A88A /* target_factory.cpp in Sources */ = {isa = PBXBuildFile; fileRef = CD488668122873C200F5A88A /* target_factory.cpp */; };
		CD4887F8122873C200F5A88A /* temperature_target.cpp in Sources */ = {isa = PBXBuildFile; fileRef = CD488669122873C200F5A88A /* temperature_target.cpp */; };
		CD4887F9122873C200F5A88A /* ag_production_technology.cpp in Sources */ = {isa = PBXBuildFile; fileRef = CD48869F122873C200F5A88A /* ag_production_technology.cpp */; };
		CD4887FA122873C200F5A88A /* base_technology.cpp in Sources */ = {isa = PBXBuildFile; fileRef = CD4886A0122873C200F5A88A /* base_technology.cpp */; };
		CD4887FC122873C200F5A88A /* cal_data_output.cpp in Sources */ = {isa = PBXBuildFile; fileRef = CD4886A2122873C200F5A88A /* cal_data_output.cpp */; };
		CD4887FD122873C200F5A88A /* cal_data_output_percap.cpp in Sources */ = {isa = PBXBuildFile; fileRef = CD4886A3122873C200F5A88A /* cal_data_output_percap.cpp */; };
		CD4887FE122873C200F5A88A /* capture_component_factory.cpp in Sources */ = {isa = PBXBuildFile; fileRef = CD4886A4122873C200F5A88A /* capture_component_factory.cpp */; };
		CD4887FF122873C200F5A88A /* default_technology.cpp in Sources */ = {isa = PBXBuildFile; fileRef = CD4886A5122873C200F5A88A /* default_technology.cpp */; };
		CD488800122873C200F5A88A /* expenditure.cpp in Sources */ = {isa = PBXBuildFile; fileRef = CD4886A6122873C200F5A88A /* expenditure.cpp */; };
		CD488801122873C200F5A88A /* fixed_production_state.cpp in Sources */ = {isa = PBXBuildFile; fileRef = CD4886A7122873C200F5A88A /* fixed_production_state.cpp */; };
		CD488805122873C200F5A88A /* global_technology_database.cpp in Sources */ = {isa = PBXBuildFile; fileRef = CD4886AB122873C200F5A88A /* global_technology_database.cpp */; };
		CD488806122873C200F5A88A /* input_factory.cpp in Sources */ = {isa = PBXBuildFile; fileRef = CD4886AC122873C200F5A88A /* input_factory.cpp */; };
		CD488807122873C200F5A88A /* intermittent_technology.cpp in Sources */ = {isa = PBXBuildFile; fileRef = CD4886AD122873C200F5A88A /* intermittent_technology.cpp */; };
		CD488808122873C200F5A88A /* internal_gains.cpp in Sources */ = {isa = PBXBuildFile; fileRef = CD4886AE122873C200F5A88A /* internal_gains.cpp */; };
		CD488809122873C200F5A88A /* marginal_profit_calculator.cpp in Sources */ = {isa = PBXBuildFile; fileRef = CD4886AF122873C200F5A88A /* marginal_profit_calculator.cpp */; };
		CD48880A122873C200F5A88A /* non_energy_use_capture_component.cpp in Sources */ = {isa = PBXBuildFile; fileRef = CD4886B0122873C200F5A88A /* non_energy_use_capture_component.cpp */; };
		CD48880B122873C200F5A88A /* nuke_fuel_technology.cpp in Sources */ = {isa = PBXBuildFile; fileRef = CD4886B1122873C200F5A88A /* nuke_fuel_technology.cpp */; };
		CD48880C122873C200F5A88A /* output_factory.cpp in Sources */ = {isa = PBXBuildFile; fileRef = CD4886B2122873C200F5A88A /* output_factory.cpp */; };
		CD48880D122873C200F5A88A /* phased_shutdown_decider.cpp in Sources */ = {isa = PBXBuildFile; fileRef = CD4886B3122873C200F5A88A /* phased_shutdown_decider.cpp */; };
		CD48880E122873C200F5A88A /* power_plant_capture_component.cpp in Sources */ = {isa = PBXBuildFile; fileRef = CD4886B4122873C200F5A88A /* power_plant_capture_component.cpp */; };
		CD48880F122873C200F5A88A /* primary_output.cpp in Sources */ = {isa = PBXBuildFile; fileRef = CD4886B5122873C200F5A88A /* primary_output.cpp */; };
		CD488810122873C200F5A88A /* production_state_factory.cpp in Sources */ = {isa = PBXBuildFile; fileRef = CD4886B6122873C200F5A88A /* production_state_factory.cpp */; };
		CD488811122873C200F5A88A /* production_technology.cpp in Sources */ = {isa = PBXBuildFile; fileRef = CD4886B7122873C200F5A88A /* production_technology.cpp */; };
		CD488812122873C200F5A88A /* profit_shutdown_decider.cpp in Sources */ = {isa = PBXBuildFile; fileRef = CD4886B8122873C200F5A88A /* profit_shutdown_decider.cpp */; };
		CD488813122873C200F5A88A /* residue_biomass_output.cpp in Sources */ = {isa = PBXBuildFile; fileRef = CD4886B9122873C200F5A88A /* residue_biomass_output.cpp */; };
		CD488814122873C200F5A88A /* retired_production_state.cpp in Sources */ = {isa = PBXBuildFile; fileRef = CD4886BA122873C200F5A88A /* retired_production_state.cpp */; };
		CD488815122873C200F5A88A /* secondary_output.cpp in Sources */ = {isa = PBXBuildFile; fileRef = CD4886BB122873C200F5A88A /* secondary_output.cpp */; };
		CD488816122873C200F5A88A /* sgm_output.cpp in Sources */ = {isa = PBXBuildFile; fileRef = CD4886BC122873C200F5A88A /* sgm_output.cpp */; };
		CD488817122873C200F5A88A /* shutdown_decider_factory.cpp in Sources */ = {isa = PBXBuildFile; fileRef = CD4886BD122873C200F5A88A /* shutdown_decider_factory.cpp */; };
		CD488818122873C200F5A88A /* solar_technology.cpp in Sources */ = {isa = PBXBuildFile; fileRef = CD4886BE122873C200F5A88A /* solar_technology.cpp */; };
		CD488819122873C200F5A88A /* standard_capture_component.cpp in Sources */ = {isa = PBXBuildFile; fileRef = CD4886BF122873C200F5A88A /* standard_capture_component.cpp */; };
		CD48881A122873C200F5A88A /* standard_technical_change_calc.cpp in Sources */ = {isa = PBXBuildFile; fileRef = CD4886C0122873C200F5A88A /* standard_technical_change_calc.cpp */; };
		CD48881B122873C200F5A88A /* technology.cpp in Sources */ = {isa = PBXBuildFile; fileRef = CD4886C1122873C200F5A88A /* technology.cpp */; };
		CD48881C122873C200F5A88A /* technology_type.cpp in Sources */ = {isa = PBXBuildFile; fileRef = CD4886C2122873C200F5A88A /* technology_type.cpp */; };
		CD48881D122873C200F5A88A /* tran_technology.cpp in Sources */ = {isa = PBXBuildFile; fileRef = CD4886C3122873C200F5A88A /* tran_technology.cpp */; };
		CD48881E122873C200F5A88A /* unmanaged_land_technology.cpp in Sources */ = {isa = PBXBuildFile; fileRef = CD4886C4122873C200F5A88A /* unmanaged_land_technology.cpp */; };
		CD48881F122873C200F5A88A /* variable_production_state.cpp in Sources */ = {isa = PBXBuildFile; fileRef = CD4886C5122873C200F5A88A /* variable_production_state.cpp */; };
		CD488820122873C200F5A88A /* vintage_production_state.cpp in Sources */ = {isa = PBXBuildFile; fileRef = CD4886C6122873C200F5A88A /* vintage_production_state.cpp */; };
		CD488821122873C200F5A88A /* wind_technology.cpp in Sources */ = {isa = PBXBuildFile; fileRef = CD4886C7122873C200F5A88A /* wind_technology.cpp */; };
		CD488822122873C200F5A88A /* atom.cpp in Sources */ = {isa = PBXBuildFile; fileRef = CD4886EF122873C200F5A88A /* atom.cpp */; };
		CD488823122873C200F5A88A /* atom_registry.cpp in Sources */ = {isa = PBXBuildFile; fileRef = CD4886F0122873C200F5A88A /* atom_registry.cpp */; };
		CD488824122873C200F5A88A /* calibrate_resource_visitor.cpp in Sources */ = {isa = PBXBuildFile; fileRef = CD4886F1122873C200F5A88A /* calibrate_resource_visitor.cpp */; };
		CD488825122873C200F5A88A /* calibrate_share_weight_visitor.cpp in Sources */ = {isa = PBXBuildFile; fileRef = CD4886F2122873C200F5A88A /* calibrate_share_weight_visitor.cpp */; };
		CD488826122873C200F5A88A /* configuration.cpp in Sources */ = {isa = PBXBuildFile; fileRef = CD4886F3122873C200F5A88A /* configuration.cpp */; };
		CD488827122873C200F5A88A /* fixed_interpolation_function.cpp in Sources */ = {isa = PBXBuildFile; fileRef = CD4886F4122873C200F5A88A /* fixed_interpolation_function.cpp */; };
		CD488828122873C200F5A88A /* input_finder.cpp in Sources */ = {isa = PBXBuildFile; fileRef = CD4886F5122873C200F5A88A /* input_finder.cpp */; };
		CD488829122873C200F5A88A /* interpolation_function_factory.cpp in Sources */ = {isa = PBXBuildFile; fileRef = CD4886F6122873C200F5A88A /* interpolation_function_factory.cpp */; };
		CD48882A122873C200F5A88A /* interpolation_rule.cpp in Sources */ = {isa = PBXBuildFile; fileRef = CD4886F7122873C200F5A88A /* interpolation_rule.cpp */; };
		CD48882B122873C200F5A88A /* linear_interpolation_function.cpp in Sources */ = {isa = PBXBuildFile; fileRef = CD4886F8122873C200F5A88A /* linear_interpolation_function.cpp */; };
		CD48882C122873C200F5A88A /* model_time.cpp in Sources */ = {isa = PBXBuildFile; fileRef = CD4886F9122873C200F5A88A /* model_time.cpp */; };
		CD48882D122873C200F5A88A /* s_curve_interpolation_function.cpp in Sources */ = {isa = PBXBuildFile; fileRef = CD4886FA122873C200F5A88A /* s_curve_interpolation_function.cpp */; };
		CD48882F122873C200F5A88A /* supply_demand_curve.cpp in Sources */ = {isa = PBXBuildFile; fileRef = CD4886FC122873C200F5A88A /* supply_demand_curve.cpp */; };
		CD488830122873C200F5A88A /* timer.cpp in Sources */ = {isa = PBXBuildFile; fileRef = CD4886FD122873C200F5A88A /* timer.cpp */; };
		CD488831122873C200F5A88A /* util.cpp in Sources */ = {isa = PBXBuildFile; fileRef = CD4886FE122873C200F5A88A /* util.cpp */; };
		CD488832122873C200F5A88A /* curve.cpp in Sources */ = {isa = PBXBuildFile; fileRef = CD488709122873C200F5A88A /* curve.cpp */; };
		CD488833122873C200F5A88A /* data_point.cpp in Sources */ = {isa = PBXBuildFile; fileRef = CD48870A122873C200F5A88A /* data_point.cpp */; };
		CD488834122873C200F5A88A /* explicit_point_set.cpp in Sources */ = {isa = PBXBuildFile; fileRef = CD48870B122873C200F5A88A /* explicit_point_set.cpp */; };
		CD488835122873C200F5A88A /* point_set.cpp in Sources */ = {isa = PBXBuildFile; fileRef = CD48870C122873C200F5A88A /* point_set.cpp */; };
		CD488836122873C200F5A88A /* point_set_curve.cpp in Sources */ = {isa = PBXBuildFile; fileRef = CD48870D122873C200F5A88A /* point_set_curve.cpp */; };
		CD488837122873C200F5A88A /* xy_data_point.cpp in Sources */ = {isa = PBXBuildFile; fileRef = CD48870E122873C200F5A88A /* xy_data_point.cpp */; };
		CD488839122873C200F5A88A /* logger.cpp in Sources */ = {isa = PBXBuildFile; fileRef = CD48871A122873C200F5A88A /* logger.cpp */; };
		CD48883A122873C200F5A88A /* logger_factory.cpp in Sources */ = {isa = PBXBuildFile; fileRef = CD48871B122873C200F5A88A /* logger_factory.cpp */; };
		CD48883B122873C200F5A88A /* plain_text_logger.cpp in Sources */ = {isa = PBXBuildFile; fileRef = CD48871C122873C200F5A88A /* plain_text_logger.cpp */; };
		CD48883C122873C200F5A88A /* xml_logger.cpp in Sources */ = {isa = PBXBuildFile; fileRef = CD48871D122873C200F5A88A /* xml_logger.cpp */; };
		CD548E5A12AFFD9400ADCE8C /* generic_output.cpp in Sources */ = {isa = PBXBuildFile; fileRef = CD548E5912AFFD9400ADCE8C /* generic_output.cpp */; };
		CD693FA01AEFE0CE00805384 /* relative_cost_logit.cpp in Sources */ = {isa = PBXBuildFile; fileRef = CD693F9F1AEFE0CE00805384 /* relative_cost_logit.cpp */; };
		CD693FA31AEFF0A100805384 /* absolute_cost_logit.cpp in Sources */ = {isa = PBXBuildFile; fileRef = CD693FA21AEFF0A100805384 /* absolute_cost_logit.cpp */; };
		CD693FA61AF0315E00805384 /* discrete_choice_factory.cpp in Sources */ = {isa = PBXBuildFile; fileRef = CD693FA51AF0315E00805384 /* discrete_choice_factory.cpp */; };
		CD6B455519B1388F0020AC72 /* has_market_flag_solution_info_filter.cpp in Sources */ = {isa = PBXBuildFile; fileRef = CD6B455419B1388F0020AC72 /* has_market_flag_solution_info_filter.cpp */; };
		CD83E61614F4584900A1D301 /* linked_market.cpp in Sources */ = {isa = PBXBuildFile; fileRef = CD83E61514F4584900A1D301 /* linked_market.cpp */; };
		CD83E63A14F54B1000A1D301 /* linked_ghg_policy.cpp in Sources */ = {isa = PBXBuildFile; fileRef = CD83E63914F54B1000A1D301 /* linked_ghg_policy.cpp */; };
		CD8DFFD91FA8D1F000CB3719 /* ctax_input.cpp in Sources */ = {isa = PBXBuildFile; fileRef = CD8DFFD81FA8D1F000CB3719 /* ctax_input.cpp */; };
		CD8DFFDC1FA8D21700CB3719 /* negative_emissions_final_demand.cpp in Sources */ = {isa = PBXBuildFile; fileRef = CD8DFFDB1FA8D21700CB3719 /* negative_emissions_final_demand.cpp */; };
		CD8FDEC91C0647140099C752 /* pass_through_sector.cpp in Sources */ = {isa = PBXBuildFile; fileRef = CD8FDEC81C0647140099C752 /* pass_through_sector.cpp */; };
		CD8FDECC1C0647A20099C752 /* pass_through_technology.cpp in Sources */ = {isa = PBXBuildFile; fileRef = CD8FDECB1C0647A20099C752 /* pass_through_technology.cpp */; };
		CD966E751D92F1CD00A93938 /* libhector-lib.a in Frameworks */ = {isa = PBXBuildFile; fileRef = CD966E721D92F1BB00A93938 /* libhector-lib.a */; };
		CDAACD88216C546D00D13FD6 /* supply_demand_curve_saver.cpp in Sources */ = {isa = PBXBuildFile; fileRef = CDAACD87216C546D00D13FD6 /* supply_demand_curve_saver.cpp */; };
		CDAF62F0130DAB6900D93AFB /* MAGICC_array.cpp in Sources */ = {isa = PBXBuildFile; fileRef = CDAF62EC130DAB6900D93AFB /* MAGICC_array.cpp */; };
		CDAF62F1130DAB6900D93AFB /* MAGICC_IO_helpers.cpp in Sources */ = {isa = PBXBuildFile; fileRef = CDAF62ED130DAB6900D93AFB /* MAGICC_IO_helpers.cpp */; };
		CDAF62F2130DAB6900D93AFB /* ObjECTS_MAGICC_others.cpp in Sources */ = {isa = PBXBuildFile; fileRef = CDAF62EE130DAB6900D93AFB /* ObjECTS_MAGICC_others.cpp */; };
		CDAF62F3130DAB6900D93AFB /* ObjECTS_MAGICC.cpp in Sources */ = {isa = PBXBuildFile; fileRef = CDAF62EF130DAB6900D93AFB /* ObjECTS_MAGICC.cpp */; };
		CDBAAD7F1651520D00BB9E56 /* gcam_parallel.cpp in Sources */ = {isa = PBXBuildFile; fileRef = CDBAAD7E1651520D00BB9E56 /* gcam_parallel.cpp */; };
		CDBEAA2A13E9F2A700FA99F7 /* edfun.cpp in Sources */ = {isa = PBXBuildFile; fileRef = 0EF7AF6713E1F0130034AA71 /* edfun.cpp */; };
		CDCB33331469934E00BEA539 /* consumer_activity.cpp in Sources */ = {isa = PBXBuildFile; fileRef = CDCB33321469934E00BEA539 /* consumer_activity.cpp */; };
		CDCBBF0D14BB6658008B5F4D /* thermal_building_service_input.cpp in Sources */ = {isa = PBXBuildFile; fileRef = CDCBBF0C14BB6658008B5F4D /* thermal_building_service_input.cpp */; };
		CDD20FFF161B9F9200945527 /* logbroyden.cpp in Sources */ = {isa = PBXBuildFile; fileRef = CDD20FFE161B9F9200945527 /* logbroyden.cpp */; };
		CDD21004161B9FA300945527 /* jacobian-precondition.cpp in Sources */ = {isa = PBXBuildFile; fileRef = CDD21002161B9FA300945527 /* jacobian-precondition.cpp */; };
		CDD21005161B9FA300945527 /* svd_invert_solve.cpp in Sources */ = {isa = PBXBuildFile; fileRef = CDD21003161B9FA300945527 /* svd_invert_solve.cpp */; };
		CDD5A20D130338B60088463C /* empty_technology.cpp in Sources */ = {isa = PBXBuildFile; fileRef = CDD5A20A130338B60088463C /* empty_technology.cpp */; };
		CDD5A20E130338B60088463C /* stub_technology_container.cpp in Sources */ = {isa = PBXBuildFile; fileRef = CDD5A20B130338B60088463C /* stub_technology_container.cpp */; };
		CDD5A20F130338B60088463C /* technology_container.cpp in Sources */ = {isa = PBXBuildFile; fileRef = CDD5A20C130338B60088463C /* technology_container.cpp */; };
		CDE074A41468959600432712 /* gcam_consumer.cpp in Sources */ = {isa = PBXBuildFile; fileRef = CDE074A31468959600432712 /* gcam_consumer.cpp */; };
		CDE074AF146895AA00432712 /* building_function.cpp in Sources */ = {isa = PBXBuildFile; fileRef = CDE074AA146895AA00432712 /* building_function.cpp */; };
		CDE074B0146895AA00432712 /* building_node_input.cpp in Sources */ = {isa = PBXBuildFile; fileRef = CDE074AB146895AA00432712 /* building_node_input.cpp */; };
		CDE074B1146895AA00432712 /* building_service_function.cpp in Sources */ = {isa = PBXBuildFile; fileRef = CDE074AC146895AA00432712 /* building_service_function.cpp */; };
		CDE074B2146895AA00432712 /* building_service_input.cpp in Sources */ = {isa = PBXBuildFile; fileRef = CDE074AD146895AA00432712 /* building_service_input.cpp */; };
		CDE074B3146895AA00432712 /* satiation_demand_function.cpp in Sources */ = {isa = PBXBuildFile; fileRef = CDE074AE146895AA00432712 /* satiation_demand_function.cpp */; };
		CDE29983198C82C400556032 /* aemissions_control.cpp in Sources */ = {isa = PBXBuildFile; fileRef = CDE2997F198C82C400556032 /* aemissions_control.cpp */; };
		CDE29984198C82C400556032 /* gdp_control.cpp in Sources */ = {isa = PBXBuildFile; fileRef = CDE29980198C82C400556032 /* gdp_control.cpp */; };
		CDE29985198C82C400556032 /* mac_control.cpp in Sources */ = {isa = PBXBuildFile; fileRef = CDE29981198C82C400556032 /* mac_control.cpp */; };
		CDE29986198C82C400556032 /* nonco2_emissions.cpp in Sources */ = {isa = PBXBuildFile; fileRef = CDE29982198C82C400556032 /* nonco2_emissions.cpp */; };
		CDE29989198C831E00556032 /* emissions_control_factory.cpp in Sources */ = {isa = PBXBuildFile; fileRef = CDE29988198C831E00556032 /* emissions_control_factory.cpp */; };
		CDE659AE1E940BA600C562D8 /* linear_control.cpp in Sources */ = {isa = PBXBuildFile; fileRef = CDE659AD1E940BA600C562D8 /* linear_control.cpp */; };
		CDF0CA10139FD0C100B20B01 /* luc_emissions_summer.cpp in Sources */ = {isa = PBXBuildFile; fileRef = CDF0CA0F139FD0C100B20B01 /* luc_emissions_summer.cpp */; };
		CDF83C0E13A30C7C00DF178D /* market_RES.cpp in Sources */ = {isa = PBXBuildFile; fileRef = CDF83C0D13A30C7C00DF178D /* market_RES.cpp */; };
		CDF83C1313A30CA600DF178D /* res_secondary_output.cpp in Sources */ = {isa = PBXBuildFile; fileRef = CDF83C1113A30CA600DF178D /* res_secondary_output.cpp */; };
		CDF83C1413A30CA600DF178D /* s_curve_shutdown_decider.cpp in Sources */ = {isa = PBXBuildFile; fileRef = CDF83C1213A30CA600DF178D /* s_curve_shutdown_decider.cpp */; };
		CDF83C1A13A30CC500DF178D /* kyoto_forcing_target.cpp in Sources */ = {isa = PBXBuildFile; fileRef = CDF83C1813A30CC500DF178D /* kyoto_forcing_target.cpp */; };
		CDF83C1B13A30CC500DF178D /* secanter.cpp in Sources */ = {isa = PBXBuildFile; fileRef = CDF83C1913A30CC500DF178D /* secanter.cpp */; };
/* End PBXBuildFile section */

/* Begin PBXContainerItemProxy section */
		CD966E6D1D92F1BB00A93938 /* PBXContainerItemProxy */ = {
			isa = PBXContainerItemProxy;
			containerPortal = CD966E671D92F1BB00A93938 /* hector.xcodeproj */;
			proxyType = 2;
			remoteGlobalIDString = 8DD76F6C0486A84900D96B5E;
			remoteInfo = hector;
		};
		CD966E6F1D92F1BB00A93938 /* PBXContainerItemProxy */ = {
			isa = PBXContainerItemProxy;
			containerPortal = CD966E671D92F1BB00A93938 /* hector.xcodeproj */;
			proxyType = 2;
			remoteGlobalIDString = CD706AC2124BA91A00C0C6D5;
			remoteInfo = "hector-unit-tests";
		};
		CD966E711D92F1BB00A93938 /* PBXContainerItemProxy */ = {
			isa = PBXContainerItemProxy;
			containerPortal = CD966E671D92F1BB00A93938 /* hector.xcodeproj */;
			proxyType = 2;
			remoteGlobalIDString = CD97CE321BFBBF2E005689AD;
			remoteInfo = "hector-lib";
		};
		CD966E731D92F1C500A93938 /* PBXContainerItemProxy */ = {
			isa = PBXContainerItemProxy;
			containerPortal = CD966E671D92F1BB00A93938 /* hector.xcodeproj */;
			proxyType = 1;
			remoteGlobalIDString = CD97CE311BFBBF2E005689AD;
			remoteInfo = "hector-lib";
		};
/* End PBXContainerItemProxy section */

/* Begin PBXCopyFilesBuildPhase section */
		8DD76F690486A84900D96B5E /* CopyFiles */ = {
			isa = PBXCopyFilesBuildPhase;
			buildActionMask = 8;
			dstPath = /usr/share/man/man1/;
			dstSubfolderSpec = 0;
			files = (
			);
			runOnlyForDeploymentPostprocessing = 1;
		};
/* End PBXCopyFilesBuildPhase section */

/* Begin PBXFileReference section */
		0E052F511CB6C39600AFDDAC /* gcam_data_containers.h */ = {isa = PBXFileReference; fileEncoding = 4; lastKnownFileType = sourcecode.c.h; path = gcam_data_containers.h; sourceTree = "<group>"; };
		0E05C9001E435B3600C73D94 /* gcam_fusion.cpp */ = {isa = PBXFileReference; fileEncoding = 4; lastKnownFileType = sourcecode.cpp.cpp; path = gcam_fusion.cpp; sourceTree = "<group>"; };
		0E0BB18D1CB2B718002F78F2 /* market_container.h */ = {isa = PBXFileReference; lastKnownFileType = sourcecode.c.h; path = market_container.h; sourceTree = "<group>"; };
		0E0BB18E1CB2CF3F002F78F2 /* market_container.cpp */ = {isa = PBXFileReference; fileEncoding = 4; lastKnownFileType = sourcecode.cpp.cpp; path = market_container.cpp; sourceTree = "<group>"; };
		0E36093013F03C490002F67C /* price_greater_than_solution_info_filter.h */ = {isa = PBXFileReference; fileEncoding = 4; lastKnownFileType = sourcecode.c.h; path = price_greater_than_solution_info_filter.h; sourceTree = "<group>"; };
		0E36093213F03D350002F67C /* price_greater_than_solution_info_filter.cpp */ = {isa = PBXFileReference; fileEncoding = 4; lastKnownFileType = sourcecode.cpp.cpp; path = price_greater_than_solution_info_filter.cpp; sourceTree = "<group>"; };
		0E36094113F045080002F67C /* price_less_than_solution_info_filter.h */ = {isa = PBXFileReference; fileEncoding = 4; lastKnownFileType = sourcecode.c.h; path = price_less_than_solution_info_filter.h; sourceTree = "<group>"; };
		0E36094313F0457A0002F67C /* price_less_than_solution_info_filter.cpp */ = {isa = PBXFileReference; fileEncoding = 4; lastKnownFileType = sourcecode.cpp.cpp; path = price_less_than_solution_info_filter.cpp; sourceTree = "<group>"; };
		0E3C49651EC4BBC6005EDC19 /* iyeared.h */ = {isa = PBXFileReference; fileEncoding = 4; lastKnownFileType = sourcecode.c.h; path = iyeared.h; sourceTree = "<group>"; };
		0E3C49661EC4BBC6005EDC19 /* manage_state_variables.hpp */ = {isa = PBXFileReference; fileEncoding = 4; lastKnownFileType = sourcecode.cpp.h; path = manage_state_variables.hpp; sourceTree = "<group>"; };
		0E3C49691EC4BBD8005EDC19 /* manage_state_variables.cpp */ = {isa = PBXFileReference; fileEncoding = 4; lastKnownFileType = sourcecode.cpp.cpp; path = manage_state_variables.cpp; sourceTree = "<group>"; };
		0E4247AD143CFDEE00A8BBD3 /* iactivity.h */ = {isa = PBXFileReference; fileEncoding = 4; lastKnownFileType = sourcecode.c.h; path = iactivity.h; sourceTree = "<group>"; };
		0E4247B5143D009700A8BBD3 /* resource_activity.h */ = {isa = PBXFileReference; fileEncoding = 4; lastKnownFileType = sourcecode.c.h; path = resource_activity.h; sourceTree = "<group>"; };
		0E4247B6143D00AC00A8BBD3 /* resource_activity.cpp */ = {isa = PBXFileReference; fileEncoding = 4; lastKnownFileType = sourcecode.cpp.cpp; path = resource_activity.cpp; sourceTree = "<group>"; };
		0E4247BB143D018400A8BBD3 /* land_allocator_activity.h */ = {isa = PBXFileReference; fileEncoding = 4; lastKnownFileType = sourcecode.c.h; path = land_allocator_activity.h; sourceTree = "<group>"; };
		0E4247C0143D022E00A8BBD3 /* land_allocator_activity.cpp */ = {isa = PBXFileReference; fileEncoding = 4; lastKnownFileType = sourcecode.cpp.cpp; path = land_allocator_activity.cpp; sourceTree = "<group>"; };
		0E4247C5143D029E00A8BBD3 /* final_demand_activity.h */ = {isa = PBXFileReference; fileEncoding = 4; lastKnownFileType = sourcecode.c.h; path = final_demand_activity.h; sourceTree = "<group>"; };
		0E4247C8143D033700A8BBD3 /* final_demand_activity.cpp */ = {isa = PBXFileReference; fileEncoding = 4; lastKnownFileType = sourcecode.cpp.cpp; path = final_demand_activity.cpp; sourceTree = "<group>"; };
		0E4247CD143D03B600A8BBD3 /* sector_activity.h */ = {isa = PBXFileReference; fileEncoding = 4; lastKnownFileType = sourcecode.c.h; path = sector_activity.h; sourceTree = "<group>"; };
		0E4247D1143D0DCC00A8BBD3 /* sector_activity.cpp */ = {isa = PBXFileReference; fileEncoding = 4; lastKnownFileType = sourcecode.cpp.cpp; path = sector_activity.cpp; sourceTree = "<group>"; };
		0E440955183C7ECD000DA5FF /* node_carbon_calc.h */ = {isa = PBXFileReference; fileEncoding = 4; lastKnownFileType = sourcecode.c.h; path = node_carbon_calc.h; sourceTree = "<group>"; };
		0E440956183C7EDF000DA5FF /* node_carbon_calc.cpp */ = {isa = PBXFileReference; fileEncoding = 4; lastKnownFileType = sourcecode.cpp.cpp; path = node_carbon_calc.cpp; sourceTree = "<group>"; };
		0E44096C183D4F86000DA5FF /* no_emiss_carbon_calc.h */ = {isa = PBXFileReference; fileEncoding = 4; lastKnownFileType = sourcecode.c.h; path = no_emiss_carbon_calc.h; sourceTree = "<group>"; };
		0E44096D183D501B000DA5FF /* no_emiss_carbon_calc.cpp */ = {isa = PBXFileReference; fileEncoding = 4; lastKnownFileType = sourcecode.cpp.cpp; path = no_emiss_carbon_calc.cpp; sourceTree = "<group>"; };
		0E7338661CB4361700B1CD82 /* expand_data_vector.h */ = {isa = PBXFileReference; fileEncoding = 4; lastKnownFileType = sourcecode.c.h; path = expand_data_vector.h; sourceTree = "<group>"; };
		0E7338671CB4361700B1CD82 /* factory.h */ = {isa = PBXFileReference; fileEncoding = 4; lastKnownFileType = sourcecode.c.h; path = factory.h; sourceTree = "<group>"; };
		0E7338681CB4361700B1CD82 /* gcam_fusion.hpp */ = {isa = PBXFileReference; fileEncoding = 4; lastKnownFileType = sourcecode.cpp.h; path = gcam_fusion.hpp; sourceTree = "<group>"; };
		0E7338691CB5726200B1CD82 /* imodel_feedback_calc.h */ = {isa = PBXFileReference; lastKnownFileType = sourcecode.c.h; path = imodel_feedback_calc.h; sourceTree = "<group>"; };
		0EB5CE771C063E3E008CEF7D /* fractional_secondary_output.h */ = {isa = PBXFileReference; fileEncoding = 4; lastKnownFileType = sourcecode.c.h; path = fractional_secondary_output.h; sourceTree = "<group>"; };
		0EB5CE781C063E4B008CEF7D /* fractional_secondary_output.cpp */ = {isa = PBXFileReference; fileEncoding = 4; lastKnownFileType = sourcecode.cpp.cpp; path = fractional_secondary_output.cpp; sourceTree = "<group>"; };
		0EF7AF4A13E1EFCF0034AA71 /* market_dependency_finder.h */ = {isa = PBXFileReference; fileEncoding = 4; lastKnownFileType = sourcecode.c.h; path = market_dependency_finder.h; sourceTree = "<group>"; };
		0EF7AF5113E1EFDA0034AA71 /* market_dependency_finder.cpp */ = {isa = PBXFileReference; fileEncoding = 4; lastKnownFileType = sourcecode.cpp.cpp; path = market_dependency_finder.cpp; sourceTree = "<group>"; };
		0EF7AF5C13E1EFF80034AA71 /* lognrbt.cpp */ = {isa = PBXFileReference; fileEncoding = 4; lastKnownFileType = sourcecode.cpp.cpp; path = lognrbt.cpp; sourceTree = "<group>"; };
		0EF7AF6713E1F0130034AA71 /* edfun.cpp */ = {isa = PBXFileReference; fileEncoding = 4; lastKnownFileType = sourcecode.cpp.cpp; path = edfun.cpp; sourceTree = "<group>"; };
		981AC63C19E31D92000CB162 /* rcp_forcing_target.cpp */ = {isa = PBXFileReference; fileEncoding = 4; lastKnownFileType = sourcecode.cpp.cpp; path = rcp_forcing_target.cpp; sourceTree = "<group>"; };
		981AC63E19E31D9A000CB162 /* rcp_forcing_target.h */ = {isa = PBXFileReference; fileEncoding = 4; lastKnownFileType = sourcecode.c.h; path = rcp_forcing_target.h; sourceTree = "<group>"; };
		CD165BC31A2513CB005F3A8B /* preconditioner.hpp */ = {isa = PBXFileReference; fileEncoding = 4; lastKnownFileType = sourcecode.cpp.h; path = preconditioner.hpp; sourceTree = "<group>"; };
		CD165BC41A2513D5005F3A8B /* preconditioner.cpp */ = {isa = PBXFileReference; fileEncoding = 4; lastKnownFileType = sourcecode.cpp.cpp; path = preconditioner.cpp; sourceTree = "<group>"; };
		CD165BC61A2513ED005F3A8B /* spline.hpp */ = {isa = PBXFileReference; fileEncoding = 4; lastKnownFileType = sourcecode.cpp.h; path = spline.hpp; sourceTree = "<group>"; };
		CD165BC71A2513F7005F3A8B /* spline.cpp */ = {isa = PBXFileReference; fileEncoding = 4; lastKnownFileType = sourcecode.cpp.cpp; path = spline.cpp; sourceTree = "<group>"; };
		CD177C39159A0ADA000A996F /* cumulative_emissions_target.h */ = {isa = PBXFileReference; fileEncoding = 4; lastKnownFileType = sourcecode.c.h; path = cumulative_emissions_target.h; sourceTree = "<group>"; };
		CD177C3A159A0C5B000A996F /* cumulative_emissions_target.cpp */ = {isa = PBXFileReference; fileEncoding = 4; lastKnownFileType = sourcecode.cpp.cpp; path = cumulative_emissions_target.cpp; sourceTree = "<group>"; };
		CD2420002162D2250071DB2B /* initialize_tech_vector_helper.hpp */ = {isa = PBXFileReference; fileEncoding = 4; lastKnownFileType = sourcecode.cpp.h; path = initialize_tech_vector_helper.hpp; sourceTree = "<group>"; };
		CD2420012162D2310071DB2B /* initialize_tech_vector_helper.cpp */ = {isa = PBXFileReference; fileEncoding = 4; lastKnownFileType = sourcecode.cpp.cpp; path = initialize_tech_vector_helper.cpp; sourceTree = "<group>"; };
		CD299E9611B9C11800E6D196 /* objects */ = {isa = PBXFileReference; explicitFileType = "compiled.mach-o.executable"; includeInIndex = 0; path = objects; sourceTree = BUILT_PRODUCTS_DIR; };
		CD3B52C41BFE0E1F00179FDD /* hector_model.hpp */ = {isa = PBXFileReference; fileEncoding = 4; lastKnownFileType = sourcecode.cpp.h; path = hector_model.hpp; sourceTree = "<group>"; };
		CD3B52C51BFE0E2800179FDD /* hector_model.cpp */ = {isa = PBXFileReference; fileEncoding = 4; lastKnownFileType = sourcecode.cpp.cpp; path = hector_model.cpp; sourceTree = "<group>"; };
		CD42839E203F157000A75025 /* readin_control.h */ = {isa = PBXFileReference; fileEncoding = 4; lastKnownFileType = sourcecode.c.h; path = readin_control.h; sourceTree = "<group>"; };
		CD4283A1203F157C00A75025 /* readin_control.cpp */ = {isa = PBXFileReference; fileEncoding = 4; lastKnownFileType = sourcecode.cpp.cpp; path = readin_control.cpp; sourceTree = "<group>"; };
		CD48842C122873C000F5A88A /* asimple_carbon_calc.h */ = {isa = PBXFileReference; fileEncoding = 4; lastKnownFileType = sourcecode.c.h; path = asimple_carbon_calc.h; sourceTree = "<group>"; };
		CD48842D122873C000F5A88A /* carbon_model_utils.h */ = {isa = PBXFileReference; fileEncoding = 4; lastKnownFileType = sourcecode.c.h; path = carbon_model_utils.h; sourceTree = "<group>"; };
		CD48842E122873C000F5A88A /* icarbon_calc.h */ = {isa = PBXFileReference; fileEncoding = 4; lastKnownFileType = sourcecode.c.h; path = icarbon_calc.h; sourceTree = "<group>"; };
		CD48842F122873C000F5A88A /* land_carbon_densities.h */ = {isa = PBXFileReference; fileEncoding = 4; lastKnownFileType = sourcecode.c.h; path = land_carbon_densities.h; sourceTree = "<group>"; };
		CD488431122873C000F5A88A /* asimple_carbon_calc.cpp */ = {isa = PBXFileReference; fileEncoding = 4; lastKnownFileType = sourcecode.cpp.cpp; path = asimple_carbon_calc.cpp; sourceTree = "<group>"; };
		CD488432122873C000F5A88A /* carbon_model_utils.cpp */ = {isa = PBXFileReference; fileEncoding = 4; lastKnownFileType = sourcecode.cpp.cpp; path = carbon_model_utils.cpp; sourceTree = "<group>"; };
		CD488433122873C000F5A88A /* land_carbon_densities.cpp */ = {isa = PBXFileReference; fileEncoding = 4; lastKnownFileType = sourcecode.cpp.cpp; path = land_carbon_densities.cpp; sourceTree = "<group>"; };
		CD488436122873C000F5A88A /* iclimate_model.h */ = {isa = PBXFileReference; fileEncoding = 4; lastKnownFileType = sourcecode.c.h; path = iclimate_model.h; sourceTree = "<group>"; };
		CD488437122873C000F5A88A /* magicc_model.h */ = {isa = PBXFileReference; fileEncoding = 4; lastKnownFileType = sourcecode.c.h; path = magicc_model.h; sourceTree = "<group>"; };
		CD488439122873C000F5A88A /* magicc_model.cpp */ = {isa = PBXFileReference; fileEncoding = 4; lastKnownFileType = sourcecode.cpp.cpp; path = magicc_model.cpp; sourceTree = "<group>"; };
		CD48843C122873C000F5A88A /* batch_template.xml */ = {isa = PBXFileReference; fileEncoding = 4; lastKnownFileType = text.xml; path = batch_template.xml; sourceTree = "<group>"; };
		CD48843D122873C000F5A88A /* configuration_template.xml */ = {isa = PBXFileReference; fileEncoding = 4; lastKnownFileType = text.xml; path = configuration_template.xml; sourceTree = "<group>"; };
		CD48843E122873C000F5A88A /* log_conf_template.xml */ = {isa = PBXFileReference; fileEncoding = 4; lastKnownFileType = text.xml; path = log_conf_template.xml; sourceTree = "<group>"; };
		CD48843F122873C000F5A88A /* simple_path_finder_template.xml */ = {isa = PBXFileReference; fileEncoding = 4; lastKnownFileType = text.xml; path = simple_path_finder_template.xml; sourceTree = "<group>"; };
		CD488442122873C000F5A88A /* calc_capital_good_price_visitor.h */ = {isa = PBXFileReference; fileEncoding = 4; lastKnownFileType = sourcecode.c.h; path = calc_capital_good_price_visitor.h; sourceTree = "<group>"; };
		CD488443122873C000F5A88A /* consumer.h */ = {isa = PBXFileReference; fileEncoding = 4; lastKnownFileType = sourcecode.c.h; path = consumer.h; sourceTree = "<group>"; };
		CD488444122873C000F5A88A /* govt_consumer.h */ = {isa = PBXFileReference; fileEncoding = 4; lastKnownFileType = sourcecode.c.h; path = govt_consumer.h; sourceTree = "<group>"; };
		CD488445122873C000F5A88A /* household_consumer.h */ = {isa = PBXFileReference; fileEncoding = 4; lastKnownFileType = sourcecode.c.h; path = household_consumer.h; sourceTree = "<group>"; };
		CD488446122873C000F5A88A /* invest_consumer.h */ = {isa = PBXFileReference; fileEncoding = 4; lastKnownFileType = sourcecode.c.h; path = invest_consumer.h; sourceTree = "<group>"; };
		CD488447122873C000F5A88A /* trade_consumer.h */ = {isa = PBXFileReference; fileEncoding = 4; lastKnownFileType = sourcecode.c.h; path = trade_consumer.h; sourceTree = "<group>"; };
		CD488449122873C000F5A88A /* calc_capital_good_price_visitor.cpp */ = {isa = PBXFileReference; fileEncoding = 4; lastKnownFileType = sourcecode.cpp.cpp; path = calc_capital_good_price_visitor.cpp; sourceTree = "<group>"; };
		CD48844A122873C000F5A88A /* consumer.cpp */ = {isa = PBXFileReference; fileEncoding = 4; lastKnownFileType = sourcecode.cpp.cpp; path = consumer.cpp; sourceTree = "<group>"; };
		CD48844B122873C000F5A88A /* govt_consumer.cpp */ = {isa = PBXFileReference; fileEncoding = 4; lastKnownFileType = sourcecode.cpp.cpp; path = govt_consumer.cpp; sourceTree = "<group>"; };
		CD48844C122873C000F5A88A /* household_consumer.cpp */ = {isa = PBXFileReference; fileEncoding = 4; lastKnownFileType = sourcecode.cpp.cpp; path = household_consumer.cpp; sourceTree = "<group>"; };
		CD48844D122873C000F5A88A /* invest_consumer.cpp */ = {isa = PBXFileReference; fileEncoding = 4; lastKnownFileType = sourcecode.cpp.cpp; path = invest_consumer.cpp; sourceTree = "<group>"; };
		CD48844E122873C000F5A88A /* trade_consumer.cpp */ = {isa = PBXFileReference; fileEncoding = 4; lastKnownFileType = sourcecode.cpp.cpp; path = trade_consumer.cpp; sourceTree = "<group>"; };
		CD488451122873C000F5A88A /* batch_runner.h */ = {isa = PBXFileReference; fileEncoding = 4; lastKnownFileType = sourcecode.c.h; path = batch_runner.h; sourceTree = "<group>"; };
		CD488452122873C000F5A88A /* dependency_finder.h */ = {isa = PBXFileReference; fileEncoding = 4; lastKnownFileType = sourcecode.c.h; path = dependency_finder.h; sourceTree = "<group>"; };
		CD488453122873C000F5A88A /* gdp.h */ = {isa = PBXFileReference; fileEncoding = 4; lastKnownFileType = sourcecode.c.h; path = gdp.h; sourceTree = "<group>"; };
		CD488454122873C000F5A88A /* icycle_breaker.h */ = {isa = PBXFileReference; fileEncoding = 4; lastKnownFileType = sourcecode.c.h; path = icycle_breaker.h; sourceTree = "<group>"; };
		CD488455122873C000F5A88A /* iinfo.h */ = {isa = PBXFileReference; fileEncoding = 4; lastKnownFileType = sourcecode.c.h; path = iinfo.h; sourceTree = "<group>"; };
		CD488456122873C000F5A88A /* info.h */ = {isa = PBXFileReference; fileEncoding = 4; lastKnownFileType = sourcecode.c.h; path = info.h; sourceTree = "<group>"; };
		CD488457122873C000F5A88A /* info_factory.h */ = {isa = PBXFileReference; fileEncoding = 4; lastKnownFileType = sourcecode.c.h; path = info_factory.h; sourceTree = "<group>"; };
		CD488458122873C000F5A88A /* iscenario_runner.h */ = {isa = PBXFileReference; fileEncoding = 4; lastKnownFileType = sourcecode.c.h; path = iscenario_runner.h; sourceTree = "<group>"; };
		CD488459122873C000F5A88A /* mac_generator_scenario_runner.h */ = {isa = PBXFileReference; fileEncoding = 4; lastKnownFileType = sourcecode.c.h; path = mac_generator_scenario_runner.h; sourceTree = "<group>"; };
		CD48845B122873C000F5A88A /* national_account.h */ = {isa = PBXFileReference; fileEncoding = 4; lastKnownFileType = sourcecode.c.h; path = national_account.h; sourceTree = "<group>"; };
		CD48845D122873C000F5A88A /* region.h */ = {isa = PBXFileReference; fileEncoding = 4; lastKnownFileType = sourcecode.c.h; path = region.h; sourceTree = "<group>"; };
		CD48845E122873C000F5A88A /* region_cge.h */ = {isa = PBXFileReference; fileEncoding = 4; lastKnownFileType = sourcecode.c.h; path = region_cge.h; sourceTree = "<group>"; };
		CD48845F122873C000F5A88A /* region_minicam.h */ = {isa = PBXFileReference; fileEncoding = 4; lastKnownFileType = sourcecode.c.h; path = region_minicam.h; sourceTree = "<group>"; };
		CD488460122873C000F5A88A /* scenario.h */ = {isa = PBXFileReference; fileEncoding = 4; lastKnownFileType = sourcecode.c.h; path = scenario.h; sourceTree = "<group>"; };
		CD488461122873C000F5A88A /* scenario_runner_factory.h */ = {isa = PBXFileReference; fileEncoding = 4; lastKnownFileType = sourcecode.c.h; path = scenario_runner_factory.h; sourceTree = "<group>"; };
		CD488462122873C000F5A88A /* sector_cycle_breaker.h */ = {isa = PBXFileReference; fileEncoding = 4; lastKnownFileType = sourcecode.c.h; path = sector_cycle_breaker.h; sourceTree = "<group>"; };
		CD488463122873C000F5A88A /* single_scenario_runner.h */ = {isa = PBXFileReference; fileEncoding = 4; lastKnownFileType = sourcecode.c.h; path = single_scenario_runner.h; sourceTree = "<group>"; };
		CD488464122873C000F5A88A /* total_policy_cost_calculator.h */ = {isa = PBXFileReference; fileEncoding = 4; lastKnownFileType = sourcecode.c.h; path = total_policy_cost_calculator.h; sourceTree = "<group>"; };
		CD488465122873C000F5A88A /* tree_item.h */ = {isa = PBXFileReference; fileEncoding = 4; lastKnownFileType = sourcecode.c.h; path = tree_item.h; sourceTree = "<group>"; };
		CD488466122873C000F5A88A /* world.h */ = {isa = PBXFileReference; fileEncoding = 4; lastKnownFileType = sourcecode.c.h; path = world.h; sourceTree = "<group>"; };
		CD488468122873C000F5A88A /* batch_runner.cpp */ = {isa = PBXFileReference; fileEncoding = 4; lastKnownFileType = sourcecode.cpp.cpp; path = batch_runner.cpp; sourceTree = "<group>"; };
		CD488469122873C000F5A88A /* dependency_finder.cpp */ = {isa = PBXFileReference; fileEncoding = 4; lastKnownFileType = sourcecode.cpp.cpp; path = dependency_finder.cpp; sourceTree = "<group>"; };
		CD48846A122873C000F5A88A /* gdp.cpp */ = {isa = PBXFileReference; fileEncoding = 4; lastKnownFileType = sourcecode.cpp.cpp; path = gdp.cpp; sourceTree = "<group>"; };
		CD48846B122873C000F5A88A /* info.cpp */ = {isa = PBXFileReference; fileEncoding = 4; lastKnownFileType = sourcecode.cpp.cpp; path = info.cpp; sourceTree = "<group>"; };
		CD48846C122873C000F5A88A /* info_factory.cpp */ = {isa = PBXFileReference; fileEncoding = 4; lastKnownFileType = sourcecode.cpp.cpp; path = info_factory.cpp; sourceTree = "<group>"; };
		CD48846D122873C000F5A88A /* mac_generator_scenario_runner.cpp */ = {isa = PBXFileReference; fileEncoding = 4; lastKnownFileType = sourcecode.cpp.cpp; path = mac_generator_scenario_runner.cpp; sourceTree = "<group>"; };
		CD48846F122873C000F5A88A /* national_account.cpp */ = {isa = PBXFileReference; fileEncoding = 4; lastKnownFileType = sourcecode.cpp.cpp; path = national_account.cpp; sourceTree = "<group>"; };
		CD488471122873C000F5A88A /* region.cpp */ = {isa = PBXFileReference; fileEncoding = 4; lastKnownFileType = sourcecode.cpp.cpp; path = region.cpp; sourceTree = "<group>"; };
		CD488472122873C000F5A88A /* region_cge.cpp */ = {isa = PBXFileReference; fileEncoding = 4; lastKnownFileType = sourcecode.cpp.cpp; path = region_cge.cpp; sourceTree = "<group>"; };
		CD488473122873C000F5A88A /* region_minicam.cpp */ = {isa = PBXFileReference; fileEncoding = 4; lastKnownFileType = sourcecode.cpp.cpp; path = region_minicam.cpp; sourceTree = "<group>"; };
		CD488474122873C000F5A88A /* scenario.cpp */ = {isa = PBXFileReference; fileEncoding = 4; lastKnownFileType = sourcecode.cpp.cpp; path = scenario.cpp; sourceTree = "<group>"; };
		CD488475122873C000F5A88A /* scenario_runner_factory.cpp */ = {isa = PBXFileReference; fileEncoding = 4; lastKnownFileType = sourcecode.cpp.cpp; path = scenario_runner_factory.cpp; sourceTree = "<group>"; };
		CD488476122873C000F5A88A /* sector_cycle_breaker.cpp */ = {isa = PBXFileReference; fileEncoding = 4; lastKnownFileType = sourcecode.cpp.cpp; path = sector_cycle_breaker.cpp; sourceTree = "<group>"; };
		CD488477122873C000F5A88A /* single_scenario_runner.cpp */ = {isa = PBXFileReference; fileEncoding = 4; lastKnownFileType = sourcecode.cpp.cpp; path = single_scenario_runner.cpp; sourceTree = "<group>"; };
		CD488478122873C000F5A88A /* total_policy_cost_calculator.cpp */ = {isa = PBXFileReference; fileEncoding = 4; lastKnownFileType = sourcecode.cpp.cpp; path = total_policy_cost_calculator.cpp; sourceTree = "<group>"; };
		CD488479122873C000F5A88A /* world.cpp */ = {isa = PBXFileReference; fileEncoding = 4; lastKnownFileType = sourcecode.cpp.cpp; path = world.cpp; sourceTree = "<group>"; };
		CD48847C122873C000F5A88A /* age_cohort.h */ = {isa = PBXFileReference; fileEncoding = 4; lastKnownFileType = sourcecode.c.h; path = age_cohort.h; sourceTree = "<group>"; };
		CD48847D122873C000F5A88A /* demographic.h */ = {isa = PBXFileReference; fileEncoding = 4; lastKnownFileType = sourcecode.c.h; path = demographic.h; sourceTree = "<group>"; };
		CD48847E122873C000F5A88A /* female.h */ = {isa = PBXFileReference; fileEncoding = 4; lastKnownFileType = sourcecode.c.h; path = female.h; sourceTree = "<group>"; };
		CD48847F122873C000F5A88A /* gender.h */ = {isa = PBXFileReference; fileEncoding = 4; lastKnownFileType = sourcecode.c.h; path = gender.h; sourceTree = "<group>"; };
		CD488480122873C000F5A88A /* male.h */ = {isa = PBXFileReference; fileEncoding = 4; lastKnownFileType = sourcecode.c.h; path = male.h; sourceTree = "<group>"; };
		CD488481122873C000F5A88A /* population.h */ = {isa = PBXFileReference; fileEncoding = 4; lastKnownFileType = sourcecode.c.h; path = population.h; sourceTree = "<group>"; };
		CD488482122873C000F5A88A /* population_mini_cam.h */ = {isa = PBXFileReference; fileEncoding = 4; lastKnownFileType = sourcecode.c.h; path = population_mini_cam.h; sourceTree = "<group>"; };
		CD488483122873C000F5A88A /* population_sgm_fixed.h */ = {isa = PBXFileReference; fileEncoding = 4; lastKnownFileType = sourcecode.c.h; path = population_sgm_fixed.h; sourceTree = "<group>"; };
		CD488484122873C000F5A88A /* population_sgm_rate.h */ = {isa = PBXFileReference; fileEncoding = 4; lastKnownFileType = sourcecode.c.h; path = population_sgm_rate.h; sourceTree = "<group>"; };
		CD488486122873C000F5A88A /* age_cohort.cpp */ = {isa = PBXFileReference; fileEncoding = 4; lastKnownFileType = sourcecode.cpp.cpp; path = age_cohort.cpp; sourceTree = "<group>"; };
		CD488487122873C000F5A88A /* demographic.cpp */ = {isa = PBXFileReference; fileEncoding = 4; lastKnownFileType = sourcecode.cpp.cpp; path = demographic.cpp; sourceTree = "<group>"; };
		CD488488122873C000F5A88A /* female.cpp */ = {isa = PBXFileReference; fileEncoding = 4; lastKnownFileType = sourcecode.cpp.cpp; path = female.cpp; sourceTree = "<group>"; };
		CD488489122873C000F5A88A /* gender.cpp */ = {isa = PBXFileReference; fileEncoding = 4; lastKnownFileType = sourcecode.cpp.cpp; path = gender.cpp; sourceTree = "<group>"; };
		CD48848A122873C000F5A88A /* male.cpp */ = {isa = PBXFileReference; fileEncoding = 4; lastKnownFileType = sourcecode.cpp.cpp; path = male.cpp; sourceTree = "<group>"; };
		CD48848B122873C000F5A88A /* population.cpp */ = {isa = PBXFileReference; fileEncoding = 4; lastKnownFileType = sourcecode.cpp.cpp; path = population.cpp; sourceTree = "<group>"; };
		CD48848C122873C000F5A88A /* population_mini_cam.cpp */ = {isa = PBXFileReference; fileEncoding = 4; lastKnownFileType = sourcecode.cpp.cpp; path = population_mini_cam.cpp; sourceTree = "<group>"; };
		CD48848D122873C000F5A88A /* population_sgm_fixed.cpp */ = {isa = PBXFileReference; fileEncoding = 4; lastKnownFileType = sourcecode.cpp.cpp; path = population_sgm_fixed.cpp; sourceTree = "<group>"; };
		CD48848E122873C000F5A88A /* population_sgm_rate.cpp */ = {isa = PBXFileReference; fileEncoding = 4; lastKnownFileType = sourcecode.cpp.cpp; path = population_sgm_rate.cpp; sourceTree = "<group>"; };
		CD488491122873C000F5A88A /* Derivatives.xls */ = {isa = PBXFileReference; lastKnownFileType = file; path = Derivatives.xls; sourceTree = "<group>"; };
		CD488493122873C000F5A88A /* UsingAndCompilingFortranLibraries.doc */ = {isa = PBXFileReference; lastKnownFileType = file; path = UsingAndCompilingFortranLibraries.doc; sourceTree = "<group>"; };
		CD488495122873C000F5A88A /* CurveModel.png */ = {isa = PBXFileReference; lastKnownFileType = image.png; path = CurveModel.png; sourceTree = "<group>"; };
		CD488496122873C000F5A88A /* CurveModel.xmi */ = {isa = PBXFileReference; fileEncoding = 4; lastKnownFileType = text.xml; path = CurveModel.xmi; sourceTree = "<group>"; };
		CD488497122873C000F5A88A /* CurveModel.zuml */ = {isa = PBXFileReference; lastKnownFileType = file; path = CurveModel.zuml; sourceTree = "<group>"; };
		CD488498122873C000F5A88A /* CurveModel.zuml.bak.0 */ = {isa = PBXFileReference; lastKnownFileType = file; path = CurveModel.zuml.bak.0; sourceTree = "<group>"; };
		CD488499122873C000F5A88A /* CurveModel.zuml.bak.1 */ = {isa = PBXFileReference; fileEncoding = 4; lastKnownFileType = text.man; path = CurveModel.zuml.bak.1; sourceTree = "<group>"; };
		CD48849A122873C000F5A88A /* FutureSolutionModel.zuml */ = {isa = PBXFileReference; lastKnownFileType = file; path = FutureSolutionModel.zuml; sourceTree = "<group>"; };
		CD48849B122873C000F5A88A /* GlobalTechs.png */ = {isa = PBXFileReference; lastKnownFileType = image.png; path = GlobalTechs.png; sourceTree = "<group>"; };
		CD48849C122873C000F5A88A /* GlobalTechs.zuml */ = {isa = PBXFileReference; lastKnownFileType = file; path = GlobalTechs.zuml; sourceTree = "<group>"; };
		CD48849D122873C000F5A88A /* SolverDiagram.zargo */ = {isa = PBXFileReference; lastKnownFileType = file; path = SolverDiagram.zargo; sourceTree = "<group>"; };
		CD48849F122873C000F5A88A /* doxygenInfo.txt */ = {isa = PBXFileReference; fileEncoding = 4; lastKnownFileType = text; path = doxygenInfo.txt; sourceTree = "<group>"; };
		CD4884A0122873C000F5A88A /* FAQ.txt */ = {isa = PBXFileReference; fileEncoding = 4; lastKnownFileType = text; path = FAQ.txt; sourceTree = "<group>"; };
		CD4884A1122873C000F5A88A /* ReviewChecklist.txt */ = {isa = PBXFileReference; fileEncoding = 4; lastKnownFileType = text; path = ReviewChecklist.txt; sourceTree = "<group>"; };
		CD4884A2122873C000F5A88A /* STLDefs.txt */ = {isa = PBXFileReference; fileEncoding = 4; lastKnownFileType = text; path = STLDefs.txt; sourceTree = "<group>"; };
		CD4884A7122873C000F5A88A /* aemissions_driver.h */ = {isa = PBXFileReference; fileEncoding = 4; lastKnownFileType = sourcecode.c.h; path = aemissions_driver.h; sourceTree = "<group>"; };
		CD4884A9122873C000F5A88A /* aghg.h */ = {isa = PBXFileReference; fileEncoding = 4; lastKnownFileType = sourcecode.c.h; path = aghg.h; sourceTree = "<group>"; };
		CD4884AB122873C000F5A88A /* co2_emissions.h */ = {isa = PBXFileReference; fileEncoding = 4; lastKnownFileType = sourcecode.c.h; path = co2_emissions.h; sourceTree = "<group>"; };
		CD4884AC122873C000F5A88A /* emissions_driver_factory.h */ = {isa = PBXFileReference; fileEncoding = 4; lastKnownFileType = sourcecode.c.h; path = emissions_driver_factory.h; sourceTree = "<group>"; };
		CD4884AD122873C000F5A88A /* emissions_summer.h */ = {isa = PBXFileReference; fileEncoding = 4; lastKnownFileType = sourcecode.c.h; path = emissions_summer.h; sourceTree = "<group>"; };
		CD4884AF122873C100F5A88A /* ghg_factory.h */ = {isa = PBXFileReference; fileEncoding = 4; lastKnownFileType = sourcecode.c.h; path = ghg_factory.h; sourceTree = "<group>"; };
		CD4884B2122873C100F5A88A /* input_driver.h */ = {isa = PBXFileReference; fileEncoding = 4; lastKnownFileType = sourcecode.c.h; path = input_driver.h; sourceTree = "<group>"; };
		CD4884B4122873C100F5A88A /* input_output_driver.h */ = {isa = PBXFileReference; fileEncoding = 4; lastKnownFileType = sourcecode.c.h; path = input_output_driver.h; sourceTree = "<group>"; };
		CD4884B5122873C100F5A88A /* output_driver.h */ = {isa = PBXFileReference; fileEncoding = 4; lastKnownFileType = sourcecode.c.h; path = output_driver.h; sourceTree = "<group>"; };
		CD4884BD122873C100F5A88A /* aghg.cpp */ = {isa = PBXFileReference; fileEncoding = 4; lastKnownFileType = sourcecode.cpp.cpp; path = aghg.cpp; sourceTree = "<group>"; };
		CD4884BF122873C100F5A88A /* co2_emissions.cpp */ = {isa = PBXFileReference; fileEncoding = 4; lastKnownFileType = sourcecode.cpp.cpp; path = co2_emissions.cpp; sourceTree = "<group>"; };
		CD4884C0122873C100F5A88A /* emissions_driver_factory.cpp */ = {isa = PBXFileReference; fileEncoding = 4; lastKnownFileType = sourcecode.cpp.cpp; path = emissions_driver_factory.cpp; sourceTree = "<group>"; };
		CD4884C1122873C100F5A88A /* emissions_summer.cpp */ = {isa = PBXFileReference; fileEncoding = 4; lastKnownFileType = sourcecode.cpp.cpp; path = emissions_summer.cpp; sourceTree = "<group>"; };
		CD4884C3122873C100F5A88A /* ghg_factory.cpp */ = {isa = PBXFileReference; fileEncoding = 4; lastKnownFileType = sourcecode.cpp.cpp; path = ghg_factory.cpp; sourceTree = "<group>"; };
		CD4884C6122873C100F5A88A /* input_driver.cpp */ = {isa = PBXFileReference; fileEncoding = 4; lastKnownFileType = sourcecode.cpp.cpp; path = input_driver.cpp; sourceTree = "<group>"; };
		CD4884C8122873C100F5A88A /* input_output_driver.cpp */ = {isa = PBXFileReference; fileEncoding = 4; lastKnownFileType = sourcecode.cpp.cpp; path = input_output_driver.cpp; sourceTree = "<group>"; };
		CD4884C9122873C100F5A88A /* output_driver.cpp */ = {isa = PBXFileReference; fileEncoding = 4; lastKnownFileType = sourcecode.cpp.cpp; path = output_driver.cpp; sourceTree = "<group>"; };
		CD4884CF122873C100F5A88A /* ademand_function.h */ = {isa = PBXFileReference; fileEncoding = 4; lastKnownFileType = sourcecode.c.h; path = ademand_function.h; sourceTree = "<group>"; };
		CD4884D0122873C100F5A88A /* aproduction_function.h */ = {isa = PBXFileReference; fileEncoding = 4; lastKnownFileType = sourcecode.c.h; path = aproduction_function.h; sourceTree = "<group>"; };
		CD4884D2122873C100F5A88A /* ces_production_function.h */ = {isa = PBXFileReference; fileEncoding = 4; lastKnownFileType = sourcecode.c.h; path = ces_production_function.h; sourceTree = "<group>"; };
		CD4884D3122873C100F5A88A /* demand_input.h */ = {isa = PBXFileReference; fileEncoding = 4; lastKnownFileType = sourcecode.c.h; path = demand_input.h; sourceTree = "<group>"; };
		CD4884D4122873C100F5A88A /* efficiency.h */ = {isa = PBXFileReference; fileEncoding = 4; lastKnownFileType = sourcecode.c.h; path = efficiency.h; sourceTree = "<group>"; };
		CD4884D5122873C100F5A88A /* energy_input.h */ = {isa = PBXFileReference; fileEncoding = 4; lastKnownFileType = sourcecode.c.h; path = energy_input.h; sourceTree = "<group>"; };
		CD4884D6122873C100F5A88A /* function_manager.h */ = {isa = PBXFileReference; fileEncoding = 4; lastKnownFileType = sourcecode.c.h; path = function_manager.h; sourceTree = "<group>"; };
		CD4884D7122873C100F5A88A /* function_utils.h */ = {isa = PBXFileReference; fileEncoding = 4; lastKnownFileType = sourcecode.c.h; path = function_utils.h; sourceTree = "<group>"; };
		CD4884D8122873C100F5A88A /* government_demand_function.h */ = {isa = PBXFileReference; fileEncoding = 4; lastKnownFileType = sourcecode.c.h; path = government_demand_function.h; sourceTree = "<group>"; };
		CD4884D9122873C100F5A88A /* household_demand_function.h */ = {isa = PBXFileReference; fileEncoding = 4; lastKnownFileType = sourcecode.c.h; path = household_demand_function.h; sourceTree = "<group>"; };
		CD4884DA122873C100F5A88A /* icoefficient.h */ = {isa = PBXFileReference; fileEncoding = 4; lastKnownFileType = sourcecode.c.h; path = icoefficient.h; sourceTree = "<group>"; };
		CD4884DB122873C100F5A88A /* ifunction.h */ = {isa = PBXFileReference; fileEncoding = 4; lastKnownFileType = sourcecode.c.h; path = ifunction.h; sourceTree = "<group>"; };
		CD4884DC122873C100F5A88A /* iinput.h */ = {isa = PBXFileReference; fileEncoding = 4; lastKnownFileType = sourcecode.c.h; path = iinput.h; sourceTree = "<group>"; };
		CD4884DD122873C100F5A88A /* inested_input.h */ = {isa = PBXFileReference; fileEncoding = 4; lastKnownFileType = sourcecode.c.h; path = inested_input.h; sourceTree = "<group>"; };
		CD4884DE122873C100F5A88A /* input_capital.h */ = {isa = PBXFileReference; fileEncoding = 4; lastKnownFileType = sourcecode.c.h; path = input_capital.h; sourceTree = "<group>"; };
		CD4884DF122873C100F5A88A /* input_OM_fixed.h */ = {isa = PBXFileReference; fileEncoding = 4; lastKnownFileType = sourcecode.c.h; path = input_OM_fixed.h; sourceTree = "<group>"; };
		CD4884E0122873C100F5A88A /* input_OM_var.h */ = {isa = PBXFileReference; fileEncoding = 4; lastKnownFileType = sourcecode.c.h; path = input_OM_var.h; sourceTree = "<group>"; };
		CD4884E1122873C100F5A88A /* input_subsidy.h */ = {isa = PBXFileReference; fileEncoding = 4; lastKnownFileType = sourcecode.c.h; path = input_subsidy.h; sourceTree = "<group>"; };
		CD4884E2122873C100F5A88A /* input_tax.h */ = {isa = PBXFileReference; fileEncoding = 4; lastKnownFileType = sourcecode.c.h; path = input_tax.h; sourceTree = "<group>"; };
		CD4884E3122873C100F5A88A /* intensity.h */ = {isa = PBXFileReference; fileEncoding = 4; lastKnownFileType = sourcecode.c.h; path = intensity.h; sourceTree = "<group>"; };
		CD4884E4122873C100F5A88A /* investment_demand_function.h */ = {isa = PBXFileReference; fileEncoding = 4; lastKnownFileType = sourcecode.c.h; path = investment_demand_function.h; sourceTree = "<group>"; };
		CD4884E5122873C100F5A88A /* leaf_input_finder.h */ = {isa = PBXFileReference; fileEncoding = 4; lastKnownFileType = sourcecode.c.h; path = leaf_input_finder.h; sourceTree = "<group>"; };
		CD4884E6122873C100F5A88A /* leontief_production_function.h */ = {isa = PBXFileReference; fileEncoding = 4; lastKnownFileType = sourcecode.c.h; path = leontief_production_function.h; sourceTree = "<group>"; };
		CD4884E7122873C100F5A88A /* logit_production_function.h */ = {isa = PBXFileReference; fileEncoding = 4; lastKnownFileType = sourcecode.c.h; path = logit_production_function.h; sourceTree = "<group>"; };
		CD4884E8122873C100F5A88A /* minicam_input.h */ = {isa = PBXFileReference; fileEncoding = 4; lastKnownFileType = sourcecode.c.h; path = minicam_input.h; sourceTree = "<group>"; };
		CD4884E9122873C100F5A88A /* minicam_leontief_production_function.h */ = {isa = PBXFileReference; fileEncoding = 4; lastKnownFileType = sourcecode.c.h; path = minicam_leontief_production_function.h; sourceTree = "<group>"; };
		CD4884EA122873C100F5A88A /* minicam_price_elasticity_function.h */ = {isa = PBXFileReference; fileEncoding = 4; lastKnownFileType = sourcecode.c.h; path = minicam_price_elasticity_function.h; sourceTree = "<group>"; };
		CD4884EB122873C100F5A88A /* nested_ces_production_function.h */ = {isa = PBXFileReference; fileEncoding = 4; lastKnownFileType = sourcecode.c.h; path = nested_ces_production_function.h; sourceTree = "<group>"; };
		CD4884EC122873C100F5A88A /* node_input.h */ = {isa = PBXFileReference; fileEncoding = 4; lastKnownFileType = sourcecode.c.h; path = node_input.h; sourceTree = "<group>"; };
		CD4884ED122873C100F5A88A /* non_energy_input.h */ = {isa = PBXFileReference; fileEncoding = 4; lastKnownFileType = sourcecode.c.h; path = non_energy_input.h; sourceTree = "<group>"; };
		CD4884EE122873C100F5A88A /* production_input.h */ = {isa = PBXFileReference; fileEncoding = 4; lastKnownFileType = sourcecode.c.h; path = production_input.h; sourceTree = "<group>"; };
		CD4884EF122873C100F5A88A /* renewable_input.h */ = {isa = PBXFileReference; fileEncoding = 4; lastKnownFileType = sourcecode.c.h; path = renewable_input.h; sourceTree = "<group>"; };
		CD4884F0122873C100F5A88A /* sgm_input.h */ = {isa = PBXFileReference; fileEncoding = 4; lastKnownFileType = sourcecode.c.h; path = sgm_input.h; sourceTree = "<group>"; };
		CD4884F1122873C100F5A88A /* trade_demand_function.h */ = {isa = PBXFileReference; fileEncoding = 4; lastKnownFileType = sourcecode.c.h; path = trade_demand_function.h; sourceTree = "<group>"; };
		CD4884F2122873C100F5A88A /* trade_input.h */ = {isa = PBXFileReference; fileEncoding = 4; lastKnownFileType = sourcecode.c.h; path = trade_input.h; sourceTree = "<group>"; };
		CD4884F3122873C100F5A88A /* utility_demand_function.h */ = {isa = PBXFileReference; fileEncoding = 4; lastKnownFileType = sourcecode.c.h; path = utility_demand_function.h; sourceTree = "<group>"; };
		CD4884F5122873C100F5A88A /* ademand_function.cpp */ = {isa = PBXFileReference; fileEncoding = 4; lastKnownFileType = sourcecode.cpp.cpp; path = ademand_function.cpp; sourceTree = "<group>"; };
		CD4884F6122873C100F5A88A /* aproduction_function.cpp */ = {isa = PBXFileReference; fileEncoding = 4; lastKnownFileType = sourcecode.cpp.cpp; path = aproduction_function.cpp; sourceTree = "<group>"; };
		CD4884F8122873C100F5A88A /* ces_production_function.cpp */ = {isa = PBXFileReference; fileEncoding = 4; lastKnownFileType = sourcecode.cpp.cpp; path = ces_production_function.cpp; sourceTree = "<group>"; };
		CD4884F9122873C100F5A88A /* demand_input.cpp */ = {isa = PBXFileReference; fileEncoding = 4; lastKnownFileType = sourcecode.cpp.cpp; path = demand_input.cpp; sourceTree = "<group>"; };
		CD4884FA122873C100F5A88A /* efficiency.cpp */ = {isa = PBXFileReference; fileEncoding = 4; lastKnownFileType = sourcecode.cpp.cpp; path = efficiency.cpp; sourceTree = "<group>"; };
		CD4884FB122873C100F5A88A /* energy_input.cpp */ = {isa = PBXFileReference; fileEncoding = 4; lastKnownFileType = sourcecode.cpp.cpp; path = energy_input.cpp; sourceTree = "<group>"; };
		CD4884FC122873C100F5A88A /* function_manager.cpp */ = {isa = PBXFileReference; fileEncoding = 4; lastKnownFileType = sourcecode.cpp.cpp; path = function_manager.cpp; sourceTree = "<group>"; };
		CD4884FD122873C100F5A88A /* function_utils.cpp */ = {isa = PBXFileReference; fileEncoding = 4; lastKnownFileType = sourcecode.cpp.cpp; path = function_utils.cpp; sourceTree = "<group>"; };
		CD4884FE122873C100F5A88A /* government_demand_function.cpp */ = {isa = PBXFileReference; fileEncoding = 4; lastKnownFileType = sourcecode.cpp.cpp; path = government_demand_function.cpp; sourceTree = "<group>"; };
		CD4884FF122873C100F5A88A /* household_demand_function.cpp */ = {isa = PBXFileReference; fileEncoding = 4; lastKnownFileType = sourcecode.cpp.cpp; path = household_demand_function.cpp; sourceTree = "<group>"; };
		CD488500122873C100F5A88A /* input_capital.cpp */ = {isa = PBXFileReference; fileEncoding = 4; lastKnownFileType = sourcecode.cpp.cpp; path = input_capital.cpp; sourceTree = "<group>"; };
		CD488501122873C100F5A88A /* input_OM_fixed.cpp */ = {isa = PBXFileReference; fileEncoding = 4; lastKnownFileType = sourcecode.cpp.cpp; path = input_OM_fixed.cpp; sourceTree = "<group>"; };
		CD488502122873C100F5A88A /* input_OM_var.cpp */ = {isa = PBXFileReference; fileEncoding = 4; lastKnownFileType = sourcecode.cpp.cpp; path = input_OM_var.cpp; sourceTree = "<group>"; };
		CD488503122873C100F5A88A /* input_subsidy.cpp */ = {isa = PBXFileReference; fileEncoding = 4; lastKnownFileType = sourcecode.cpp.cpp; path = input_subsidy.cpp; sourceTree = "<group>"; };
		CD488504122873C100F5A88A /* input_tax.cpp */ = {isa = PBXFileReference; fileEncoding = 4; lastKnownFileType = sourcecode.cpp.cpp; path = input_tax.cpp; sourceTree = "<group>"; };
		CD488505122873C100F5A88A /* intensity.cpp */ = {isa = PBXFileReference; fileEncoding = 4; lastKnownFileType = sourcecode.cpp.cpp; path = intensity.cpp; sourceTree = "<group>"; };
		CD488506122873C100F5A88A /* investment_demand_function.cpp */ = {isa = PBXFileReference; fileEncoding = 4; lastKnownFileType = sourcecode.cpp.cpp; path = investment_demand_function.cpp; sourceTree = "<group>"; };
		CD488507122873C100F5A88A /* leaf_input_finder.cpp */ = {isa = PBXFileReference; fileEncoding = 4; lastKnownFileType = sourcecode.cpp.cpp; path = leaf_input_finder.cpp; sourceTree = "<group>"; };
		CD488508122873C100F5A88A /* leontief_production_function.cpp */ = {isa = PBXFileReference; fileEncoding = 4; lastKnownFileType = sourcecode.cpp.cpp; path = leontief_production_function.cpp; sourceTree = "<group>"; };
		CD488509122873C100F5A88A /* logit_production_function.cpp */ = {isa = PBXFileReference; fileEncoding = 4; lastKnownFileType = sourcecode.cpp.cpp; path = logit_production_function.cpp; sourceTree = "<group>"; };
		CD48850A122873C100F5A88A /* minicam_input.cpp */ = {isa = PBXFileReference; fileEncoding = 4; lastKnownFileType = sourcecode.cpp.cpp; path = minicam_input.cpp; sourceTree = "<group>"; };
		CD48850B122873C100F5A88A /* minicam_leontief_production_function.cpp */ = {isa = PBXFileReference; fileEncoding = 4; lastKnownFileType = sourcecode.cpp.cpp; path = minicam_leontief_production_function.cpp; sourceTree = "<group>"; };
		CD48850C122873C100F5A88A /* minicam_price_elasticity_function.cpp */ = {isa = PBXFileReference; fileEncoding = 4; lastKnownFileType = sourcecode.cpp.cpp; path = minicam_price_elasticity_function.cpp; sourceTree = "<group>"; };
		CD48850D122873C100F5A88A /* nested_ces_production_function.cpp */ = {isa = PBXFileReference; fileEncoding = 4; lastKnownFileType = sourcecode.cpp.cpp; path = nested_ces_production_function.cpp; sourceTree = "<group>"; };
		CD48850E122873C100F5A88A /* node_input.cpp */ = {isa = PBXFileReference; fileEncoding = 4; lastKnownFileType = sourcecode.cpp.cpp; path = node_input.cpp; sourceTree = "<group>"; };
		CD48850F122873C100F5A88A /* non_energy_input.cpp */ = {isa = PBXFileReference; fileEncoding = 4; lastKnownFileType = sourcecode.cpp.cpp; path = non_energy_input.cpp; sourceTree = "<group>"; };
		CD488510122873C100F5A88A /* production_input.cpp */ = {isa = PBXFileReference; fileEncoding = 4; lastKnownFileType = sourcecode.cpp.cpp; path = production_input.cpp; sourceTree = "<group>"; };
		CD488511122873C100F5A88A /* renewable_input.cpp */ = {isa = PBXFileReference; fileEncoding = 4; lastKnownFileType = sourcecode.cpp.cpp; path = renewable_input.cpp; sourceTree = "<group>"; };
		CD488512122873C100F5A88A /* sgm_input.cpp */ = {isa = PBXFileReference; fileEncoding = 4; lastKnownFileType = sourcecode.cpp.cpp; path = sgm_input.cpp; sourceTree = "<group>"; };
		CD488513122873C100F5A88A /* trade_demand_function.cpp */ = {isa = PBXFileReference; fileEncoding = 4; lastKnownFileType = sourcecode.cpp.cpp; path = trade_demand_function.cpp; sourceTree = "<group>"; };
		CD488514122873C100F5A88A /* trade_input.cpp */ = {isa = PBXFileReference; fileEncoding = 4; lastKnownFileType = sourcecode.cpp.cpp; path = trade_input.cpp; sourceTree = "<group>"; };
		CD488515122873C100F5A88A /* utility_demand_function.cpp */ = {isa = PBXFileReference; fileEncoding = 4; lastKnownFileType = sourcecode.cpp.cpp; path = utility_demand_function.cpp; sourceTree = "<group>"; };
		CD488518122873C100F5A88A /* accelerator.h */ = {isa = PBXFileReference; fileEncoding = 4; lastKnownFileType = sourcecode.c.h; path = accelerator.h; sourceTree = "<group>"; };
		CD488519122873C100F5A88A /* get_distributed_investment_visitor.h */ = {isa = PBXFileReference; fileEncoding = 4; lastKnownFileType = sourcecode.c.h; path = get_distributed_investment_visitor.h; sourceTree = "<group>"; };
		CD48851A122873C100F5A88A /* idistributor.h */ = {isa = PBXFileReference; fileEncoding = 4; lastKnownFileType = sourcecode.c.h; path = idistributor.h; sourceTree = "<group>"; };
		CD48851B122873C100F5A88A /* iexpected_profit_calculator.h */ = {isa = PBXFileReference; fileEncoding = 4; lastKnownFileType = sourcecode.c.h; path = iexpected_profit_calculator.h; sourceTree = "<group>"; };
		CD48851C122873C100F5A88A /* igrowth_calculator.h */ = {isa = PBXFileReference; fileEncoding = 4; lastKnownFileType = sourcecode.c.h; path = igrowth_calculator.h; sourceTree = "<group>"; };
		CD48851D122873C100F5A88A /* iinvestable.h */ = {isa = PBXFileReference; fileEncoding = 4; lastKnownFileType = sourcecode.c.h; path = iinvestable.h; sourceTree = "<group>"; };
		CD48851E122873C100F5A88A /* iinvestor.h */ = {isa = PBXFileReference; fileEncoding = 4; lastKnownFileType = sourcecode.c.h; path = iinvestor.h; sourceTree = "<group>"; };
		CD48851F122873C100F5A88A /* investable_counter_visitor.h */ = {isa = PBXFileReference; fileEncoding = 4; lastKnownFileType = sourcecode.c.h; path = investable_counter_visitor.h; sourceTree = "<group>"; };
		CD488520122873C100F5A88A /* investment_growth_calculator.h */ = {isa = PBXFileReference; fileEncoding = 4; lastKnownFileType = sourcecode.c.h; path = investment_growth_calculator.h; sourceTree = "<group>"; };
		CD488521122873C100F5A88A /* investment_utils.h */ = {isa = PBXFileReference; fileEncoding = 4; lastKnownFileType = sourcecode.c.h; path = investment_utils.h; sourceTree = "<group>"; };
		CD488522122873C100F5A88A /* levelized_cost_calculator.h */ = {isa = PBXFileReference; fileEncoding = 4; lastKnownFileType = sourcecode.c.h; path = levelized_cost_calculator.h; sourceTree = "<group>"; };
		CD488523122873C100F5A88A /* market_based_investment.h */ = {isa = PBXFileReference; fileEncoding = 4; lastKnownFileType = sourcecode.c.h; path = market_based_investment.h; sourceTree = "<group>"; };
		CD488524122873C100F5A88A /* output_growth_calculator.h */ = {isa = PBXFileReference; fileEncoding = 4; lastKnownFileType = sourcecode.c.h; path = output_growth_calculator.h; sourceTree = "<group>"; };
		CD488525122873C100F5A88A /* output_share_levelized_cost_calculator.h */ = {isa = PBXFileReference; fileEncoding = 4; lastKnownFileType = sourcecode.c.h; path = output_share_levelized_cost_calculator.h; sourceTree = "<group>"; };
		CD488526122873C100F5A88A /* rate_logit_distributor.h */ = {isa = PBXFileReference; fileEncoding = 4; lastKnownFileType = sourcecode.c.h; path = rate_logit_distributor.h; sourceTree = "<group>"; };
		CD488527122873C100F5A88A /* set_share_weight_visitor.h */ = {isa = PBXFileReference; fileEncoding = 4; lastKnownFileType = sourcecode.c.h; path = set_share_weight_visitor.h; sourceTree = "<group>"; };
		CD488528122873C100F5A88A /* simple_expected_profit_calculator.h */ = {isa = PBXFileReference; fileEncoding = 4; lastKnownFileType = sourcecode.c.h; path = simple_expected_profit_calculator.h; sourceTree = "<group>"; };
		CD48852A122873C100F5A88A /* accelerator.cpp */ = {isa = PBXFileReference; fileEncoding = 4; lastKnownFileType = sourcecode.cpp.cpp; path = accelerator.cpp; sourceTree = "<group>"; };
		CD48852B122873C100F5A88A /* get_distributed_investment_visitor.cpp */ = {isa = PBXFileReference; fileEncoding = 4; lastKnownFileType = sourcecode.cpp.cpp; path = get_distributed_investment_visitor.cpp; sourceTree = "<group>"; };
		CD48852C122873C100F5A88A /* investable_counter_visitor.cpp */ = {isa = PBXFileReference; fileEncoding = 4; lastKnownFileType = sourcecode.cpp.cpp; path = investable_counter_visitor.cpp; sourceTree = "<group>"; };
		CD48852D122873C100F5A88A /* investment_growth_calculator.cpp */ = {isa = PBXFileReference; fileEncoding = 4; lastKnownFileType = sourcecode.cpp.cpp; path = investment_growth_calculator.cpp; sourceTree = "<group>"; };
		CD48852E122873C100F5A88A /* investment_utils.cpp */ = {isa = PBXFileReference; fileEncoding = 4; lastKnownFileType = sourcecode.cpp.cpp; path = investment_utils.cpp; sourceTree = "<group>"; };
		CD48852F122873C100F5A88A /* levelized_cost_calculator.cpp */ = {isa = PBXFileReference; fileEncoding = 4; lastKnownFileType = sourcecode.cpp.cpp; path = levelized_cost_calculator.cpp; sourceTree = "<group>"; };
		CD488530122873C100F5A88A /* market_based_investment.cpp */ = {isa = PBXFileReference; fileEncoding = 4; lastKnownFileType = sourcecode.cpp.cpp; path = market_based_investment.cpp; sourceTree = "<group>"; };
		CD488531122873C100F5A88A /* output_growth_calculator.cpp */ = {isa = PBXFileReference; fileEncoding = 4; lastKnownFileType = sourcecode.cpp.cpp; path = output_growth_calculator.cpp; sourceTree = "<group>"; };
		CD488532122873C100F5A88A /* output_share_levelized_cost_calculator.cpp */ = {isa = PBXFileReference; fileEncoding = 4; lastKnownFileType = sourcecode.cpp.cpp; path = output_share_levelized_cost_calculator.cpp; sourceTree = "<group>"; };
		CD488533122873C100F5A88A /* rate_logit_distributor.cpp */ = {isa = PBXFileReference; fileEncoding = 4; lastKnownFileType = sourcecode.cpp.cpp; path = rate_logit_distributor.cpp; sourceTree = "<group>"; };
		CD488534122873C100F5A88A /* set_share_weight_visitor.cpp */ = {isa = PBXFileReference; fileEncoding = 4; lastKnownFileType = sourcecode.cpp.cpp; path = set_share_weight_visitor.cpp; sourceTree = "<group>"; };
		CD488535122873C100F5A88A /* simple_expected_profit_calculator.cpp */ = {isa = PBXFileReference; fileEncoding = 4; lastKnownFileType = sourcecode.cpp.cpp; path = simple_expected_profit_calculator.cpp; sourceTree = "<group>"; };
		CD488538122873C100F5A88A /* aland_allocator_item.h */ = {isa = PBXFileReference; fileEncoding = 4; lastKnownFileType = sourcecode.c.h; path = aland_allocator_item.h; sourceTree = "<group>"; };
		CD488539122873C100F5A88A /* carbon_land_leaf.h */ = {isa = PBXFileReference; fileEncoding = 4; lastKnownFileType = sourcecode.c.h; path = carbon_land_leaf.h; sourceTree = "<group>"; };
		CD48853A122873C100F5A88A /* iland_allocator.h */ = {isa = PBXFileReference; fileEncoding = 4; lastKnownFileType = sourcecode.c.h; path = iland_allocator.h; sourceTree = "<group>"; };
		CD48853B122873C100F5A88A /* land_allocator.h */ = {isa = PBXFileReference; fileEncoding = 4; lastKnownFileType = sourcecode.c.h; path = land_allocator.h; sourceTree = "<group>"; };
		CD48853C122873C100F5A88A /* land_leaf.h */ = {isa = PBXFileReference; fileEncoding = 4; lastKnownFileType = sourcecode.c.h; path = land_leaf.h; sourceTree = "<group>"; };
		CD48853D122873C100F5A88A /* land_node.h */ = {isa = PBXFileReference; fileEncoding = 4; lastKnownFileType = sourcecode.c.h; path = land_node.h; sourceTree = "<group>"; };
		CD48853E122873C100F5A88A /* land_use_history.h */ = {isa = PBXFileReference; fileEncoding = 4; lastKnownFileType = sourcecode.c.h; path = land_use_history.h; sourceTree = "<group>"; };
		CD48853F122873C100F5A88A /* unmanaged_land_leaf.h */ = {isa = PBXFileReference; fileEncoding = 4; lastKnownFileType = sourcecode.c.h; path = unmanaged_land_leaf.h; sourceTree = "<group>"; };
		CD488541122873C100F5A88A /* aland_allocator_item.cpp */ = {isa = PBXFileReference; fileEncoding = 4; lastKnownFileType = sourcecode.cpp.cpp; path = aland_allocator_item.cpp; sourceTree = "<group>"; };
		CD488542122873C100F5A88A /* carbon_land_leaf.cpp */ = {isa = PBXFileReference; fileEncoding = 4; lastKnownFileType = sourcecode.cpp.cpp; path = carbon_land_leaf.cpp; sourceTree = "<group>"; };
		CD488543122873C100F5A88A /* land_allocator.cpp */ = {isa = PBXFileReference; fileEncoding = 4; lastKnownFileType = sourcecode.cpp.cpp; path = land_allocator.cpp; sourceTree = "<group>"; };
		CD488544122873C100F5A88A /* land_leaf.cpp */ = {isa = PBXFileReference; fileEncoding = 4; lastKnownFileType = sourcecode.cpp.cpp; path = land_leaf.cpp; sourceTree = "<group>"; };
		CD488545122873C100F5A88A /* land_node.cpp */ = {isa = PBXFileReference; fileEncoding = 4; lastKnownFileType = sourcecode.cpp.cpp; path = land_node.cpp; sourceTree = "<group>"; };
		CD488546122873C100F5A88A /* land_use_history.cpp */ = {isa = PBXFileReference; fileEncoding = 4; lastKnownFileType = sourcecode.cpp.cpp; path = land_use_history.cpp; sourceTree = "<group>"; };
		CD488547122873C100F5A88A /* unmanaged_land_leaf.cpp */ = {isa = PBXFileReference; fileEncoding = 4; lastKnownFileType = sourcecode.cpp.cpp; path = unmanaged_land_leaf.cpp; sourceTree = "<group>"; };
		CD488559122873C100F5A88A /* main.cpp */ = {isa = PBXFileReference; fileEncoding = 4; lastKnownFileType = sourcecode.cpp.cpp; path = main.cpp; sourceTree = "<group>"; };
		CD48855C122873C100F5A88A /* cached_market.h */ = {isa = PBXFileReference; fileEncoding = 4; lastKnownFileType = sourcecode.c.h; path = cached_market.h; sourceTree = "<group>"; };
		CD48855D122873C100F5A88A /* calibration_market.h */ = {isa = PBXFileReference; fileEncoding = 4; lastKnownFileType = sourcecode.c.h; path = calibration_market.h; sourceTree = "<group>"; };
		CD48855E122873C100F5A88A /* demand_market.h */ = {isa = PBXFileReference; fileEncoding = 4; lastKnownFileType = sourcecode.c.h; path = demand_market.h; sourceTree = "<group>"; };
		CD48855F122873C100F5A88A /* imarket_type.h */ = {isa = PBXFileReference; fileEncoding = 4; lastKnownFileType = sourcecode.c.h; path = imarket_type.h; sourceTree = "<group>"; };
		CD488560122873C100F5A88A /* inverse_calibration_market.h */ = {isa = PBXFileReference; fileEncoding = 4; lastKnownFileType = sourcecode.c.h; path = inverse_calibration_market.h; sourceTree = "<group>"; };
		CD488561122873C100F5A88A /* market.h */ = {isa = PBXFileReference; fileEncoding = 4; lastKnownFileType = sourcecode.c.h; path = market.h; sourceTree = "<group>"; };
		CD488562122873C100F5A88A /* market_locator.h */ = {isa = PBXFileReference; fileEncoding = 4; lastKnownFileType = sourcecode.c.h; path = market_locator.h; sourceTree = "<group>"; };
		CD488563122873C100F5A88A /* market_subsidy.h */ = {isa = PBXFileReference; fileEncoding = 4; lastKnownFileType = sourcecode.c.h; path = market_subsidy.h; sourceTree = "<group>"; };
		CD488564122873C100F5A88A /* market_tax.h */ = {isa = PBXFileReference; fileEncoding = 4; lastKnownFileType = sourcecode.c.h; path = market_tax.h; sourceTree = "<group>"; };
		CD488565122873C100F5A88A /* marketplace.h */ = {isa = PBXFileReference; fileEncoding = 4; lastKnownFileType = sourcecode.c.h; path = marketplace.h; sourceTree = "<group>"; };
		CD488566122873C100F5A88A /* normal_market.h */ = {isa = PBXFileReference; fileEncoding = 4; lastKnownFileType = sourcecode.c.h; path = normal_market.h; sourceTree = "<group>"; };
		CD488567122873C100F5A88A /* price_market.h */ = {isa = PBXFileReference; fileEncoding = 4; lastKnownFileType = sourcecode.c.h; path = price_market.h; sourceTree = "<group>"; };
		CD488568122873C100F5A88A /* trial_value_market.h */ = {isa = PBXFileReference; fileEncoding = 4; lastKnownFileType = sourcecode.c.h; path = trial_value_market.h; sourceTree = "<group>"; };
		CD48856A122873C100F5A88A /* cached_market.cpp */ = {isa = PBXFileReference; fileEncoding = 4; lastKnownFileType = sourcecode.cpp.cpp; path = cached_market.cpp; sourceTree = "<group>"; };
		CD48856B122873C100F5A88A /* calibration_market.cpp */ = {isa = PBXFileReference; fileEncoding = 4; lastKnownFileType = sourcecode.cpp.cpp; path = calibration_market.cpp; sourceTree = "<group>"; };
		CD48856C122873C100F5A88A /* demand_market.cpp */ = {isa = PBXFileReference; fileEncoding = 4; lastKnownFileType = sourcecode.cpp.cpp; path = demand_market.cpp; sourceTree = "<group>"; };
		CD48856D122873C100F5A88A /* inverse_calibration_market.cpp */ = {isa = PBXFileReference; fileEncoding = 4; lastKnownFileType = sourcecode.cpp.cpp; path = inverse_calibration_market.cpp; sourceTree = "<group>"; };
		CD48856E122873C100F5A88A /* market.cpp */ = {isa = PBXFileReference; fileEncoding = 4; lastKnownFileType = sourcecode.cpp.cpp; path = market.cpp; sourceTree = "<group>"; };
		CD48856F122873C100F5A88A /* market_locator.cpp */ = {isa = PBXFileReference; fileEncoding = 4; lastKnownFileType = sourcecode.cpp.cpp; path = market_locator.cpp; sourceTree = "<group>"; };
		CD488570122873C100F5A88A /* market_subsidy.cpp */ = {isa = PBXFileReference; fileEncoding = 4; lastKnownFileType = sourcecode.cpp.cpp; path = market_subsidy.cpp; sourceTree = "<group>"; };
		CD488571122873C100F5A88A /* market_tax.cpp */ = {isa = PBXFileReference; fileEncoding = 4; lastKnownFileType = sourcecode.cpp.cpp; path = market_tax.cpp; sourceTree = "<group>"; };
		CD488572122873C100F5A88A /* marketplace.cpp */ = {isa = PBXFileReference; fileEncoding = 4; lastKnownFileType = sourcecode.cpp.cpp; path = marketplace.cpp; sourceTree = "<group>"; };
		CD488573122873C100F5A88A /* normal_market.cpp */ = {isa = PBXFileReference; fileEncoding = 4; lastKnownFileType = sourcecode.cpp.cpp; path = normal_market.cpp; sourceTree = "<group>"; };
		CD488574122873C100F5A88A /* price_market.cpp */ = {isa = PBXFileReference; fileEncoding = 4; lastKnownFileType = sourcecode.cpp.cpp; path = price_market.cpp; sourceTree = "<group>"; };
		CD488575122873C100F5A88A /* trial_value_market.cpp */ = {isa = PBXFileReference; fileEncoding = 4; lastKnownFileType = sourcecode.cpp.cpp; path = trial_value_market.cpp; sourceTree = "<group>"; };
		CD4885A5122873C100F5A88A /* policy_ghg.h */ = {isa = PBXFileReference; fileEncoding = 4; lastKnownFileType = sourcecode.c.h; path = policy_ghg.h; sourceTree = "<group>"; };
		CD4885A6122873C100F5A88A /* policy_portfolio_standard.h */ = {isa = PBXFileReference; fileEncoding = 4; lastKnownFileType = sourcecode.c.h; path = policy_portfolio_standard.h; sourceTree = "<group>"; };
		CD4885A8122873C100F5A88A /* policy_ghg.cpp */ = {isa = PBXFileReference; fileEncoding = 4; lastKnownFileType = sourcecode.cpp.cpp; path = policy_ghg.cpp; sourceTree = "<group>"; };
		CD4885A9122873C100F5A88A /* policy_portfolio_standard.cpp */ = {isa = PBXFileReference; fileEncoding = 4; lastKnownFileType = sourcecode.cpp.cpp; path = policy_portfolio_standard.cpp; sourceTree = "<group>"; };
		CD4885AC122873C100F5A88A /* batch_csv_outputter.h */ = {isa = PBXFileReference; fileEncoding = 4; lastKnownFileType = sourcecode.c.h; path = batch_csv_outputter.h; sourceTree = "<group>"; };
		CD4885B0122873C100F5A88A /* energy_balance_table.h */ = {isa = PBXFileReference; fileEncoding = 4; lastKnownFileType = sourcecode.c.h; path = energy_balance_table.h; sourceTree = "<group>"; };
		CD4885B2122873C100F5A88A /* graph_printer.h */ = {isa = PBXFileReference; fileEncoding = 4; lastKnownFileType = sourcecode.c.h; path = graph_printer.h; sourceTree = "<group>"; };
		CD4885B5122873C100F5A88A /* land_allocator_printer.h */ = {isa = PBXFileReference; fileEncoding = 4; lastKnownFileType = sourcecode.c.h; path = land_allocator_printer.h; sourceTree = "<group>"; };
		CD4885BA122873C100F5A88A /* storage_table.h */ = {isa = PBXFileReference; fileEncoding = 4; lastKnownFileType = sourcecode.c.h; path = storage_table.h; sourceTree = "<group>"; };
		CD4885BB122873C100F5A88A /* xml_db_outputter.h */ = {isa = PBXFileReference; fileEncoding = 4; lastKnownFileType = sourcecode.c.h; path = xml_db_outputter.h; sourceTree = "<group>"; };
		CD4885BD122873C100F5A88A /* batch_csv_outputter.cpp */ = {isa = PBXFileReference; fileEncoding = 4; lastKnownFileType = sourcecode.cpp.cpp; path = batch_csv_outputter.cpp; sourceTree = "<group>"; };
		CD4885C1122873C100F5A88A /* energy_balance_table.cpp */ = {isa = PBXFileReference; fileEncoding = 4; lastKnownFileType = sourcecode.cpp.cpp; path = energy_balance_table.cpp; sourceTree = "<group>"; };
		CD4885C3122873C100F5A88A /* graph_printer.cpp */ = {isa = PBXFileReference; fileEncoding = 4; lastKnownFileType = sourcecode.cpp.cpp; path = graph_printer.cpp; sourceTree = "<group>"; };
		CD4885C6122873C100F5A88A /* land_allocator_printer.cpp */ = {isa = PBXFileReference; fileEncoding = 4; lastKnownFileType = sourcecode.cpp.cpp; path = land_allocator_printer.cpp; sourceTree = "<group>"; };
		CD4885CB122873C100F5A88A /* storage_table.cpp */ = {isa = PBXFileReference; fileEncoding = 4; lastKnownFileType = sourcecode.cpp.cpp; path = storage_table.cpp; sourceTree = "<group>"; };
		CD4885CC122873C100F5A88A /* xml_db_outputter.cpp */ = {isa = PBXFileReference; fileEncoding = 4; lastKnownFileType = sourcecode.cpp.cpp; path = xml_db_outputter.cpp; sourceTree = "<group>"; };
		CD4885CF122873C100F5A88A /* accumulated_grade.h */ = {isa = PBXFileReference; fileEncoding = 4; lastKnownFileType = sourcecode.c.h; path = accumulated_grade.h; sourceTree = "<group>"; };
		CD4885D0122873C100F5A88A /* accumulated_post_grade.h */ = {isa = PBXFileReference; fileEncoding = 4; lastKnownFileType = sourcecode.c.h; path = accumulated_post_grade.h; sourceTree = "<group>"; };
		CD4885D1122873C100F5A88A /* aresource.h */ = {isa = PBXFileReference; fileEncoding = 4; lastKnownFileType = sourcecode.c.h; path = aresource.h; sourceTree = "<group>"; };
		CD4885D2122873C100F5A88A /* depleting_fixed_resource.h */ = {isa = PBXFileReference; fileEncoding = 4; lastKnownFileType = sourcecode.c.h; path = depleting_fixed_resource.h; sourceTree = "<group>"; };
		CD4885D3122873C100F5A88A /* grade.h */ = {isa = PBXFileReference; fileEncoding = 4; lastKnownFileType = sourcecode.c.h; path = grade.h; sourceTree = "<group>"; };
		CD4885D4122873C100F5A88A /* renewable_subresource.h */ = {isa = PBXFileReference; fileEncoding = 4; lastKnownFileType = sourcecode.c.h; path = renewable_subresource.h; sourceTree = "<group>"; };
		CD4885D5122873C100F5A88A /* resource.h */ = {isa = PBXFileReference; fileEncoding = 4; lastKnownFileType = sourcecode.c.h; path = resource.h; sourceTree = "<group>"; };
		CD4885D6122873C100F5A88A /* smooth_renewable_subresource.h */ = {isa = PBXFileReference; fileEncoding = 4; lastKnownFileType = sourcecode.c.h; path = smooth_renewable_subresource.h; sourceTree = "<group>"; };
		CD4885D7122873C100F5A88A /* subresource.h */ = {isa = PBXFileReference; fileEncoding = 4; lastKnownFileType = sourcecode.c.h; path = subresource.h; sourceTree = "<group>"; };
		CD4885D8122873C100F5A88A /* unlimited_resource.h */ = {isa = PBXFileReference; fileEncoding = 4; lastKnownFileType = sourcecode.c.h; path = unlimited_resource.h; sourceTree = "<group>"; };
		CD4885DA122873C100F5A88A /* accumulated_grade.cpp */ = {isa = PBXFileReference; fileEncoding = 4; lastKnownFileType = sourcecode.cpp.cpp; path = accumulated_grade.cpp; sourceTree = "<group>"; };
		CD4885DB122873C100F5A88A /* accumulated_post_grade.cpp */ = {isa = PBXFileReference; fileEncoding = 4; lastKnownFileType = sourcecode.cpp.cpp; path = accumulated_post_grade.cpp; sourceTree = "<group>"; };
		CD4885DC122873C100F5A88A /* depleting_fixed_resource.cpp */ = {isa = PBXFileReference; fileEncoding = 4; lastKnownFileType = sourcecode.cpp.cpp; path = depleting_fixed_resource.cpp; sourceTree = "<group>"; };
		CD4885DD122873C100F5A88A /* grade.cpp */ = {isa = PBXFileReference; fileEncoding = 4; lastKnownFileType = sourcecode.cpp.cpp; path = grade.cpp; sourceTree = "<group>"; };
		CD4885DE122873C100F5A88A /* renewable_subresource.cpp */ = {isa = PBXFileReference; fileEncoding = 4; lastKnownFileType = sourcecode.cpp.cpp; path = renewable_subresource.cpp; sourceTree = "<group>"; };
		CD4885DF122873C100F5A88A /* resource.cpp */ = {isa = PBXFileReference; fileEncoding = 4; lastKnownFileType = sourcecode.cpp.cpp; path = resource.cpp; sourceTree = "<group>"; };
		CD4885E0122873C100F5A88A /* smooth_renewable_subresource.cpp */ = {isa = PBXFileReference; fileEncoding = 4; lastKnownFileType = sourcecode.cpp.cpp; path = smooth_renewable_subresource.cpp; sourceTree = "<group>"; };
		CD4885E1122873C100F5A88A /* subresource.cpp */ = {isa = PBXFileReference; fileEncoding = 4; lastKnownFileType = sourcecode.cpp.cpp; path = subresource.cpp; sourceTree = "<group>"; };
		CD4885E2122873C200F5A88A /* unlimited_resource.cpp */ = {isa = PBXFileReference; fileEncoding = 4; lastKnownFileType = sourcecode.cpp.cpp; path = unlimited_resource.cpp; sourceTree = "<group>"; };
		CD4885E5122873C200F5A88A /* afinal_demand.h */ = {isa = PBXFileReference; fileEncoding = 4; lastKnownFileType = sourcecode.c.h; path = afinal_demand.h; sourceTree = "<group>"; };
		CD4885E6122873C200F5A88A /* ag_supply_sector.h */ = {isa = PBXFileReference; fileEncoding = 4; lastKnownFileType = sourcecode.c.h; path = ag_supply_sector.h; sourceTree = "<group>"; };
		CD4885E7122873C200F5A88A /* ag_supply_subsector.h */ = {isa = PBXFileReference; fileEncoding = 4; lastKnownFileType = sourcecode.c.h; path = ag_supply_subsector.h; sourceTree = "<group>"; };
		CD4885E8122873C200F5A88A /* backup_calculator_factory.h */ = {isa = PBXFileReference; fileEncoding = 4; lastKnownFileType = sourcecode.c.h; path = backup_calculator_factory.h; sourceTree = "<group>"; };
		CD4885EB122873C200F5A88A /* capacity_limit_backup_calculator.h */ = {isa = PBXFileReference; fileEncoding = 4; lastKnownFileType = sourcecode.c.h; path = capacity_limit_backup_calculator.h; sourceTree = "<group>"; };
		CD4885EC122873C200F5A88A /* CSP_backup_calculator.h */ = {isa = PBXFileReference; fileEncoding = 4; lastKnownFileType = sourcecode.c.h; path = CSP_backup_calculator.h; sourceTree = "<group>"; };
		CD4885EE122873C200F5A88A /* energy_final_demand.h */ = {isa = PBXFileReference; fileEncoding = 4; lastKnownFileType = sourcecode.c.h; path = energy_final_demand.h; sourceTree = "<group>"; };
		CD4885EF122873C200F5A88A /* export_sector.h */ = {isa = PBXFileReference; fileEncoding = 4; lastKnownFileType = sourcecode.c.h; path = export_sector.h; sourceTree = "<group>"; };
		CD4885F0122873C200F5A88A /* factor_supply.h */ = {isa = PBXFileReference; fileEncoding = 4; lastKnownFileType = sourcecode.c.h; path = factor_supply.h; sourceTree = "<group>"; };
		CD4885F1122873C200F5A88A /* final_demand_sector.h */ = {isa = PBXFileReference; fileEncoding = 4; lastKnownFileType = sourcecode.c.h; path = final_demand_sector.h; sourceTree = "<group>"; };
		CD4885F4122873C200F5A88A /* ibackup_calculator.h */ = {isa = PBXFileReference; fileEncoding = 4; lastKnownFileType = sourcecode.c.h; path = ibackup_calculator.h; sourceTree = "<group>"; };
		CD4885F5122873C200F5A88A /* more_sector_info.h */ = {isa = PBXFileReference; fileEncoding = 4; lastKnownFileType = sourcecode.c.h; path = more_sector_info.h; sourceTree = "<group>"; };
		CD4885F7122873C200F5A88A /* production_sector.h */ = {isa = PBXFileReference; fileEncoding = 4; lastKnownFileType = sourcecode.c.h; path = production_sector.h; sourceTree = "<group>"; };
		CD4885F8122873C200F5A88A /* sector.h */ = {isa = PBXFileReference; fileEncoding = 4; lastKnownFileType = sourcecode.c.h; path = sector.h; sourceTree = "<group>"; };
		CD4885F9122873C200F5A88A /* sector_utils.h */ = {isa = PBXFileReference; fileEncoding = 4; lastKnownFileType = sourcecode.c.h; path = sector_utils.h; sourceTree = "<group>"; };
		CD4885FA122873C200F5A88A /* subsector.h */ = {isa = PBXFileReference; fileEncoding = 4; lastKnownFileType = sourcecode.c.h; path = subsector.h; sourceTree = "<group>"; };
		CD4885FB122873C200F5A88A /* subsector_add_techcosts.h */ = {isa = PBXFileReference; fileEncoding = 4; lastKnownFileType = sourcecode.c.h; path = subsector_add_techcosts.h; sourceTree = "<group>"; };
		CD4885FC122873C200F5A88A /* supply_sector.h */ = {isa = PBXFileReference; fileEncoding = 4; lastKnownFileType = sourcecode.c.h; path = supply_sector.h; sourceTree = "<group>"; };
		CD4885FE122873C200F5A88A /* tran_subsector.h */ = {isa = PBXFileReference; fileEncoding = 4; lastKnownFileType = sourcecode.c.h; path = tran_subsector.h; sourceTree = "<group>"; };
		CD4885FF122873C200F5A88A /* wind_backup_calculator.h */ = {isa = PBXFileReference; fileEncoding = 4; lastKnownFileType = sourcecode.c.h; path = wind_backup_calculator.h; sourceTree = "<group>"; };
		CD488601122873C200F5A88A /* ag_supply_sector.cpp */ = {isa = PBXFileReference; fileEncoding = 4; lastKnownFileType = sourcecode.cpp.cpp; path = ag_supply_sector.cpp; sourceTree = "<group>"; };
		CD488602122873C200F5A88A /* ag_supply_subsector.cpp */ = {isa = PBXFileReference; fileEncoding = 4; lastKnownFileType = sourcecode.cpp.cpp; path = ag_supply_subsector.cpp; sourceTree = "<group>"; };
		CD488603122873C200F5A88A /* backup_calculator_factory.cpp */ = {isa = PBXFileReference; fileEncoding = 4; lastKnownFileType = sourcecode.cpp.cpp; path = backup_calculator_factory.cpp; sourceTree = "<group>"; };
		CD488606122873C200F5A88A /* capacity_limit_backup_calculator.cpp */ = {isa = PBXFileReference; fileEncoding = 4; lastKnownFileType = sourcecode.cpp.cpp; path = capacity_limit_backup_calculator.cpp; sourceTree = "<group>"; };
		CD488607122873C200F5A88A /* CSP_backup_calculator.cpp */ = {isa = PBXFileReference; fileEncoding = 4; lastKnownFileType = sourcecode.cpp.cpp; path = CSP_backup_calculator.cpp; sourceTree = "<group>"; };
		CD488608122873C200F5A88A /* energy_final_demand.cpp */ = {isa = PBXFileReference; fileEncoding = 4; lastKnownFileType = sourcecode.cpp.cpp; path = energy_final_demand.cpp; sourceTree = "<group>"; };
		CD488609122873C200F5A88A /* export_sector.cpp */ = {isa = PBXFileReference; fileEncoding = 4; lastKnownFileType = sourcecode.cpp.cpp; path = export_sector.cpp; sourceTree = "<group>"; };
		CD48860A122873C200F5A88A /* factor_supply.cpp */ = {isa = PBXFileReference; fileEncoding = 4; lastKnownFileType = sourcecode.cpp.cpp; path = factor_supply.cpp; sourceTree = "<group>"; };
		CD48860B122873C200F5A88A /* final_demand_sector.cpp */ = {isa = PBXFileReference; fileEncoding = 4; lastKnownFileType = sourcecode.cpp.cpp; path = final_demand_sector.cpp; sourceTree = "<group>"; };
		CD48860E122873C200F5A88A /* more_sector_info.cpp */ = {isa = PBXFileReference; fileEncoding = 4; lastKnownFileType = sourcecode.cpp.cpp; path = more_sector_info.cpp; sourceTree = "<group>"; };
		CD488610122873C200F5A88A /* production_sector.cpp */ = {isa = PBXFileReference; fileEncoding = 4; lastKnownFileType = sourcecode.cpp.cpp; path = production_sector.cpp; sourceTree = "<group>"; };
		CD488611122873C200F5A88A /* sector.cpp */ = {isa = PBXFileReference; fileEncoding = 4; lastKnownFileType = sourcecode.cpp.cpp; path = sector.cpp; sourceTree = "<group>"; };
		CD488612122873C200F5A88A /* sector_utils.cpp */ = {isa = PBXFileReference; fileEncoding = 4; lastKnownFileType = sourcecode.cpp.cpp; path = sector_utils.cpp; sourceTree = "<group>"; };
		CD488613122873C200F5A88A /* subsector.cpp */ = {isa = PBXFileReference; fileEncoding = 4; lastKnownFileType = sourcecode.cpp.cpp; path = subsector.cpp; sourceTree = "<group>"; };
		CD488614122873C200F5A88A /* subsector_add_techcosts.cpp */ = {isa = PBXFileReference; fileEncoding = 4; lastKnownFileType = sourcecode.cpp.cpp; path = subsector_add_techcosts.cpp; sourceTree = "<group>"; };
		CD488615122873C200F5A88A /* supply_sector.cpp */ = {isa = PBXFileReference; fileEncoding = 4; lastKnownFileType = sourcecode.cpp.cpp; path = supply_sector.cpp; sourceTree = "<group>"; };
		CD488617122873C200F5A88A /* tran_subsector.cpp */ = {isa = PBXFileReference; fileEncoding = 4; lastKnownFileType = sourcecode.cpp.cpp; path = tran_subsector.cpp; sourceTree = "<group>"; };
		CD488618122873C200F5A88A /* wind_backup_calculator.cpp */ = {isa = PBXFileReference; fileEncoding = 4; lastKnownFileType = sourcecode.cpp.cpp; path = wind_backup_calculator.cpp; sourceTree = "<group>"; };
		CD48861C122873C200F5A88A /* bisect_all.h */ = {isa = PBXFileReference; fileEncoding = 4; lastKnownFileType = sourcecode.c.h; path = bisect_all.h; sourceTree = "<group>"; };
		CD48861D122873C200F5A88A /* bisect_one.h */ = {isa = PBXFileReference; fileEncoding = 4; lastKnownFileType = sourcecode.c.h; path = bisect_one.h; sourceTree = "<group>"; };
		CD48861E122873C200F5A88A /* bisect_policy.h */ = {isa = PBXFileReference; fileEncoding = 4; lastKnownFileType = sourcecode.c.h; path = bisect_policy.h; sourceTree = "<group>"; };
		CD48861F122873C200F5A88A /* bisect_policy_nr_solver.h */ = {isa = PBXFileReference; fileEncoding = 4; lastKnownFileType = sourcecode.c.h; path = bisect_policy_nr_solver.h; sourceTree = "<group>"; };
		CD488620122873C200F5A88A /* bisection_nr_solver.h */ = {isa = PBXFileReference; fileEncoding = 4; lastKnownFileType = sourcecode.c.h; path = bisection_nr_solver.h; sourceTree = "<group>"; };
		CD488621122873C200F5A88A /* log_newton_raphson.h */ = {isa = PBXFileReference; fileEncoding = 4; lastKnownFileType = sourcecode.c.h; path = log_newton_raphson.h; sourceTree = "<group>"; };
		CD488622122873C200F5A88A /* log_newton_raphson_sd.h */ = {isa = PBXFileReference; fileEncoding = 4; lastKnownFileType = sourcecode.c.h; path = log_newton_raphson_sd.h; sourceTree = "<group>"; };
		CD488623122873C200F5A88A /* solver.h */ = {isa = PBXFileReference; fileEncoding = 4; lastKnownFileType = sourcecode.c.h; path = solver.h; sourceTree = "<group>"; };
		CD488624122873C200F5A88A /* solver_component.h */ = {isa = PBXFileReference; fileEncoding = 4; lastKnownFileType = sourcecode.c.h; path = solver_component.h; sourceTree = "<group>"; };
		CD488625122873C200F5A88A /* solver_component_factory.h */ = {isa = PBXFileReference; fileEncoding = 4; lastKnownFileType = sourcecode.c.h; path = solver_component_factory.h; sourceTree = "<group>"; };
		CD488626122873C200F5A88A /* solver_factory.h */ = {isa = PBXFileReference; fileEncoding = 4; lastKnownFileType = sourcecode.c.h; path = solver_factory.h; sourceTree = "<group>"; };
		CD488627122873C200F5A88A /* user_configurable_solver.h */ = {isa = PBXFileReference; fileEncoding = 4; lastKnownFileType = sourcecode.c.h; path = user_configurable_solver.h; sourceTree = "<group>"; };
		CD488629122873C200F5A88A /* bisect_all.cpp */ = {isa = PBXFileReference; fileEncoding = 4; lastKnownFileType = sourcecode.cpp.cpp; path = bisect_all.cpp; sourceTree = "<group>"; };
		CD48862A122873C200F5A88A /* bisect_one.cpp */ = {isa = PBXFileReference; fileEncoding = 4; lastKnownFileType = sourcecode.cpp.cpp; path = bisect_one.cpp; sourceTree = "<group>"; };
		CD48862B122873C200F5A88A /* bisect_policy.cpp */ = {isa = PBXFileReference; fileEncoding = 4; lastKnownFileType = sourcecode.cpp.cpp; path = bisect_policy.cpp; sourceTree = "<group>"; };
		CD48862C122873C200F5A88A /* bisect_policy_nr_solver.cpp */ = {isa = PBXFileReference; fileEncoding = 4; lastKnownFileType = sourcecode.cpp.cpp; path = bisect_policy_nr_solver.cpp; sourceTree = "<group>"; };
		CD48862D122873C200F5A88A /* bisection_nr_solver.cpp */ = {isa = PBXFileReference; fileEncoding = 4; lastKnownFileType = sourcecode.cpp.cpp; path = bisection_nr_solver.cpp; sourceTree = "<group>"; };
		CD48862E122873C200F5A88A /* log_newton_raphson.cpp */ = {isa = PBXFileReference; fileEncoding = 4; lastKnownFileType = sourcecode.cpp.cpp; path = log_newton_raphson.cpp; sourceTree = "<group>"; };
		CD48862F122873C200F5A88A /* log_newton_raphson_sd.cpp */ = {isa = PBXFileReference; fileEncoding = 4; lastKnownFileType = sourcecode.cpp.cpp; path = log_newton_raphson_sd.cpp; sourceTree = "<group>"; };
		CD488630122873C200F5A88A /* solver_component.cpp */ = {isa = PBXFileReference; fileEncoding = 4; lastKnownFileType = sourcecode.cpp.cpp; path = solver_component.cpp; sourceTree = "<group>"; };
		CD488631122873C200F5A88A /* solver_component_factory.cpp */ = {isa = PBXFileReference; fileEncoding = 4; lastKnownFileType = sourcecode.cpp.cpp; path = solver_component_factory.cpp; sourceTree = "<group>"; };
		CD488632122873C200F5A88A /* solver_factory.cpp */ = {isa = PBXFileReference; fileEncoding = 4; lastKnownFileType = sourcecode.cpp.cpp; path = solver_factory.cpp; sourceTree = "<group>"; };
		CD488633122873C200F5A88A /* user_configurable_solver.cpp */ = {isa = PBXFileReference; fileEncoding = 4; lastKnownFileType = sourcecode.cpp.cpp; path = user_configurable_solver.cpp; sourceTree = "<group>"; };
		CD488636122873C200F5A88A /* all_solution_info_filter.h */ = {isa = PBXFileReference; fileEncoding = 4; lastKnownFileType = sourcecode.c.h; path = all_solution_info_filter.h; sourceTree = "<group>"; };
		CD488637122873C200F5A88A /* and_solution_info_filter.h */ = {isa = PBXFileReference; fileEncoding = 4; lastKnownFileType = sourcecode.c.h; path = and_solution_info_filter.h; sourceTree = "<group>"; };
		CD488638122873C200F5A88A /* calc_counter.h */ = {isa = PBXFileReference; fileEncoding = 4; lastKnownFileType = sourcecode.c.h; path = calc_counter.h; sourceTree = "<group>"; };
		CD488639122873C200F5A88A /* isolution_info_filter.h */ = {isa = PBXFileReference; fileEncoding = 4; lastKnownFileType = sourcecode.c.h; path = isolution_info_filter.h; sourceTree = "<group>"; };
		CD48863A122873C200F5A88A /* market_name_solution_info_filter.h */ = {isa = PBXFileReference; fileEncoding = 4; lastKnownFileType = sourcecode.c.h; path = market_name_solution_info_filter.h; sourceTree = "<group>"; };
		CD48863B122873C200F5A88A /* market_type_solution_info_filter.h */ = {isa = PBXFileReference; fileEncoding = 4; lastKnownFileType = sourcecode.c.h; path = market_type_solution_info_filter.h; sourceTree = "<group>"; };
		CD48863C122873C200F5A88A /* not_solution_info_filter.h */ = {isa = PBXFileReference; fileEncoding = 4; lastKnownFileType = sourcecode.c.h; path = not_solution_info_filter.h; sourceTree = "<group>"; };
		CD48863D122873C200F5A88A /* or_solution_info_filter.h */ = {isa = PBXFileReference; fileEncoding = 4; lastKnownFileType = sourcecode.c.h; path = or_solution_info_filter.h; sourceTree = "<group>"; };
		CD48863E122873C200F5A88A /* solution_info.h */ = {isa = PBXFileReference; fileEncoding = 4; lastKnownFileType = sourcecode.c.h; path = solution_info.h; sourceTree = "<group>"; };
		CD48863F122873C200F5A88A /* solution_info_filter_factory.h */ = {isa = PBXFileReference; fileEncoding = 4; lastKnownFileType = sourcecode.c.h; path = solution_info_filter_factory.h; sourceTree = "<group>"; };
		CD488640122873C200F5A88A /* solution_info_param_parser.h */ = {isa = PBXFileReference; fileEncoding = 4; lastKnownFileType = sourcecode.c.h; path = solution_info_param_parser.h; sourceTree = "<group>"; };
		CD488641122873C200F5A88A /* solution_info_set.h */ = {isa = PBXFileReference; fileEncoding = 4; lastKnownFileType = sourcecode.c.h; path = solution_info_set.h; sourceTree = "<group>"; };
		CD488642122873C200F5A88A /* solvable_nr_solution_info_filter.h */ = {isa = PBXFileReference; fileEncoding = 4; lastKnownFileType = sourcecode.c.h; path = solvable_nr_solution_info_filter.h; sourceTree = "<group>"; };
		CD488643122873C200F5A88A /* solvable_solution_info_filter.h */ = {isa = PBXFileReference; fileEncoding = 4; lastKnownFileType = sourcecode.c.h; path = solvable_solution_info_filter.h; sourceTree = "<group>"; };
		CD488644122873C200F5A88A /* solver_library.h */ = {isa = PBXFileReference; fileEncoding = 4; lastKnownFileType = sourcecode.c.h; path = solver_library.h; sourceTree = "<group>"; };
		CD488645122873C200F5A88A /* unsolved_solution_info_filter.h */ = {isa = PBXFileReference; fileEncoding = 4; lastKnownFileType = sourcecode.c.h; path = unsolved_solution_info_filter.h; sourceTree = "<group>"; };
		CD488647122873C200F5A88A /* all_solution_info_filter.cpp */ = {isa = PBXFileReference; fileEncoding = 4; lastKnownFileType = sourcecode.cpp.cpp; path = all_solution_info_filter.cpp; sourceTree = "<group>"; };
		CD488648122873C200F5A88A /* and_solution_info_filter.cpp */ = {isa = PBXFileReference; fileEncoding = 4; lastKnownFileType = sourcecode.cpp.cpp; path = and_solution_info_filter.cpp; sourceTree = "<group>"; };
		CD488649122873C200F5A88A /* calc_counter.cpp */ = {isa = PBXFileReference; fileEncoding = 4; lastKnownFileType = sourcecode.cpp.cpp; path = calc_counter.cpp; sourceTree = "<group>"; };
		CD48864A122873C200F5A88A /* market_name_solution_info_filter.cpp */ = {isa = PBXFileReference; fileEncoding = 4; lastKnownFileType = sourcecode.cpp.cpp; path = market_name_solution_info_filter.cpp; sourceTree = "<group>"; };
		CD48864B122873C200F5A88A /* market_type_solution_info_filter.cpp */ = {isa = PBXFileReference; fileEncoding = 4; lastKnownFileType = sourcecode.cpp.cpp; path = market_type_solution_info_filter.cpp; sourceTree = "<group>"; };
		CD48864C122873C200F5A88A /* not_solution_info_filter.cpp */ = {isa = PBXFileReference; fileEncoding = 4; lastKnownFileType = sourcecode.cpp.cpp; path = not_solution_info_filter.cpp; sourceTree = "<group>"; };
		CD48864D122873C200F5A88A /* or_solution_info_filter.cpp */ = {isa = PBXFileReference; fileEncoding = 4; lastKnownFileType = sourcecode.cpp.cpp; path = or_solution_info_filter.cpp; sourceTree = "<group>"; };
		CD48864E122873C200F5A88A /* solution_info.cpp */ = {isa = PBXFileReference; fileEncoding = 4; lastKnownFileType = sourcecode.cpp.cpp; path = solution_info.cpp; sourceTree = "<group>"; };
		CD48864F122873C200F5A88A /* solution_info_filter_factory.cpp */ = {isa = PBXFileReference; fileEncoding = 4; lastKnownFileType = sourcecode.cpp.cpp; path = solution_info_filter_factory.cpp; sourceTree = "<group>"; };
		CD488650122873C200F5A88A /* solution_info_param_parser.cpp */ = {isa = PBXFileReference; fileEncoding = 4; lastKnownFileType = sourcecode.cpp.cpp; path = solution_info_param_parser.cpp; sourceTree = "<group>"; };
		CD488651122873C200F5A88A /* solution_info_set.cpp */ = {isa = PBXFileReference; fileEncoding = 4; lastKnownFileType = sourcecode.cpp.cpp; path = solution_info_set.cpp; sourceTree = "<group>"; };
		CD488652122873C200F5A88A /* solvable_nr_solution_info_filter.cpp */ = {isa = PBXFileReference; fileEncoding = 4; lastKnownFileType = sourcecode.cpp.cpp; path = solvable_nr_solution_info_filter.cpp; sourceTree = "<group>"; };
		CD488653122873C200F5A88A /* solvable_solution_info_filter.cpp */ = {isa = PBXFileReference; fileEncoding = 4; lastKnownFileType = sourcecode.cpp.cpp; path = solvable_solution_info_filter.cpp; sourceTree = "<group>"; };
		CD488654122873C200F5A88A /* solver_library.cpp */ = {isa = PBXFileReference; fileEncoding = 4; lastKnownFileType = sourcecode.cpp.cpp; path = solver_library.cpp; sourceTree = "<group>"; };
		CD488655122873C200F5A88A /* unsolved_solution_info_filter.cpp */ = {isa = PBXFileReference; fileEncoding = 4; lastKnownFileType = sourcecode.cpp.cpp; path = unsolved_solution_info_filter.cpp; sourceTree = "<group>"; };
		CD488658122873C200F5A88A /* bisecter.h */ = {isa = PBXFileReference; fileEncoding = 4; lastKnownFileType = sourcecode.c.h; path = bisecter.h; sourceTree = "<group>"; };
		CD488659122873C200F5A88A /* concentration_target.h */ = {isa = PBXFileReference; fileEncoding = 4; lastKnownFileType = sourcecode.c.h; path = concentration_target.h; sourceTree = "<group>"; };
		CD48865A122873C200F5A88A /* emissions_stabalization_target.h */ = {isa = PBXFileReference; fileEncoding = 4; lastKnownFileType = sourcecode.c.h; path = emissions_stabalization_target.h; sourceTree = "<group>"; };
		CD48865B122873C200F5A88A /* forcing_target.h */ = {isa = PBXFileReference; fileEncoding = 4; lastKnownFileType = sourcecode.c.h; path = forcing_target.h; sourceTree = "<group>"; };
		CD48865C122873C200F5A88A /* itarget.h */ = {isa = PBXFileReference; fileEncoding = 4; lastKnownFileType = sourcecode.c.h; path = itarget.h; sourceTree = "<group>"; };
		CD48865D122873C200F5A88A /* policy_target_runner.h */ = {isa = PBXFileReference; fileEncoding = 4; lastKnownFileType = sourcecode.c.h; path = policy_target_runner.h; sourceTree = "<group>"; };
		CD48865E122873C200F5A88A /* simple_policy_target_runner.h */ = {isa = PBXFileReference; fileEncoding = 4; lastKnownFileType = sourcecode.c.h; path = simple_policy_target_runner.h; sourceTree = "<group>"; };
		CD48865F122873C200F5A88A /* target_factory.h */ = {isa = PBXFileReference; fileEncoding = 4; lastKnownFileType = sourcecode.c.h; path = target_factory.h; sourceTree = "<group>"; };
		CD488660122873C200F5A88A /* temperature_target.h */ = {isa = PBXFileReference; fileEncoding = 4; lastKnownFileType = sourcecode.c.h; path = temperature_target.h; sourceTree = "<group>"; };
		CD488662122873C200F5A88A /* bisecter.cpp */ = {isa = PBXFileReference; fileEncoding = 4; lastKnownFileType = sourcecode.cpp.cpp; path = bisecter.cpp; sourceTree = "<group>"; };
		CD488663122873C200F5A88A /* concentration_target.cpp */ = {isa = PBXFileReference; fileEncoding = 4; lastKnownFileType = sourcecode.cpp.cpp; path = concentration_target.cpp; sourceTree = "<group>"; };
		CD488664122873C200F5A88A /* emissions_stabalization_target.cpp */ = {isa = PBXFileReference; fileEncoding = 4; lastKnownFileType = sourcecode.cpp.cpp; path = emissions_stabalization_target.cpp; sourceTree = "<group>"; };
		CD488665122873C200F5A88A /* forcing_target.cpp */ = {isa = PBXFileReference; fileEncoding = 4; lastKnownFileType = sourcecode.cpp.cpp; path = forcing_target.cpp; sourceTree = "<group>"; };
		CD488666122873C200F5A88A /* policy_target_runner.cpp */ = {isa = PBXFileReference; fileEncoding = 4; lastKnownFileType = sourcecode.cpp.cpp; path = policy_target_runner.cpp; sourceTree = "<group>"; };
		CD488667122873C200F5A88A /* simple_policy_target_runner.cpp */ = {isa = PBXFileReference; fileEncoding = 4; lastKnownFileType = sourcecode.cpp.cpp; path = simple_policy_target_runner.cpp; sourceTree = "<group>"; };
		CD488668122873C200F5A88A /* target_factory.cpp */ = {isa = PBXFileReference; fileEncoding = 4; lastKnownFileType = sourcecode.cpp.cpp; path = target_factory.cpp; sourceTree = "<group>"; };
		CD488669122873C200F5A88A /* temperature_target.cpp */ = {isa = PBXFileReference; fileEncoding = 4; lastKnownFileType = sourcecode.cpp.cpp; path = temperature_target.cpp; sourceTree = "<group>"; };
		CD48866C122873C200F5A88A /* ag_production_technology.h */ = {isa = PBXFileReference; fileEncoding = 4; lastKnownFileType = sourcecode.c.h; path = ag_production_technology.h; sourceTree = "<group>"; };
		CD48866D122873C200F5A88A /* base_technology.h */ = {isa = PBXFileReference; fileEncoding = 4; lastKnownFileType = sourcecode.c.h; path = base_technology.h; sourceTree = "<group>"; };
		CD48866F122873C200F5A88A /* cal_data_output.h */ = {isa = PBXFileReference; fileEncoding = 4; lastKnownFileType = sourcecode.c.h; path = cal_data_output.h; sourceTree = "<group>"; };
		CD488670122873C200F5A88A /* cal_data_output_percap.h */ = {isa = PBXFileReference; fileEncoding = 4; lastKnownFileType = sourcecode.c.h; path = cal_data_output_percap.h; sourceTree = "<group>"; };
		CD488671122873C200F5A88A /* capture_component_factory.h */ = {isa = PBXFileReference; fileEncoding = 4; lastKnownFileType = sourcecode.c.h; path = capture_component_factory.h; sourceTree = "<group>"; };
		CD488672122873C200F5A88A /* default_technology.h */ = {isa = PBXFileReference; fileEncoding = 4; lastKnownFileType = sourcecode.c.h; path = default_technology.h; sourceTree = "<group>"; };
		CD488673122873C200F5A88A /* expenditure.h */ = {isa = PBXFileReference; fileEncoding = 4; lastKnownFileType = sourcecode.c.h; path = expenditure.h; sourceTree = "<group>"; };
		CD488674122873C200F5A88A /* fixed_production_state.h */ = {isa = PBXFileReference; fileEncoding = 4; lastKnownFileType = sourcecode.c.h; path = fixed_production_state.h; sourceTree = "<group>"; };
		CD488678122873C200F5A88A /* global_technology_database.h */ = {isa = PBXFileReference; fileEncoding = 4; lastKnownFileType = sourcecode.c.h; path = global_technology_database.h; sourceTree = "<group>"; };
		CD488679122873C200F5A88A /* ical_data.h */ = {isa = PBXFileReference; fileEncoding = 4; lastKnownFileType = sourcecode.c.h; path = ical_data.h; sourceTree = "<group>"; };
		CD48867A122873C200F5A88A /* icapture_component.h */ = {isa = PBXFileReference; fileEncoding = 4; lastKnownFileType = sourcecode.c.h; path = icapture_component.h; sourceTree = "<group>"; };
		CD48867B122873C200F5A88A /* input_factory.h */ = {isa = PBXFileReference; fileEncoding = 4; lastKnownFileType = sourcecode.c.h; path = input_factory.h; sourceTree = "<group>"; };
		CD48867C122873C200F5A88A /* intermittent_technology.h */ = {isa = PBXFileReference; fileEncoding = 4; lastKnownFileType = sourcecode.c.h; path = intermittent_technology.h; sourceTree = "<group>"; };
		CD48867D122873C200F5A88A /* internal_gains.h */ = {isa = PBXFileReference; fileEncoding = 4; lastKnownFileType = sourcecode.c.h; path = internal_gains.h; sourceTree = "<group>"; };
		CD48867E122873C200F5A88A /* ioutput.h */ = {isa = PBXFileReference; fileEncoding = 4; lastKnownFileType = sourcecode.c.h; path = ioutput.h; sourceTree = "<group>"; };
		CD48867F122873C200F5A88A /* iproduction_state.h */ = {isa = PBXFileReference; fileEncoding = 4; lastKnownFileType = sourcecode.c.h; path = iproduction_state.h; sourceTree = "<group>"; };
		CD488680122873C200F5A88A /* ishutdown_decider.h */ = {isa = PBXFileReference; fileEncoding = 4; lastKnownFileType = sourcecode.c.h; path = ishutdown_decider.h; sourceTree = "<group>"; };
		CD488681122873C200F5A88A /* itechnical_change_calc.h */ = {isa = PBXFileReference; fileEncoding = 4; lastKnownFileType = sourcecode.c.h; path = itechnical_change_calc.h; sourceTree = "<group>"; };
		CD488682122873C200F5A88A /* itechnology.h */ = {isa = PBXFileReference; fileEncoding = 4; lastKnownFileType = sourcecode.c.h; path = itechnology.h; sourceTree = "<group>"; };
		CD488684122873C200F5A88A /* marginal_profit_calculator.h */ = {isa = PBXFileReference; fileEncoding = 4; lastKnownFileType = sourcecode.c.h; path = marginal_profit_calculator.h; sourceTree = "<group>"; };
		CD488685122873C200F5A88A /* non_energy_use_capture_component.h */ = {isa = PBXFileReference; fileEncoding = 4; lastKnownFileType = sourcecode.c.h; path = non_energy_use_capture_component.h; sourceTree = "<group>"; };
		CD488686122873C200F5A88A /* nuke_fuel_technology.h */ = {isa = PBXFileReference; fileEncoding = 4; lastKnownFileType = sourcecode.c.h; path = nuke_fuel_technology.h; sourceTree = "<group>"; };
		CD488687122873C200F5A88A /* output_factory.h */ = {isa = PBXFileReference; fileEncoding = 4; lastKnownFileType = sourcecode.c.h; path = output_factory.h; sourceTree = "<group>"; };
		CD488688122873C200F5A88A /* phased_shutdown_decider.h */ = {isa = PBXFileReference; fileEncoding = 4; lastKnownFileType = sourcecode.c.h; path = phased_shutdown_decider.h; sourceTree = "<group>"; };
		CD488689122873C200F5A88A /* power_plant_capture_component.h */ = {isa = PBXFileReference; fileEncoding = 4; lastKnownFileType = sourcecode.c.h; path = power_plant_capture_component.h; sourceTree = "<group>"; };
		CD48868A122873C200F5A88A /* primary_output.h */ = {isa = PBXFileReference; fileEncoding = 4; lastKnownFileType = sourcecode.c.h; path = primary_output.h; sourceTree = "<group>"; };
		CD48868B122873C200F5A88A /* production_state_factory.h */ = {isa = PBXFileReference; fileEncoding = 4; lastKnownFileType = sourcecode.c.h; path = production_state_factory.h; sourceTree = "<group>"; };
		CD48868C122873C200F5A88A /* production_technology.h */ = {isa = PBXFileReference; fileEncoding = 4; lastKnownFileType = sourcecode.c.h; path = production_technology.h; sourceTree = "<group>"; };
		CD48868D122873C200F5A88A /* profit_shutdown_decider.h */ = {isa = PBXFileReference; fileEncoding = 4; lastKnownFileType = sourcecode.c.h; path = profit_shutdown_decider.h; sourceTree = "<group>"; };
		CD48868E122873C200F5A88A /* residue_biomass_output.h */ = {isa = PBXFileReference; fileEncoding = 4; lastKnownFileType = sourcecode.c.h; path = residue_biomass_output.h; sourceTree = "<group>"; };
		CD48868F122873C200F5A88A /* retired_production_state.h */ = {isa = PBXFileReference; fileEncoding = 4; lastKnownFileType = sourcecode.c.h; path = retired_production_state.h; sourceTree = "<group>"; };
		CD488690122873C200F5A88A /* secondary_output.h */ = {isa = PBXFileReference; fileEncoding = 4; lastKnownFileType = sourcecode.c.h; path = secondary_output.h; sourceTree = "<group>"; };
		CD488691122873C200F5A88A /* sgm_output.h */ = {isa = PBXFileReference; fileEncoding = 4; lastKnownFileType = sourcecode.c.h; path = sgm_output.h; sourceTree = "<group>"; };
		CD488692122873C200F5A88A /* shutdown_decider_factory.h */ = {isa = PBXFileReference; fileEncoding = 4; lastKnownFileType = sourcecode.c.h; path = shutdown_decider_factory.h; sourceTree = "<group>"; };
		CD488693122873C200F5A88A /* solar_technology.h */ = {isa = PBXFileReference; fileEncoding = 4; lastKnownFileType = sourcecode.c.h; path = solar_technology.h; sourceTree = "<group>"; };
		CD488694122873C200F5A88A /* standard_capture_component.h */ = {isa = PBXFileReference; fileEncoding = 4; lastKnownFileType = sourcecode.c.h; path = standard_capture_component.h; sourceTree = "<group>"; };
		CD488695122873C200F5A88A /* standard_technical_change_calc.h */ = {isa = PBXFileReference; fileEncoding = 4; lastKnownFileType = sourcecode.c.h; path = standard_technical_change_calc.h; sourceTree = "<group>"; };
		CD488696122873C200F5A88A /* technology.h */ = {isa = PBXFileReference; fileEncoding = 4; lastKnownFileType = sourcecode.c.h; path = technology.h; sourceTree = "<group>"; };
		CD488697122873C200F5A88A /* technology_type.h */ = {isa = PBXFileReference; fileEncoding = 4; lastKnownFileType = sourcecode.c.h; path = technology_type.h; sourceTree = "<group>"; };
		CD488698122873C200F5A88A /* tran_technology.h */ = {isa = PBXFileReference; fileEncoding = 4; lastKnownFileType = sourcecode.c.h; path = tran_technology.h; sourceTree = "<group>"; };
		CD488699122873C200F5A88A /* unmanaged_land_technology.h */ = {isa = PBXFileReference; fileEncoding = 4; lastKnownFileType = sourcecode.c.h; path = unmanaged_land_technology.h; sourceTree = "<group>"; };
		CD48869B122873C200F5A88A /* variable_production_state.h */ = {isa = PBXFileReference; fileEncoding = 4; lastKnownFileType = sourcecode.c.h; path = variable_production_state.h; sourceTree = "<group>"; };
		CD48869C122873C200F5A88A /* vintage_production_state.h */ = {isa = PBXFileReference; fileEncoding = 4; lastKnownFileType = sourcecode.c.h; path = vintage_production_state.h; sourceTree = "<group>"; };
		CD48869D122873C200F5A88A /* wind_technology.h */ = {isa = PBXFileReference; fileEncoding = 4; lastKnownFileType = sourcecode.c.h; path = wind_technology.h; sourceTree = "<group>"; };
		CD48869F122873C200F5A88A /* ag_production_technology.cpp */ = {isa = PBXFileReference; fileEncoding = 4; lastKnownFileType = sourcecode.cpp.cpp; path = ag_production_technology.cpp; sourceTree = "<group>"; };
		CD4886A0122873C200F5A88A /* base_technology.cpp */ = {isa = PBXFileReference; fileEncoding = 4; lastKnownFileType = sourcecode.cpp.cpp; path = base_technology.cpp; sourceTree = "<group>"; };
		CD4886A2122873C200F5A88A /* cal_data_output.cpp */ = {isa = PBXFileReference; fileEncoding = 4; lastKnownFileType = sourcecode.cpp.cpp; path = cal_data_output.cpp; sourceTree = "<group>"; };
		CD4886A3122873C200F5A88A /* cal_data_output_percap.cpp */ = {isa = PBXFileReference; fileEncoding = 4; lastKnownFileType = sourcecode.cpp.cpp; path = cal_data_output_percap.cpp; sourceTree = "<group>"; };
		CD4886A4122873C200F5A88A /* capture_component_factory.cpp */ = {isa = PBXFileReference; fileEncoding = 4; lastKnownFileType = sourcecode.cpp.cpp; path = capture_component_factory.cpp; sourceTree = "<group>"; };
		CD4886A5122873C200F5A88A /* default_technology.cpp */ = {isa = PBXFileReference; fileEncoding = 4; lastKnownFileType = sourcecode.cpp.cpp; path = default_technology.cpp; sourceTree = "<group>"; };
		CD4886A6122873C200F5A88A /* expenditure.cpp */ = {isa = PBXFileReference; fileEncoding = 4; lastKnownFileType = sourcecode.cpp.cpp; path = expenditure.cpp; sourceTree = "<group>"; };
		CD4886A7122873C200F5A88A /* fixed_production_state.cpp */ = {isa = PBXFileReference; fileEncoding = 4; lastKnownFileType = sourcecode.cpp.cpp; path = fixed_production_state.cpp; sourceTree = "<group>"; };
		CD4886AB122873C200F5A88A /* global_technology_database.cpp */ = {isa = PBXFileReference; fileEncoding = 4; lastKnownFileType = sourcecode.cpp.cpp; path = global_technology_database.cpp; sourceTree = "<group>"; };
		CD4886AC122873C200F5A88A /* input_factory.cpp */ = {isa = PBXFileReference; fileEncoding = 4; lastKnownFileType = sourcecode.cpp.cpp; path = input_factory.cpp; sourceTree = "<group>"; };
		CD4886AD122873C200F5A88A /* intermittent_technology.cpp */ = {isa = PBXFileReference; fileEncoding = 4; lastKnownFileType = sourcecode.cpp.cpp; path = intermittent_technology.cpp; sourceTree = "<group>"; };
		CD4886AE122873C200F5A88A /* internal_gains.cpp */ = {isa = PBXFileReference; fileEncoding = 4; lastKnownFileType = sourcecode.cpp.cpp; path = internal_gains.cpp; sourceTree = "<group>"; };
		CD4886AF122873C200F5A88A /* marginal_profit_calculator.cpp */ = {isa = PBXFileReference; fileEncoding = 4; lastKnownFileType = sourcecode.cpp.cpp; path = marginal_profit_calculator.cpp; sourceTree = "<group>"; };
		CD4886B0122873C200F5A88A /* non_energy_use_capture_component.cpp */ = {isa = PBXFileReference; fileEncoding = 4; lastKnownFileType = sourcecode.cpp.cpp; path = non_energy_use_capture_component.cpp; sourceTree = "<group>"; };
		CD4886B1122873C200F5A88A /* nuke_fuel_technology.cpp */ = {isa = PBXFileReference; fileEncoding = 4; lastKnownFileType = sourcecode.cpp.cpp; path = nuke_fuel_technology.cpp; sourceTree = "<group>"; };
		CD4886B2122873C200F5A88A /* output_factory.cpp */ = {isa = PBXFileReference; fileEncoding = 4; lastKnownFileType = sourcecode.cpp.cpp; path = output_factory.cpp; sourceTree = "<group>"; };
		CD4886B3122873C200F5A88A /* phased_shutdown_decider.cpp */ = {isa = PBXFileReference; fileEncoding = 4; lastKnownFileType = sourcecode.cpp.cpp; path = phased_shutdown_decider.cpp; sourceTree = "<group>"; };
		CD4886B4122873C200F5A88A /* power_plant_capture_component.cpp */ = {isa = PBXFileReference; fileEncoding = 4; lastKnownFileType = sourcecode.cpp.cpp; path = power_plant_capture_component.cpp; sourceTree = "<group>"; };
		CD4886B5122873C200F5A88A /* primary_output.cpp */ = {isa = PBXFileReference; fileEncoding = 4; lastKnownFileType = sourcecode.cpp.cpp; path = primary_output.cpp; sourceTree = "<group>"; };
		CD4886B6122873C200F5A88A /* production_state_factory.cpp */ = {isa = PBXFileReference; fileEncoding = 4; lastKnownFileType = sourcecode.cpp.cpp; path = production_state_factory.cpp; sourceTree = "<group>"; };
		CD4886B7122873C200F5A88A /* production_technology.cpp */ = {isa = PBXFileReference; fileEncoding = 4; lastKnownFileType = sourcecode.cpp.cpp; path = production_technology.cpp; sourceTree = "<group>"; };
		CD4886B8122873C200F5A88A /* profit_shutdown_decider.cpp */ = {isa = PBXFileReference; fileEncoding = 4; lastKnownFileType = sourcecode.cpp.cpp; path = profit_shutdown_decider.cpp; sourceTree = "<group>"; };
		CD4886B9122873C200F5A88A /* residue_biomass_output.cpp */ = {isa = PBXFileReference; fileEncoding = 4; lastKnownFileType = sourcecode.cpp.cpp; path = residue_biomass_output.cpp; sourceTree = "<group>"; };
		CD4886BA122873C200F5A88A /* retired_production_state.cpp */ = {isa = PBXFileReference; fileEncoding = 4; lastKnownFileType = sourcecode.cpp.cpp; path = retired_production_state.cpp; sourceTree = "<group>"; };
		CD4886BB122873C200F5A88A /* secondary_output.cpp */ = {isa = PBXFileReference; fileEncoding = 4; lastKnownFileType = sourcecode.cpp.cpp; path = secondary_output.cpp; sourceTree = "<group>"; };
		CD4886BC122873C200F5A88A /* sgm_output.cpp */ = {isa = PBXFileReference; fileEncoding = 4; lastKnownFileType = sourcecode.cpp.cpp; path = sgm_output.cpp; sourceTree = "<group>"; };
		CD4886BD122873C200F5A88A /* shutdown_decider_factory.cpp */ = {isa = PBXFileReference; fileEncoding = 4; lastKnownFileType = sourcecode.cpp.cpp; path = shutdown_decider_factory.cpp; sourceTree = "<group>"; };
		CD4886BE122873C200F5A88A /* solar_technology.cpp */ = {isa = PBXFileReference; fileEncoding = 4; lastKnownFileType = sourcecode.cpp.cpp; path = solar_technology.cpp; sourceTree = "<group>"; };
		CD4886BF122873C200F5A88A /* standard_capture_component.cpp */ = {isa = PBXFileReference; fileEncoding = 4; lastKnownFileType = sourcecode.cpp.cpp; path = standard_capture_component.cpp; sourceTree = "<group>"; };
		CD4886C0122873C200F5A88A /* standard_technical_change_calc.cpp */ = {isa = PBXFileReference; fileEncoding = 4; lastKnownFileType = sourcecode.cpp.cpp; path = standard_technical_change_calc.cpp; sourceTree = "<group>"; };
		CD4886C1122873C200F5A88A /* technology.cpp */ = {isa = PBXFileReference; fileEncoding = 4; lastKnownFileType = sourcecode.cpp.cpp; path = technology.cpp; sourceTree = "<group>"; };
		CD4886C2122873C200F5A88A /* technology_type.cpp */ = {isa = PBXFileReference; fileEncoding = 4; lastKnownFileType = sourcecode.cpp.cpp; path = technology_type.cpp; sourceTree = "<group>"; };
		CD4886C3122873C200F5A88A /* tran_technology.cpp */ = {isa = PBXFileReference; fileEncoding = 4; lastKnownFileType = sourcecode.cpp.cpp; path = tran_technology.cpp; sourceTree = "<group>"; };
		CD4886C4122873C200F5A88A /* unmanaged_land_technology.cpp */ = {isa = PBXFileReference; fileEncoding = 4; lastKnownFileType = sourcecode.cpp.cpp; path = unmanaged_land_technology.cpp; sourceTree = "<group>"; };
		CD4886C5122873C200F5A88A /* variable_production_state.cpp */ = {isa = PBXFileReference; fileEncoding = 4; lastKnownFileType = sourcecode.cpp.cpp; path = variable_production_state.cpp; sourceTree = "<group>"; };
		CD4886C6122873C200F5A88A /* vintage_production_state.cpp */ = {isa = PBXFileReference; fileEncoding = 4; lastKnownFileType = sourcecode.cpp.cpp; path = vintage_production_state.cpp; sourceTree = "<group>"; };
		CD4886C7122873C200F5A88A /* wind_technology.cpp */ = {isa = PBXFileReference; fileEncoding = 4; lastKnownFileType = sourcecode.cpp.cpp; path = wind_technology.cpp; sourceTree = "<group>"; };
		CD4886CB122873C200F5A88A /* atom.h */ = {isa = PBXFileReference; fileEncoding = 4; lastKnownFileType = sourcecode.c.h; path = atom.h; sourceTree = "<group>"; };
		CD4886CC122873C200F5A88A /* atom_registry.h */ = {isa = PBXFileReference; fileEncoding = 4; lastKnownFileType = sourcecode.c.h; path = atom_registry.h; sourceTree = "<group>"; };
		CD4886CD122873C200F5A88A /* auto_file.h */ = {isa = PBXFileReference; fileEncoding = 4; lastKnownFileType = sourcecode.c.h; path = auto_file.h; sourceTree = "<group>"; };
		CD4886CE122873C200F5A88A /* calibrate_resource_visitor.h */ = {isa = PBXFileReference; fileEncoding = 4; lastKnownFileType = sourcecode.c.h; path = calibrate_resource_visitor.h; sourceTree = "<group>"; };
		CD4886CF122873C200F5A88A /* calibrate_share_weight_visitor.h */ = {isa = PBXFileReference; fileEncoding = 4; lastKnownFileType = sourcecode.c.h; path = calibrate_share_weight_visitor.h; sourceTree = "<group>"; };
		CD4886D0122873C200F5A88A /* configuration.h */ = {isa = PBXFileReference; fileEncoding = 4; lastKnownFileType = sourcecode.c.h; path = configuration.h; sourceTree = "<group>"; };
		CD4886D1122873C200F5A88A /* default_visitor.h */ = {isa = PBXFileReference; fileEncoding = 4; lastKnownFileType = sourcecode.c.h; path = default_visitor.h; sourceTree = "<group>"; };
		CD4886D2122873C200F5A88A /* definitions.h */ = {isa = PBXFileReference; fileEncoding = 4; lastKnownFileType = sourcecode.c.h; path = definitions.h; sourceTree = "<group>"; };
		CD4886D3122873C200F5A88A /* fixed_interpolation_function.h */ = {isa = PBXFileReference; fileEncoding = 4; lastKnownFileType = sourcecode.c.h; path = fixed_interpolation_function.h; sourceTree = "<group>"; };
		CD4886D4122873C200F5A88A /* hash_map.h */ = {isa = PBXFileReference; fileEncoding = 4; lastKnownFileType = sourcecode.c.h; path = hash_map.h; sourceTree = "<group>"; };
		CD4886D5122873C200F5A88A /* iinterpolation_function.h */ = {isa = PBXFileReference; fileEncoding = 4; lastKnownFileType = sourcecode.c.h; path = iinterpolation_function.h; sourceTree = "<group>"; };
		CD4886D6122873C200F5A88A /* inamed.h */ = {isa = PBXFileReference; fileEncoding = 4; lastKnownFileType = sourcecode.c.h; path = inamed.h; sourceTree = "<group>"; };
		CD4886D7122873C200F5A88A /* input_finder.h */ = {isa = PBXFileReference; fileEncoding = 4; lastKnownFileType = sourcecode.c.h; path = input_finder.h; sourceTree = "<group>"; };
		CD4886D8122873C200F5A88A /* interpolation_function_factory.h */ = {isa = PBXFileReference; fileEncoding = 4; lastKnownFileType = sourcecode.c.h; path = interpolation_function_factory.h; sourceTree = "<group>"; };
		CD4886D9122873C200F5A88A /* interpolation_rule.h */ = {isa = PBXFileReference; fileEncoding = 4; lastKnownFileType = sourcecode.c.h; path = interpolation_rule.h; sourceTree = "<group>"; };
		CD4886DA122873C200F5A88A /* iparsable.h */ = {isa = PBXFileReference; fileEncoding = 4; lastKnownFileType = sourcecode.c.h; path = iparsable.h; sourceTree = "<group>"; };
		CD4886DC122873C200F5A88A /* istandard_component.h */ = {isa = PBXFileReference; fileEncoding = 4; lastKnownFileType = sourcecode.c.h; path = istandard_component.h; sourceTree = "<group>"; };
		CD4886DD122873C200F5A88A /* ivisitable.h */ = {isa = PBXFileReference; fileEncoding = 4; lastKnownFileType = sourcecode.c.h; path = ivisitable.h; sourceTree = "<group>"; };
		CD4886DE122873C200F5A88A /* ivisitor.h */ = {isa = PBXFileReference; fileEncoding = 4; lastKnownFileType = sourcecode.c.h; path = ivisitor.h; sourceTree = "<group>"; };
		CD4886DF122873C200F5A88A /* linear_interpolation_function.h */ = {isa = PBXFileReference; fileEncoding = 4; lastKnownFileType = sourcecode.c.h; path = linear_interpolation_function.h; sourceTree = "<group>"; };
		CD4886E0122873C200F5A88A /* model_time.h */ = {isa = PBXFileReference; fileEncoding = 4; lastKnownFileType = sourcecode.c.h; path = model_time.h; sourceTree = "<group>"; };
		CD4886E1122873C200F5A88A /* object_meta_info.h */ = {isa = PBXFileReference; fileEncoding = 4; lastKnownFileType = sourcecode.c.h; path = object_meta_info.h; sourceTree = "<group>"; };
		CD4886E2122873C200F5A88A /* s_curve_interpolation_function.h */ = {isa = PBXFileReference; fileEncoding = 4; lastKnownFileType = sourcecode.c.h; path = s_curve_interpolation_function.h; sourceTree = "<group>"; };
		CD4886E3122873C200F5A88A /* string_hash.h */ = {isa = PBXFileReference; fileEncoding = 4; lastKnownFileType = sourcecode.c.h; path = string_hash.h; sourceTree = "<group>"; };
		CD4886E5122873C200F5A88A /* supply_demand_curve.h */ = {isa = PBXFileReference; fileEncoding = 4; lastKnownFileType = sourcecode.c.h; path = supply_demand_curve.h; sourceTree = "<group>"; };
		CD4886E6122873C200F5A88A /* time_vector.h */ = {isa = PBXFileReference; fileEncoding = 4; lastKnownFileType = sourcecode.c.h; path = time_vector.h; sourceTree = "<group>"; };
		CD4886E7122873C200F5A88A /* timer.h */ = {isa = PBXFileReference; fileEncoding = 4; lastKnownFileType = sourcecode.c.h; path = timer.h; sourceTree = "<group>"; };
		CD4886E8122873C200F5A88A /* TValidatorInfo.h */ = {isa = PBXFileReference; fileEncoding = 4; lastKnownFileType = sourcecode.c.h; path = TValidatorInfo.h; sourceTree = "<group>"; };
		CD4886E9122873C200F5A88A /* util.h */ = {isa = PBXFileReference; fileEncoding = 4; lastKnownFileType = sourcecode.c.h; path = util.h; sourceTree = "<group>"; };
		CD4886EA122873C200F5A88A /* value.h */ = {isa = PBXFileReference; fileEncoding = 4; lastKnownFileType = sourcecode.c.h; path = value.h; sourceTree = "<group>"; };
		CD4886EB122873C200F5A88A /* version.h */ = {isa = PBXFileReference; fileEncoding = 4; lastKnownFileType = sourcecode.c.h; path = version.h; sourceTree = "<group>"; };
		CD4886EC122873C200F5A88A /* xml_helper.h */ = {isa = PBXFileReference; fileEncoding = 4; lastKnownFileType = sourcecode.c.h; path = xml_helper.h; sourceTree = "<group>"; };
		CD4886ED122873C200F5A88A /* xml_pair.h */ = {isa = PBXFileReference; fileEncoding = 4; lastKnownFileType = sourcecode.c.h; path = xml_pair.h; sourceTree = "<group>"; };
		CD4886EF122873C200F5A88A /* atom.cpp */ = {isa = PBXFileReference; fileEncoding = 4; lastKnownFileType = sourcecode.cpp.cpp; path = atom.cpp; sourceTree = "<group>"; };
		CD4886F0122873C200F5A88A /* atom_registry.cpp */ = {isa = PBXFileReference; fileEncoding = 4; lastKnownFileType = sourcecode.cpp.cpp; path = atom_registry.cpp; sourceTree = "<group>"; };
		CD4886F1122873C200F5A88A /* calibrate_resource_visitor.cpp */ = {isa = PBXFileReference; fileEncoding = 4; lastKnownFileType = sourcecode.cpp.cpp; path = calibrate_resource_visitor.cpp; sourceTree = "<group>"; };
		CD4886F2122873C200F5A88A /* calibrate_share_weight_visitor.cpp */ = {isa = PBXFileReference; fileEncoding = 4; lastKnownFileType = sourcecode.cpp.cpp; path = calibrate_share_weight_visitor.cpp; sourceTree = "<group>"; };
		CD4886F3122873C200F5A88A /* configuration.cpp */ = {isa = PBXFileReference; fileEncoding = 4; lastKnownFileType = sourcecode.cpp.cpp; path = configuration.cpp; sourceTree = "<group>"; };
		CD4886F4122873C200F5A88A /* fixed_interpolation_function.cpp */ = {isa = PBXFileReference; fileEncoding = 4; lastKnownFileType = sourcecode.cpp.cpp; path = fixed_interpolation_function.cpp; sourceTree = "<group>"; };
		CD4886F5122873C200F5A88A /* input_finder.cpp */ = {isa = PBXFileReference; fileEncoding = 4; lastKnownFileType = sourcecode.cpp.cpp; path = input_finder.cpp; sourceTree = "<group>"; };
		CD4886F6122873C200F5A88A /* interpolation_function_factory.cpp */ = {isa = PBXFileReference; fileEncoding = 4; lastKnownFileType = sourcecode.cpp.cpp; path = interpolation_function_factory.cpp; sourceTree = "<group>"; };
		CD4886F7122873C200F5A88A /* interpolation_rule.cpp */ = {isa = PBXFileReference; fileEncoding = 4; lastKnownFileType = sourcecode.cpp.cpp; path = interpolation_rule.cpp; sourceTree = "<group>"; };
		CD4886F8122873C200F5A88A /* linear_interpolation_function.cpp */ = {isa = PBXFileReference; fileEncoding = 4; lastKnownFileType = sourcecode.cpp.cpp; path = linear_interpolation_function.cpp; sourceTree = "<group>"; };
		CD4886F9122873C200F5A88A /* model_time.cpp */ = {isa = PBXFileReference; fileEncoding = 4; lastKnownFileType = sourcecode.cpp.cpp; path = model_time.cpp; sourceTree = "<group>"; };
		CD4886FA122873C200F5A88A /* s_curve_interpolation_function.cpp */ = {isa = PBXFileReference; fileEncoding = 4; lastKnownFileType = sourcecode.cpp.cpp; path = s_curve_interpolation_function.cpp; sourceTree = "<group>"; };
		CD4886FC122873C200F5A88A /* supply_demand_curve.cpp */ = {isa = PBXFileReference; fileEncoding = 4; lastKnownFileType = sourcecode.cpp.cpp; path = supply_demand_curve.cpp; sourceTree = "<group>"; };
		CD4886FD122873C200F5A88A /* timer.cpp */ = {isa = PBXFileReference; fileEncoding = 4; lastKnownFileType = sourcecode.cpp.cpp; path = timer.cpp; sourceTree = "<group>"; };
		CD4886FE122873C200F5A88A /* util.cpp */ = {isa = PBXFileReference; fileEncoding = 4; lastKnownFileType = sourcecode.cpp.cpp; path = util.cpp; sourceTree = "<group>"; };
		CD488701122873C200F5A88A /* cost_curve.h */ = {isa = PBXFileReference; fileEncoding = 4; lastKnownFileType = sourcecode.c.h; path = cost_curve.h; sourceTree = "<group>"; };
		CD488702122873C200F5A88A /* curve.h */ = {isa = PBXFileReference; fileEncoding = 4; lastKnownFileType = sourcecode.c.h; path = curve.h; sourceTree = "<group>"; };
		CD488703122873C200F5A88A /* data_point.h */ = {isa = PBXFileReference; fileEncoding = 4; lastKnownFileType = sourcecode.c.h; path = data_point.h; sourceTree = "<group>"; };
		CD488704122873C200F5A88A /* explicit_point_set.h */ = {isa = PBXFileReference; fileEncoding = 4; lastKnownFileType = sourcecode.c.h; path = explicit_point_set.h; sourceTree = "<group>"; };
		CD488705122873C200F5A88A /* point_set.h */ = {isa = PBXFileReference; fileEncoding = 4; lastKnownFileType = sourcecode.c.h; path = point_set.h; sourceTree = "<group>"; };
		CD488706122873C200F5A88A /* point_set_curve.h */ = {isa = PBXFileReference; fileEncoding = 4; lastKnownFileType = sourcecode.c.h; path = point_set_curve.h; sourceTree = "<group>"; };
		CD488707122873C200F5A88A /* xy_data_point.h */ = {isa = PBXFileReference; fileEncoding = 4; lastKnownFileType = sourcecode.c.h; path = xy_data_point.h; sourceTree = "<group>"; };
		CD488709122873C200F5A88A /* curve.cpp */ = {isa = PBXFileReference; fileEncoding = 4; lastKnownFileType = sourcecode.cpp.cpp; path = curve.cpp; sourceTree = "<group>"; };
		CD48870A122873C200F5A88A /* data_point.cpp */ = {isa = PBXFileReference; fileEncoding = 4; lastKnownFileType = sourcecode.cpp.cpp; path = data_point.cpp; sourceTree = "<group>"; };
		CD48870B122873C200F5A88A /* explicit_point_set.cpp */ = {isa = PBXFileReference; fileEncoding = 4; lastKnownFileType = sourcecode.cpp.cpp; path = explicit_point_set.cpp; sourceTree = "<group>"; };
		CD48870C122873C200F5A88A /* point_set.cpp */ = {isa = PBXFileReference; fileEncoding = 4; lastKnownFileType = sourcecode.cpp.cpp; path = point_set.cpp; sourceTree = "<group>"; };
		CD48870D122873C200F5A88A /* point_set_curve.cpp */ = {isa = PBXFileReference; fileEncoding = 4; lastKnownFileType = sourcecode.cpp.cpp; path = point_set_curve.cpp; sourceTree = "<group>"; };
		CD48870E122873C200F5A88A /* xy_data_point.cpp */ = {isa = PBXFileReference; fileEncoding = 4; lastKnownFileType = sourcecode.cpp.cpp; path = xy_data_point.cpp; sourceTree = "<group>"; };
		CD488714122873C200F5A88A /* ilogger.h */ = {isa = PBXFileReference; fileEncoding = 4; lastKnownFileType = sourcecode.c.h; path = ilogger.h; sourceTree = "<group>"; };
		CD488715122873C200F5A88A /* logger.h */ = {isa = PBXFileReference; fileEncoding = 4; lastKnownFileType = sourcecode.c.h; path = logger.h; sourceTree = "<group>"; };
		CD488716122873C200F5A88A /* logger_factory.h */ = {isa = PBXFileReference; fileEncoding = 4; lastKnownFileType = sourcecode.c.h; path = logger_factory.h; sourceTree = "<group>"; };
		CD488717122873C200F5A88A /* plain_text_logger.h */ = {isa = PBXFileReference; fileEncoding = 4; lastKnownFileType = sourcecode.c.h; path = plain_text_logger.h; sourceTree = "<group>"; };
		CD488718122873C200F5A88A /* xml_logger.h */ = {isa = PBXFileReference; fileEncoding = 4; lastKnownFileType = sourcecode.c.h; path = xml_logger.h; sourceTree = "<group>"; };
		CD48871A122873C200F5A88A /* logger.cpp */ = {isa = PBXFileReference; fileEncoding = 4; lastKnownFileType = sourcecode.cpp.cpp; path = logger.cpp; sourceTree = "<group>"; };
		CD48871B122873C200F5A88A /* logger_factory.cpp */ = {isa = PBXFileReference; fileEncoding = 4; lastKnownFileType = sourcecode.cpp.cpp; path = logger_factory.cpp; sourceTree = "<group>"; };
		CD48871C122873C200F5A88A /* plain_text_logger.cpp */ = {isa = PBXFileReference; fileEncoding = 4; lastKnownFileType = sourcecode.cpp.cpp; path = plain_text_logger.cpp; sourceTree = "<group>"; };
		CD48871D122873C200F5A88A /* xml_logger.cpp */ = {isa = PBXFileReference; fileEncoding = 4; lastKnownFileType = sourcecode.cpp.cpp; path = xml_logger.cpp; sourceTree = "<group>"; };
		CD52797916418A2B00A425BF /* fltcmp.hpp */ = {isa = PBXFileReference; fileEncoding = 4; lastKnownFileType = sourcecode.cpp.h; path = fltcmp.hpp; sourceTree = "<group>"; };
		CD52797C16418A6400A425BF /* logbroyden.hpp */ = {isa = PBXFileReference; fileEncoding = 4; lastKnownFileType = sourcecode.cpp.h; path = logbroyden.hpp; sourceTree = "<group>"; };
		CD52797D16418A6400A425BF /* lognrbt.hpp */ = {isa = PBXFileReference; fileEncoding = 4; lastKnownFileType = sourcecode.cpp.h; path = lognrbt.hpp; sourceTree = "<group>"; };
		CD52797E16418A8300A425BF /* edfun.hpp */ = {isa = PBXFileReference; fileEncoding = 4; lastKnownFileType = sourcecode.cpp.h; path = edfun.hpp; sourceTree = "<group>"; };
		CD52797F16418A8300A425BF /* fdjac.hpp */ = {isa = PBXFileReference; fileEncoding = 4; lastKnownFileType = sourcecode.cpp.h; path = fdjac.hpp; sourceTree = "<group>"; };
		CD52798016418A8300A425BF /* functor-subs.hpp */ = {isa = PBXFileReference; fileEncoding = 4; lastKnownFileType = sourcecode.cpp.h; path = "functor-subs.hpp"; sourceTree = "<group>"; };
		CD52798116418A8300A425BF /* functor.hpp */ = {isa = PBXFileReference; fileEncoding = 4; lastKnownFileType = sourcecode.cpp.h; path = functor.hpp; sourceTree = "<group>"; };
		CD52798216418A8300A425BF /* jacobian-precondition.hpp */ = {isa = PBXFileReference; fileEncoding = 4; lastKnownFileType = sourcecode.cpp.h; path = "jacobian-precondition.hpp"; sourceTree = "<group>"; };
		CD52798316418A8300A425BF /* linesearch.hpp */ = {isa = PBXFileReference; fileEncoding = 4; lastKnownFileType = sourcecode.cpp.h; path = linesearch.hpp; sourceTree = "<group>"; };
		CD52798416418A8300A425BF /* svd_invert_solve.hpp */ = {isa = PBXFileReference; fileEncoding = 4; lastKnownFileType = sourcecode.cpp.h; path = svd_invert_solve.hpp; sourceTree = "<group>"; };
		CD52798516418A8300A425BF /* ublas-helpers.hpp */ = {isa = PBXFileReference; fileEncoding = 4; lastKnownFileType = sourcecode.cpp.h; path = "ublas-helpers.hpp"; sourceTree = "<group>"; };
		CD52798616418A9F00A425BF /* bitvector.hpp */ = {isa = PBXFileReference; fileEncoding = 4; lastKnownFileType = sourcecode.cpp.h; path = bitvector.hpp; sourceTree = "<group>"; };
		CD52798716418A9F00A425BF /* bmatrix.hpp */ = {isa = PBXFileReference; fileEncoding = 4; lastKnownFileType = sourcecode.cpp.h; path = bmatrix.hpp; sourceTree = "<group>"; };
		CD52798816418A9F00A425BF /* clanid.hpp */ = {isa = PBXFileReference; fileEncoding = 4; lastKnownFileType = sourcecode.cpp.h; path = clanid.hpp; sourceTree = "<group>"; };
		CD52798916418A9F00A425BF /* digraph.hpp */ = {isa = PBXFileReference; fileEncoding = 4; lastKnownFileType = sourcecode.cpp.h; path = digraph.hpp; sourceTree = "<group>"; };
		CD52798B16418A9F00A425BF /* grain-collect.hpp */ = {isa = PBXFileReference; fileEncoding = 4; lastKnownFileType = sourcecode.cpp.h; path = "grain-collect.hpp"; sourceTree = "<group>"; };
		CD52798C16418A9F00A425BF /* graph-parse.hpp */ = {isa = PBXFileReference; fileEncoding = 4; lastKnownFileType = sourcecode.cpp.h; path = "graph-parse.hpp"; sourceTree = "<group>"; };
		CD52798D16418A9F00A425BF /* util.hpp */ = {isa = PBXFileReference; fileEncoding = 4; lastKnownFileType = sourcecode.cpp.h; path = util.hpp; sourceTree = "<group>"; };
		CD548E5812AFFD8C00ADCE8C /* generic_output.h */ = {isa = PBXFileReference; fileEncoding = 4; lastKnownFileType = sourcecode.c.h; path = generic_output.h; sourceTree = "<group>"; };
		CD548E5912AFFD9400ADCE8C /* generic_output.cpp */ = {isa = PBXFileReference; fileEncoding = 4; lastKnownFileType = sourcecode.cpp.cpp; path = generic_output.cpp; sourceTree = "<group>"; };
		CD572C8F1C59D874004438B4 /* data_definition_util.h */ = {isa = PBXFileReference; lastKnownFileType = sourcecode.c.h; path = data_definition_util.h; sourceTree = "<group>"; };
		CD693F9D1AEFD0A900805384 /* idiscrete_choice.hpp */ = {isa = PBXFileReference; fileEncoding = 4; lastKnownFileType = sourcecode.cpp.h; path = idiscrete_choice.hpp; sourceTree = "<group>"; };
		CD693F9E1AEFE09200805384 /* relative_cost_logit.hpp */ = {isa = PBXFileReference; fileEncoding = 4; lastKnownFileType = sourcecode.cpp.h; path = relative_cost_logit.hpp; sourceTree = "<group>"; };
		CD693F9F1AEFE0CE00805384 /* relative_cost_logit.cpp */ = {isa = PBXFileReference; fileEncoding = 4; lastKnownFileType = sourcecode.cpp.cpp; path = relative_cost_logit.cpp; sourceTree = "<group>"; };
		CD693FA11AEFF09200805384 /* absolute_cost_logit.hpp */ = {isa = PBXFileReference; fileEncoding = 4; lastKnownFileType = sourcecode.cpp.h; path = absolute_cost_logit.hpp; sourceTree = "<group>"; };
		CD693FA21AEFF0A100805384 /* absolute_cost_logit.cpp */ = {isa = PBXFileReference; fileEncoding = 4; lastKnownFileType = sourcecode.cpp.cpp; path = absolute_cost_logit.cpp; sourceTree = "<group>"; };
		CD693FA41AF02DC200805384 /* discrete_choice_factory.hpp */ = {isa = PBXFileReference; fileEncoding = 4; lastKnownFileType = sourcecode.cpp.h; path = discrete_choice_factory.hpp; sourceTree = "<group>"; };
		CD693FA51AF0315E00805384 /* discrete_choice_factory.cpp */ = {isa = PBXFileReference; fileEncoding = 4; lastKnownFileType = sourcecode.cpp.cpp; path = discrete_choice_factory.cpp; sourceTree = "<group>"; };
		CD6B455319B138870020AC72 /* has_market_flag_solution_info_filter.h */ = {isa = PBXFileReference; fileEncoding = 4; lastKnownFileType = sourcecode.c.h; path = has_market_flag_solution_info_filter.h; sourceTree = "<group>"; };
		CD6B455419B1388F0020AC72 /* has_market_flag_solution_info_filter.cpp */ = {isa = PBXFileReference; fileEncoding = 4; lastKnownFileType = sourcecode.cpp.cpp; path = has_market_flag_solution_info_filter.cpp; sourceTree = "<group>"; };
		CD83E61214F456C000A1D301 /* linked_market.h */ = {isa = PBXFileReference; fileEncoding = 4; lastKnownFileType = sourcecode.c.h; path = linked_market.h; sourceTree = "<group>"; };
		CD83E61514F4584900A1D301 /* linked_market.cpp */ = {isa = PBXFileReference; fileEncoding = 4; lastKnownFileType = sourcecode.cpp.cpp; path = linked_market.cpp; sourceTree = "<group>"; };
		CD83E63814F548E000A1D301 /* linked_ghg_policy.h */ = {isa = PBXFileReference; fileEncoding = 4; lastKnownFileType = sourcecode.c.h; path = linked_ghg_policy.h; sourceTree = "<group>"; };
		CD83E63914F54B1000A1D301 /* linked_ghg_policy.cpp */ = {isa = PBXFileReference; fileEncoding = 4; lastKnownFileType = sourcecode.cpp.cpp; path = linked_ghg_policy.cpp; sourceTree = "<group>"; };
		CD8DFFD51FA8D1D900CB3719 /* ctax_input.h */ = {isa = PBXFileReference; fileEncoding = 4; lastKnownFileType = sourcecode.c.h; path = ctax_input.h; sourceTree = "<group>"; };
		CD8DFFD81FA8D1F000CB3719 /* ctax_input.cpp */ = {isa = PBXFileReference; fileEncoding = 4; lastKnownFileType = sourcecode.cpp.cpp; path = ctax_input.cpp; sourceTree = "<group>"; };
		CD8DFFDA1FA8D20600CB3719 /* negative_emissions_final_demand.h */ = {isa = PBXFileReference; fileEncoding = 4; lastKnownFileType = sourcecode.c.h; path = negative_emissions_final_demand.h; sourceTree = "<group>"; };
		CD8DFFDB1FA8D21700CB3719 /* negative_emissions_final_demand.cpp */ = {isa = PBXFileReference; fileEncoding = 4; lastKnownFileType = sourcecode.cpp.cpp; path = negative_emissions_final_demand.cpp; sourceTree = "<group>"; };
		CD8FDEC71C0647050099C752 /* pass_through_sector.h */ = {isa = PBXFileReference; fileEncoding = 4; lastKnownFileType = sourcecode.c.h; path = pass_through_sector.h; sourceTree = "<group>"; };
		CD8FDEC81C0647140099C752 /* pass_through_sector.cpp */ = {isa = PBXFileReference; fileEncoding = 4; lastKnownFileType = sourcecode.cpp.cpp; path = pass_through_sector.cpp; sourceTree = "<group>"; };
		CD8FDECA1C0647640099C752 /* pass_through_technology.h */ = {isa = PBXFileReference; fileEncoding = 4; lastKnownFileType = sourcecode.c.h; path = pass_through_technology.h; sourceTree = "<group>"; };
		CD8FDECB1C0647A20099C752 /* pass_through_technology.cpp */ = {isa = PBXFileReference; fileEncoding = 4; lastKnownFileType = sourcecode.cpp.cpp; path = pass_through_technology.cpp; sourceTree = "<group>"; };
		CD966E671D92F1BB00A93938 /* hector.xcodeproj */ = {isa = PBXFileReference; lastKnownFileType = "wrapper.pb-project"; name = hector.xcodeproj; path = ../../climate/source/hector/project_files/Xcode/hector.xcodeproj; sourceTree = "<group>"; };
		CDAACD84216C545F00D13FD6 /* supply_demand_curve_saver.h */ = {isa = PBXFileReference; fileEncoding = 4; lastKnownFileType = sourcecode.c.h; path = supply_demand_curve_saver.h; sourceTree = "<group>"; };
		CDAACD87216C546D00D13FD6 /* supply_demand_curve_saver.cpp */ = {isa = PBXFileReference; fileEncoding = 4; lastKnownFileType = sourcecode.cpp.cpp; path = supply_demand_curve_saver.cpp; sourceTree = "<group>"; };
		CDAF62EA130DAB6100D93AFB /* MAGICC_array.h */ = {isa = PBXFileReference; fileEncoding = 4; lastKnownFileType = sourcecode.c.h; path = MAGICC_array.h; sourceTree = "<group>"; };
		CDAF62EB130DAB6100D93AFB /* ObjECTS_MAGICC.h */ = {isa = PBXFileReference; fileEncoding = 4; lastKnownFileType = sourcecode.c.h; path = ObjECTS_MAGICC.h; sourceTree = "<group>"; };
		CDAF62EC130DAB6900D93AFB /* MAGICC_array.cpp */ = {isa = PBXFileReference; fileEncoding = 4; lastKnownFileType = sourcecode.cpp.cpp; path = MAGICC_array.cpp; sourceTree = "<group>"; };
		CDAF62ED130DAB6900D93AFB /* MAGICC_IO_helpers.cpp */ = {isa = PBXFileReference; fileEncoding = 4; lastKnownFileType = sourcecode.cpp.cpp; path = MAGICC_IO_helpers.cpp; sourceTree = "<group>"; };
		CDAF62EE130DAB6900D93AFB /* ObjECTS_MAGICC_others.cpp */ = {isa = PBXFileReference; fileEncoding = 4; lastKnownFileType = sourcecode.cpp.cpp; path = ObjECTS_MAGICC_others.cpp; sourceTree = "<group>"; };
		CDAF62EF130DAB6900D93AFB /* ObjECTS_MAGICC.cpp */ = {isa = PBXFileReference; fileEncoding = 4; lastKnownFileType = sourcecode.cpp.cpp; path = ObjECTS_MAGICC.cpp; sourceTree = "<group>"; };
		CDBAAD7B165151FC00BB9E56 /* gcam_parallel.hpp */ = {isa = PBXFileReference; fileEncoding = 4; lastKnownFileType = sourcecode.cpp.h; path = gcam_parallel.hpp; sourceTree = "<group>"; };
		CDBAAD7E1651520D00BB9E56 /* gcam_parallel.cpp */ = {isa = PBXFileReference; fileEncoding = 4; lastKnownFileType = sourcecode.cpp.cpp; path = gcam_parallel.cpp; sourceTree = "<group>"; };
		CDCB3330146992B000BEA539 /* consumer_activity.h */ = {isa = PBXFileReference; fileEncoding = 4; lastKnownFileType = sourcecode.c.h; path = consumer_activity.h; sourceTree = "<group>"; };
		CDCB33321469934E00BEA539 /* consumer_activity.cpp */ = {isa = PBXFileReference; fileEncoding = 4; lastKnownFileType = sourcecode.cpp.cpp; path = consumer_activity.cpp; sourceTree = "<group>"; };
		CDCBBF0B14BB6339008B5F4D /* thermal_building_service_input.h */ = {isa = PBXFileReference; fileEncoding = 4; lastKnownFileType = sourcecode.c.h; path = thermal_building_service_input.h; sourceTree = "<group>"; };
		CDCBBF0C14BB6658008B5F4D /* thermal_building_service_input.cpp */ = {isa = PBXFileReference; fileEncoding = 4; lastKnownFileType = sourcecode.cpp.cpp; path = thermal_building_service_input.cpp; sourceTree = "<group>"; };
		CDD20FFE161B9F9200945527 /* logbroyden.cpp */ = {isa = PBXFileReference; fileEncoding = 4; lastKnownFileType = sourcecode.cpp.cpp; path = logbroyden.cpp; sourceTree = "<group>"; };
		CDD21002161B9FA300945527 /* jacobian-precondition.cpp */ = {isa = PBXFileReference; fileEncoding = 4; lastKnownFileType = sourcecode.cpp.cpp; path = "jacobian-precondition.cpp"; sourceTree = "<group>"; };
		CDD21003161B9FA300945527 /* svd_invert_solve.cpp */ = {isa = PBXFileReference; fileEncoding = 4; lastKnownFileType = sourcecode.cpp.cpp; path = svd_invert_solve.cpp; sourceTree = "<group>"; };
		CDD5A206130338A90088463C /* empty_technology.h */ = {isa = PBXFileReference; fileEncoding = 4; lastKnownFileType = sourcecode.c.h; path = empty_technology.h; sourceTree = "<group>"; };
		CDD5A207130338A90088463C /* itechnology_container.h */ = {isa = PBXFileReference; fileEncoding = 4; lastKnownFileType = sourcecode.c.h; path = itechnology_container.h; sourceTree = "<group>"; };
		CDD5A208130338A90088463C /* stub_technology_container.h */ = {isa = PBXFileReference; fileEncoding = 4; lastKnownFileType = sourcecode.c.h; path = stub_technology_container.h; sourceTree = "<group>"; };
		CDD5A209130338A90088463C /* technology_container.h */ = {isa = PBXFileReference; fileEncoding = 4; lastKnownFileType = sourcecode.c.h; path = technology_container.h; sourceTree = "<group>"; };
		CDD5A20A130338B60088463C /* empty_technology.cpp */ = {isa = PBXFileReference; fileEncoding = 4; lastKnownFileType = sourcecode.cpp.cpp; path = empty_technology.cpp; sourceTree = "<group>"; };
		CDD5A20B130338B60088463C /* stub_technology_container.cpp */ = {isa = PBXFileReference; fileEncoding = 4; lastKnownFileType = sourcecode.cpp.cpp; path = stub_technology_container.cpp; sourceTree = "<group>"; };
		CDD5A20C130338B60088463C /* technology_container.cpp */ = {isa = PBXFileReference; fileEncoding = 4; lastKnownFileType = sourcecode.cpp.cpp; path = technology_container.cpp; sourceTree = "<group>"; };
		CDE074A01468959200432712 /* gcam_consumer.h */ = {isa = PBXFileReference; fileEncoding = 4; lastKnownFileType = sourcecode.c.h; path = gcam_consumer.h; sourceTree = "<group>"; };
		CDE074A31468959600432712 /* gcam_consumer.cpp */ = {isa = PBXFileReference; fileEncoding = 4; lastKnownFileType = sourcecode.cpp.cpp; path = gcam_consumer.cpp; sourceTree = "<group>"; };
		CDE074A5146895A000432712 /* building_function.h */ = {isa = PBXFileReference; fileEncoding = 4; lastKnownFileType = sourcecode.c.h; path = building_function.h; sourceTree = "<group>"; };
		CDE074A6146895A000432712 /* building_node_input.h */ = {isa = PBXFileReference; fileEncoding = 4; lastKnownFileType = sourcecode.c.h; path = building_node_input.h; sourceTree = "<group>"; };
		CDE074A7146895A000432712 /* building_service_function.h */ = {isa = PBXFileReference; fileEncoding = 4; lastKnownFileType = sourcecode.c.h; path = building_service_function.h; sourceTree = "<group>"; };
		CDE074A8146895A000432712 /* building_service_input.h */ = {isa = PBXFileReference; fileEncoding = 4; lastKnownFileType = sourcecode.c.h; path = building_service_input.h; sourceTree = "<group>"; };
		CDE074A9146895A000432712 /* satiation_demand_function.h */ = {isa = PBXFileReference; fileEncoding = 4; lastKnownFileType = sourcecode.c.h; path = satiation_demand_function.h; sourceTree = "<group>"; };
		CDE074AA146895AA00432712 /* building_function.cpp */ = {isa = PBXFileReference; fileEncoding = 4; lastKnownFileType = sourcecode.cpp.cpp; path = building_function.cpp; sourceTree = "<group>"; };
		CDE074AB146895AA00432712 /* building_node_input.cpp */ = {isa = PBXFileReference; fileEncoding = 4; lastKnownFileType = sourcecode.cpp.cpp; path = building_node_input.cpp; sourceTree = "<group>"; };
		CDE074AC146895AA00432712 /* building_service_function.cpp */ = {isa = PBXFileReference; fileEncoding = 4; lastKnownFileType = sourcecode.cpp.cpp; path = building_service_function.cpp; sourceTree = "<group>"; };
		CDE074AD146895AA00432712 /* building_service_input.cpp */ = {isa = PBXFileReference; fileEncoding = 4; lastKnownFileType = sourcecode.cpp.cpp; path = building_service_input.cpp; sourceTree = "<group>"; };
		CDE074AE146895AA00432712 /* satiation_demand_function.cpp */ = {isa = PBXFileReference; fileEncoding = 4; lastKnownFileType = sourcecode.cpp.cpp; path = satiation_demand_function.cpp; sourceTree = "<group>"; };
		CDE2997B198C82A200556032 /* aemissions_control.h */ = {isa = PBXFileReference; fileEncoding = 4; lastKnownFileType = sourcecode.c.h; path = aemissions_control.h; sourceTree = "<group>"; };
		CDE2997C198C82A200556032 /* gdp_control.h */ = {isa = PBXFileReference; fileEncoding = 4; lastKnownFileType = sourcecode.c.h; path = gdp_control.h; sourceTree = "<group>"; };
		CDE2997D198C82A200556032 /* mac_control.h */ = {isa = PBXFileReference; fileEncoding = 4; lastKnownFileType = sourcecode.c.h; path = mac_control.h; sourceTree = "<group>"; };
		CDE2997E198C82A200556032 /* nonco2_emissions.h */ = {isa = PBXFileReference; fileEncoding = 4; lastKnownFileType = sourcecode.c.h; path = nonco2_emissions.h; sourceTree = "<group>"; };
		CDE2997F198C82C400556032 /* aemissions_control.cpp */ = {isa = PBXFileReference; fileEncoding = 4; lastKnownFileType = sourcecode.cpp.cpp; path = aemissions_control.cpp; sourceTree = "<group>"; };
		CDE29980198C82C400556032 /* gdp_control.cpp */ = {isa = PBXFileReference; fileEncoding = 4; lastKnownFileType = sourcecode.cpp.cpp; path = gdp_control.cpp; sourceTree = "<group>"; };
		CDE29981198C82C400556032 /* mac_control.cpp */ = {isa = PBXFileReference; fileEncoding = 4; lastKnownFileType = sourcecode.cpp.cpp; path = mac_control.cpp; sourceTree = "<group>"; };
		CDE29982198C82C400556032 /* nonco2_emissions.cpp */ = {isa = PBXFileReference; fileEncoding = 4; lastKnownFileType = sourcecode.cpp.cpp; path = nonco2_emissions.cpp; sourceTree = "<group>"; };
		CDE29987198C831400556032 /* emissions_control_factory.h */ = {isa = PBXFileReference; fileEncoding = 4; lastKnownFileType = sourcecode.c.h; path = emissions_control_factory.h; sourceTree = "<group>"; };
		CDE29988198C831E00556032 /* emissions_control_factory.cpp */ = {isa = PBXFileReference; fileEncoding = 4; lastKnownFileType = sourcecode.cpp.cpp; path = emissions_control_factory.cpp; sourceTree = "<group>"; };
		CDE659AC1E940B8E00C562D8 /* linear_control.h */ = {isa = PBXFileReference; fileEncoding = 4; lastKnownFileType = sourcecode.c.h; path = linear_control.h; sourceTree = "<group>"; };
		CDE659AD1E940BA600C562D8 /* linear_control.cpp */ = {isa = PBXFileReference; fileEncoding = 4; lastKnownFileType = sourcecode.cpp.cpp; path = linear_control.cpp; sourceTree = "<group>"; };
		CDF0CA0E139FD0BB00B20B01 /* luc_emissions_summer.h */ = {isa = PBXFileReference; fileEncoding = 4; lastKnownFileType = sourcecode.c.h; path = luc_emissions_summer.h; sourceTree = "<group>"; };
		CDF0CA0F139FD0C100B20B01 /* luc_emissions_summer.cpp */ = {isa = PBXFileReference; fileEncoding = 4; lastKnownFileType = sourcecode.cpp.cpp; path = luc_emissions_summer.cpp; sourceTree = "<group>"; };
		CDF83C0C13A30C7200DF178D /* market_RES.h */ = {isa = PBXFileReference; fileEncoding = 4; lastKnownFileType = sourcecode.c.h; path = market_RES.h; sourceTree = "<group>"; };
		CDF83C0D13A30C7C00DF178D /* market_RES.cpp */ = {isa = PBXFileReference; fileEncoding = 4; lastKnownFileType = sourcecode.cpp.cpp; path = market_RES.cpp; sourceTree = "<group>"; };
		CDF83C0F13A30C9300DF178D /* res_secondary_output.h */ = {isa = PBXFileReference; fileEncoding = 4; lastKnownFileType = sourcecode.c.h; path = res_secondary_output.h; sourceTree = "<group>"; };
		CDF83C1013A30C9300DF178D /* s_curve_shutdown_decider.h */ = {isa = PBXFileReference; fileEncoding = 4; lastKnownFileType = sourcecode.c.h; path = s_curve_shutdown_decider.h; sourceTree = "<group>"; };
		CDF83C1113A30CA600DF178D /* res_secondary_output.cpp */ = {isa = PBXFileReference; fileEncoding = 4; lastKnownFileType = sourcecode.cpp.cpp; path = res_secondary_output.cpp; sourceTree = "<group>"; };
		CDF83C1213A30CA600DF178D /* s_curve_shutdown_decider.cpp */ = {isa = PBXFileReference; fileEncoding = 4; lastKnownFileType = sourcecode.cpp.cpp; path = s_curve_shutdown_decider.cpp; sourceTree = "<group>"; };
		CDF83C1513A30CB800DF178D /* itarget_solver.h */ = {isa = PBXFileReference; fileEncoding = 4; lastKnownFileType = sourcecode.c.h; path = itarget_solver.h; sourceTree = "<group>"; };
		CDF83C1613A30CB800DF178D /* kyoto_forcing_target.h */ = {isa = PBXFileReference; fileEncoding = 4; lastKnownFileType = sourcecode.c.h; path = kyoto_forcing_target.h; sourceTree = "<group>"; };
		CDF83C1713A30CB800DF178D /* secanter.h */ = {isa = PBXFileReference; fileEncoding = 4; lastKnownFileType = sourcecode.c.h; path = secanter.h; sourceTree = "<group>"; };
		CDF83C1813A30CC500DF178D /* kyoto_forcing_target.cpp */ = {isa = PBXFileReference; fileEncoding = 4; lastKnownFileType = sourcecode.cpp.cpp; path = kyoto_forcing_target.cpp; sourceTree = "<group>"; };
		CDF83C1913A30CC500DF178D /* secanter.cpp */ = {isa = PBXFileReference; fileEncoding = 4; lastKnownFileType = sourcecode.cpp.cpp; path = secanter.cpp; sourceTree = "<group>"; };
/* End PBXFileReference section */

/* Begin PBXFrameworksBuildPhase section */
		8DD76F660486A84900D96B5E /* Frameworks */ = {
			isa = PBXFrameworksBuildPhase;
			buildActionMask = 2147483647;
			files = (
				CD966E751D92F1CD00A93938 /* libhector-lib.a in Frameworks */,
			);
			runOnlyForDeploymentPostprocessing = 0;
		};
/* End PBXFrameworksBuildPhase section */

/* Begin PBXGroup section */
		08FB7794FE84155DC02AAC07 /* objects */ = {
			isa = PBXGroup;
			children = (
				CD966E671D92F1BB00A93938 /* hector.xcodeproj */,
				CD488409122873C000F5A88A /* objects */,
				CD299E9711B9C11800E6D196 /* Products */,
			);
			name = objects;
			sourceTree = "<group>";
		};
		CD299E9711B9C11800E6D196 /* Products */ = {
			isa = PBXGroup;
			children = (
				CD299E9611B9C11800E6D196 /* objects */,
			);
			name = Products;
			sourceTree = "<group>";
		};
		CD488409122873C000F5A88A /* objects */ = {
			isa = PBXGroup;
			children = (
				CD48842A122873C000F5A88A /* ccarbon_model */,
				CD488434122873C000F5A88A /* climate */,
				CD48843A122873C000F5A88A /* configuration_files */,
				CD488440122873C000F5A88A /* consumers */,
				CD48844F122873C000F5A88A /* containers */,
				CD48847A122873C000F5A88A /* demographics */,
				CD48848F122873C000F5A88A /* documentation */,
				CD48849E122873C000F5A88A /* doxygen */,
				CD4884A3122873C000F5A88A /* emissions */,
				CD4884CD122873C100F5A88A /* functions */,
				CD488516122873C100F5A88A /* investment */,
				CD488536122873C100F5A88A /* land_allocator */,
				CD488557122873C100F5A88A /* main */,
				CD48855A122873C100F5A88A /* marketplace */,
				CDD20FEE161B9F5D00945527 /* parallel */,
				CD4885A3122873C100F5A88A /* policy */,
				CD4885AA122873C100F5A88A /* reporting */,
				CD4885CD122873C100F5A88A /* resources */,
				CD4885E3122873C200F5A88A /* sectors */,
				CD488619122873C200F5A88A /* solution */,
				CD488656122873C200F5A88A /* target_finder */,
				CD48866A122873C200F5A88A /* technologies */,
				CD4886C8122873C200F5A88A /* util */,
			);
			name = objects;
			path = ../..;
			sourceTree = SOURCE_ROOT;
		};
		CD48842A122873C000F5A88A /* ccarbon_model */ = {
			isa = PBXGroup;
			children = (
				CD48842B122873C000F5A88A /* include */,
				CD488430122873C000F5A88A /* source */,
			);
			path = ccarbon_model;
			sourceTree = "<group>";
		};
		CD48842B122873C000F5A88A /* include */ = {
			isa = PBXGroup;
			children = (
				CD48842C122873C000F5A88A /* asimple_carbon_calc.h */,
				CD48842D122873C000F5A88A /* carbon_model_utils.h */,
				CD48842E122873C000F5A88A /* icarbon_calc.h */,
				CD48842F122873C000F5A88A /* land_carbon_densities.h */,
				0E440955183C7ECD000DA5FF /* node_carbon_calc.h */,
				0E44096C183D4F86000DA5FF /* no_emiss_carbon_calc.h */,
			);
			path = include;
			sourceTree = "<group>";
		};
		CD488430122873C000F5A88A /* source */ = {
			isa = PBXGroup;
			children = (
				CD488431122873C000F5A88A /* asimple_carbon_calc.cpp */,
				CD488432122873C000F5A88A /* carbon_model_utils.cpp */,
				CD488433122873C000F5A88A /* land_carbon_densities.cpp */,
				0E440956183C7EDF000DA5FF /* node_carbon_calc.cpp */,
				0E44096D183D501B000DA5FF /* no_emiss_carbon_calc.cpp */,
			);
			path = source;
			sourceTree = "<group>";
		};
		CD488434122873C000F5A88A /* climate */ = {
			isa = PBXGroup;
			children = (
				CD488435122873C000F5A88A /* include */,
				CD488438122873C000F5A88A /* source */,
			);
			path = climate;
			sourceTree = "<group>";
		};
		CD488435122873C000F5A88A /* include */ = {
			isa = PBXGroup;
			children = (
				CD3B52C41BFE0E1F00179FDD /* hector_model.hpp */,
				CDAF62EA130DAB6100D93AFB /* MAGICC_array.h */,
				CDAF62EB130DAB6100D93AFB /* ObjECTS_MAGICC.h */,
				CD488436122873C000F5A88A /* iclimate_model.h */,
				CD488437122873C000F5A88A /* magicc_model.h */,
			);
			path = include;
			sourceTree = "<group>";
		};
		CD488438122873C000F5A88A /* source */ = {
			isa = PBXGroup;
			children = (
				CD3B52C51BFE0E2800179FDD /* hector_model.cpp */,
				CDAF62EC130DAB6900D93AFB /* MAGICC_array.cpp */,
				CDAF62ED130DAB6900D93AFB /* MAGICC_IO_helpers.cpp */,
				CDAF62EE130DAB6900D93AFB /* ObjECTS_MAGICC_others.cpp */,
				CDAF62EF130DAB6900D93AFB /* ObjECTS_MAGICC.cpp */,
				CD488439122873C000F5A88A /* magicc_model.cpp */,
			);
			path = source;
			sourceTree = "<group>";
		};
		CD48843A122873C000F5A88A /* configuration_files */ = {
			isa = PBXGroup;
			children = (
				CD48843B122873C000F5A88A /* templates */,
			);
			path = configuration_files;
			sourceTree = "<group>";
		};
		CD48843B122873C000F5A88A /* templates */ = {
			isa = PBXGroup;
			children = (
				CD48843C122873C000F5A88A /* batch_template.xml */,
				CD48843D122873C000F5A88A /* configuration_template.xml */,
				CD48843E122873C000F5A88A /* log_conf_template.xml */,
				CD48843F122873C000F5A88A /* simple_path_finder_template.xml */,
			);
			path = templates;
			sourceTree = "<group>";
		};
		CD488440122873C000F5A88A /* consumers */ = {
			isa = PBXGroup;
			children = (
				CD488441122873C000F5A88A /* include */,
				CD488448122873C000F5A88A /* source */,
			);
			path = consumers;
			sourceTree = "<group>";
		};
		CD488441122873C000F5A88A /* include */ = {
			isa = PBXGroup;
			children = (
				CDE074A01468959200432712 /* gcam_consumer.h */,
				CD488442122873C000F5A88A /* calc_capital_good_price_visitor.h */,
				CD488443122873C000F5A88A /* consumer.h */,
				CD488444122873C000F5A88A /* govt_consumer.h */,
				CD488445122873C000F5A88A /* household_consumer.h */,
				CD488446122873C000F5A88A /* invest_consumer.h */,
				CD488447122873C000F5A88A /* trade_consumer.h */,
			);
			path = include;
			sourceTree = "<group>";
		};
		CD488448122873C000F5A88A /* source */ = {
			isa = PBXGroup;
			children = (
				CDE074A31468959600432712 /* gcam_consumer.cpp */,
				CD488449122873C000F5A88A /* calc_capital_good_price_visitor.cpp */,
				CD48844A122873C000F5A88A /* consumer.cpp */,
				CD48844B122873C000F5A88A /* govt_consumer.cpp */,
				CD48844C122873C000F5A88A /* household_consumer.cpp */,
				CD48844D122873C000F5A88A /* invest_consumer.cpp */,
				CD48844E122873C000F5A88A /* trade_consumer.cpp */,
			);
			path = source;
			sourceTree = "<group>";
		};
		CD48844F122873C000F5A88A /* containers */ = {
			isa = PBXGroup;
			children = (
				CD488450122873C000F5A88A /* include */,
				CD488467122873C000F5A88A /* source */,
			);
			path = containers;
			sourceTree = "<group>";
		};
		CD488450122873C000F5A88A /* include */ = {
			isa = PBXGroup;
			children = (
				0E4247B5143D009700A8BBD3 /* resource_activity.h */,
				0EF7AF4A13E1EFCF0034AA71 /* market_dependency_finder.h */,
				CD488451122873C000F5A88A /* batch_runner.h */,
				CD488452122873C000F5A88A /* dependency_finder.h */,
				CD488453122873C000F5A88A /* gdp.h */,
				CD488454122873C000F5A88A /* icycle_breaker.h */,
				CD488455122873C000F5A88A /* iinfo.h */,
				CD488456122873C000F5A88A /* info.h */,
				CD488457122873C000F5A88A /* info_factory.h */,
				CD488458122873C000F5A88A /* iscenario_runner.h */,
				CD488459122873C000F5A88A /* mac_generator_scenario_runner.h */,
				CD48845B122873C000F5A88A /* national_account.h */,
				CD48845D122873C000F5A88A /* region.h */,
				CD48845E122873C000F5A88A /* region_cge.h */,
				CD48845F122873C000F5A88A /* region_minicam.h */,
				CD488460122873C000F5A88A /* scenario.h */,
				CD488461122873C000F5A88A /* scenario_runner_factory.h */,
				CD488462122873C000F5A88A /* sector_cycle_breaker.h */,
				CD488463122873C000F5A88A /* single_scenario_runner.h */,
				CD488464122873C000F5A88A /* total_policy_cost_calculator.h */,
				CD488465122873C000F5A88A /* tree_item.h */,
				CD488466122873C000F5A88A /* world.h */,
				0E4247AD143CFDEE00A8BBD3 /* iactivity.h */,
				0E4247BB143D018400A8BBD3 /* land_allocator_activity.h */,
				0E4247C5143D029E00A8BBD3 /* final_demand_activity.h */,
				0E4247CD143D03B600A8BBD3 /* sector_activity.h */,
				CDCB3330146992B000BEA539 /* consumer_activity.h */,
				0E7338691CB5726200B1CD82 /* imodel_feedback_calc.h */,
			);
			path = include;
			sourceTree = "<group>";
		};
		CD488467122873C000F5A88A /* source */ = {
			isa = PBXGroup;
			children = (
				0EF7AF5113E1EFDA0034AA71 /* market_dependency_finder.cpp */,
				CD488468122873C000F5A88A /* batch_runner.cpp */,
				CD488469122873C000F5A88A /* dependency_finder.cpp */,
				CD48846A122873C000F5A88A /* gdp.cpp */,
				CD48846B122873C000F5A88A /* info.cpp */,
				CD48846C122873C000F5A88A /* info_factory.cpp */,
				CD48846D122873C000F5A88A /* mac_generator_scenario_runner.cpp */,
				CD48846F122873C000F5A88A /* national_account.cpp */,
				CD488471122873C000F5A88A /* region.cpp */,
				CD488472122873C000F5A88A /* region_cge.cpp */,
				CD488473122873C000F5A88A /* region_minicam.cpp */,
				CD488474122873C000F5A88A /* scenario.cpp */,
				CD488475122873C000F5A88A /* scenario_runner_factory.cpp */,
				CD488476122873C000F5A88A /* sector_cycle_breaker.cpp */,
				CD488477122873C000F5A88A /* single_scenario_runner.cpp */,
				CD488478122873C000F5A88A /* total_policy_cost_calculator.cpp */,
				CD488479122873C000F5A88A /* world.cpp */,
				0E4247B6143D00AC00A8BBD3 /* resource_activity.cpp */,
				0E4247C0143D022E00A8BBD3 /* land_allocator_activity.cpp */,
				0E4247C8143D033700A8BBD3 /* final_demand_activity.cpp */,
				0E4247D1143D0DCC00A8BBD3 /* sector_activity.cpp */,
				CDCB33321469934E00BEA539 /* consumer_activity.cpp */,
			);
			path = source;
			sourceTree = "<group>";
		};
		CD48847A122873C000F5A88A /* demographics */ = {
			isa = PBXGroup;
			children = (
				CD48847B122873C000F5A88A /* include */,
				CD488485122873C000F5A88A /* source */,
			);
			path = demographics;
			sourceTree = "<group>";
		};
		CD48847B122873C000F5A88A /* include */ = {
			isa = PBXGroup;
			children = (
				CD48847C122873C000F5A88A /* age_cohort.h */,
				CD48847D122873C000F5A88A /* demographic.h */,
				CD48847E122873C000F5A88A /* female.h */,
				CD48847F122873C000F5A88A /* gender.h */,
				CD488480122873C000F5A88A /* male.h */,
				CD488481122873C000F5A88A /* population.h */,
				CD488482122873C000F5A88A /* population_mini_cam.h */,
				CD488483122873C000F5A88A /* population_sgm_fixed.h */,
				CD488484122873C000F5A88A /* population_sgm_rate.h */,
			);
			path = include;
			sourceTree = "<group>";
		};
		CD488485122873C000F5A88A /* source */ = {
			isa = PBXGroup;
			children = (
				CD488486122873C000F5A88A /* age_cohort.cpp */,
				CD488487122873C000F5A88A /* demographic.cpp */,
				CD488488122873C000F5A88A /* female.cpp */,
				CD488489122873C000F5A88A /* gender.cpp */,
				CD48848A122873C000F5A88A /* male.cpp */,
				CD48848B122873C000F5A88A /* population.cpp */,
				CD48848C122873C000F5A88A /* population_mini_cam.cpp */,
				CD48848D122873C000F5A88A /* population_sgm_fixed.cpp */,
				CD48848E122873C000F5A88A /* population_sgm_rate.cpp */,
			);
			path = source;
			sourceTree = "<group>";
		};
		CD48848F122873C000F5A88A /* documentation */ = {
			isa = PBXGroup;
			children = (
				CD488490122873C000F5A88A /* charts */,
				CD488492122873C000F5A88A /* reports */,
				CD488494122873C000F5A88A /* uml_diagrams */,
			);
			path = documentation;
			sourceTree = "<group>";
		};
		CD488490122873C000F5A88A /* charts */ = {
			isa = PBXGroup;
			children = (
				CD488491122873C000F5A88A /* Derivatives.xls */,
			);
			path = charts;
			sourceTree = "<group>";
		};
		CD488492122873C000F5A88A /* reports */ = {
			isa = PBXGroup;
			children = (
				CD488493122873C000F5A88A /* UsingAndCompilingFortranLibraries.doc */,
			);
			path = reports;
			sourceTree = "<group>";
		};
		CD488494122873C000F5A88A /* uml_diagrams */ = {
			isa = PBXGroup;
			children = (
				CD488495122873C000F5A88A /* CurveModel.png */,
				CD488496122873C000F5A88A /* CurveModel.xmi */,
				CD488497122873C000F5A88A /* CurveModel.zuml */,
				CD488498122873C000F5A88A /* CurveModel.zuml.bak.0 */,
				CD488499122873C000F5A88A /* CurveModel.zuml.bak.1 */,
				CD48849A122873C000F5A88A /* FutureSolutionModel.zuml */,
				CD48849B122873C000F5A88A /* GlobalTechs.png */,
				CD48849C122873C000F5A88A /* GlobalTechs.zuml */,
				CD48849D122873C000F5A88A /* SolverDiagram.zargo */,
			);
			path = uml_diagrams;
			sourceTree = "<group>";
		};
		CD48849E122873C000F5A88A /* doxygen */ = {
			isa = PBXGroup;
			children = (
				CD48849F122873C000F5A88A /* doxygenInfo.txt */,
				CD4884A0122873C000F5A88A /* FAQ.txt */,
				CD4884A1122873C000F5A88A /* ReviewChecklist.txt */,
				CD4884A2122873C000F5A88A /* STLDefs.txt */,
			);
			path = doxygen;
			sourceTree = "<group>";
		};
		CD4884A3122873C000F5A88A /* emissions */ = {
			isa = PBXGroup;
			children = (
				CD4884A4122873C000F5A88A /* include */,
				CD4884B9122873C100F5A88A /* source */,
			);
			path = emissions;
			sourceTree = "<group>";
		};
		CD4884A4122873C000F5A88A /* include */ = {
			isa = PBXGroup;
			children = (
				CD42839E203F157000A75025 /* readin_control.h */,
				CDE659AC1E940B8E00C562D8 /* linear_control.h */,
				CDE29987198C831400556032 /* emissions_control_factory.h */,
				CDE2997B198C82A200556032 /* aemissions_control.h */,
				CDE2997C198C82A200556032 /* gdp_control.h */,
				CDE2997D198C82A200556032 /* mac_control.h */,
				CDE2997E198C82A200556032 /* nonco2_emissions.h */,
				CDF0CA0E139FD0BB00B20B01 /* luc_emissions_summer.h */,
				CD4884A7122873C000F5A88A /* aemissions_driver.h */,
				CD4884A9122873C000F5A88A /* aghg.h */,
				CD4884AB122873C000F5A88A /* co2_emissions.h */,
				CD4884AC122873C000F5A88A /* emissions_driver_factory.h */,
				CD4884AD122873C000F5A88A /* emissions_summer.h */,
				CD4884AF122873C100F5A88A /* ghg_factory.h */,
				CD4884B2122873C100F5A88A /* input_driver.h */,
				CD4884B4122873C100F5A88A /* input_output_driver.h */,
				CD4884B5122873C100F5A88A /* output_driver.h */,
			);
			path = include;
			sourceTree = "<group>";
		};
		CD4884B9122873C100F5A88A /* source */ = {
			isa = PBXGroup;
			children = (
				CD4283A1203F157C00A75025 /* readin_control.cpp */,
				CDE659AD1E940BA600C562D8 /* linear_control.cpp */,
				CDE29988198C831E00556032 /* emissions_control_factory.cpp */,
				CDE2997F198C82C400556032 /* aemissions_control.cpp */,
				CDE29980198C82C400556032 /* gdp_control.cpp */,
				CDE29981198C82C400556032 /* mac_control.cpp */,
				CDE29982198C82C400556032 /* nonco2_emissions.cpp */,
				CDF0CA0F139FD0C100B20B01 /* luc_emissions_summer.cpp */,
				CD4884BD122873C100F5A88A /* aghg.cpp */,
				CD4884BF122873C100F5A88A /* co2_emissions.cpp */,
				CD4884C0122873C100F5A88A /* emissions_driver_factory.cpp */,
				CD4884C1122873C100F5A88A /* emissions_summer.cpp */,
				CD4884C3122873C100F5A88A /* ghg_factory.cpp */,
				CD4884C6122873C100F5A88A /* input_driver.cpp */,
				CD4884C8122873C100F5A88A /* input_output_driver.cpp */,
				CD4884C9122873C100F5A88A /* output_driver.cpp */,
			);
			path = source;
			sourceTree = "<group>";
		};
		CD4884CD122873C100F5A88A /* functions */ = {
			isa = PBXGroup;
			children = (
				CD4884CE122873C100F5A88A /* include */,
				CD4884F4122873C100F5A88A /* source */,
			);
			path = functions;
			sourceTree = "<group>";
		};
		CD4884CE122873C100F5A88A /* include */ = {
			isa = PBXGroup;
			children = (
				CD8DFFD51FA8D1D900CB3719 /* ctax_input.h */,
				CD693FA41AF02DC200805384 /* discrete_choice_factory.hpp */,
				CD693FA11AEFF09200805384 /* absolute_cost_logit.hpp */,
				CD693F9E1AEFE09200805384 /* relative_cost_logit.hpp */,
				CD693F9D1AEFD0A900805384 /* idiscrete_choice.hpp */,
				CDE074A5146895A000432712 /* building_function.h */,
				CDE074A6146895A000432712 /* building_node_input.h */,
				CDE074A7146895A000432712 /* building_service_function.h */,
				CDE074A8146895A000432712 /* building_service_input.h */,
				CDE074A9146895A000432712 /* satiation_demand_function.h */,
				CD4884CF122873C100F5A88A /* ademand_function.h */,
				CD4884D0122873C100F5A88A /* aproduction_function.h */,
				CD4884D2122873C100F5A88A /* ces_production_function.h */,
				CD4884D3122873C100F5A88A /* demand_input.h */,
				CD4884D4122873C100F5A88A /* efficiency.h */,
				CD4884D5122873C100F5A88A /* energy_input.h */,
				CD4884D6122873C100F5A88A /* function_manager.h */,
				CD4884D7122873C100F5A88A /* function_utils.h */,
				CD4884D8122873C100F5A88A /* government_demand_function.h */,
				CD4884D9122873C100F5A88A /* household_demand_function.h */,
				CD4884DA122873C100F5A88A /* icoefficient.h */,
				CD4884DB122873C100F5A88A /* ifunction.h */,
				CD4884DC122873C100F5A88A /* iinput.h */,
				CD4884DD122873C100F5A88A /* inested_input.h */,
				CD4884DE122873C100F5A88A /* input_capital.h */,
				CD4884DF122873C100F5A88A /* input_OM_fixed.h */,
				CD4884E0122873C100F5A88A /* input_OM_var.h */,
				CD4884E1122873C100F5A88A /* input_subsidy.h */,
				CD4884E2122873C100F5A88A /* input_tax.h */,
				CD4884E3122873C100F5A88A /* intensity.h */,
				CD4884E4122873C100F5A88A /* investment_demand_function.h */,
				CD4884E5122873C100F5A88A /* leaf_input_finder.h */,
				CD4884E6122873C100F5A88A /* leontief_production_function.h */,
				CD4884E7122873C100F5A88A /* logit_production_function.h */,
				CD4884E8122873C100F5A88A /* minicam_input.h */,
				CD4884E9122873C100F5A88A /* minicam_leontief_production_function.h */,
				CD4884EA122873C100F5A88A /* minicam_price_elasticity_function.h */,
				CD4884EB122873C100F5A88A /* nested_ces_production_function.h */,
				CD4884EC122873C100F5A88A /* node_input.h */,
				CD4884ED122873C100F5A88A /* non_energy_input.h */,
				CD4884EE122873C100F5A88A /* production_input.h */,
				CD4884EF122873C100F5A88A /* renewable_input.h */,
				CD4884F0122873C100F5A88A /* sgm_input.h */,
				CD4884F1122873C100F5A88A /* trade_demand_function.h */,
				CD4884F2122873C100F5A88A /* trade_input.h */,
				CD4884F3122873C100F5A88A /* utility_demand_function.h */,
				CDCBBF0B14BB6339008B5F4D /* thermal_building_service_input.h */,
			);
			path = include;
			sourceTree = "<group>";
		};
		CD4884F4122873C100F5A88A /* source */ = {
			isa = PBXGroup;
			children = (
				CD8DFFD81FA8D1F000CB3719 /* ctax_input.cpp */,
				CD693FA51AF0315E00805384 /* discrete_choice_factory.cpp */,
				CD693FA21AEFF0A100805384 /* absolute_cost_logit.cpp */,
				CD693F9F1AEFE0CE00805384 /* relative_cost_logit.cpp */,
				CDE074AA146895AA00432712 /* building_function.cpp */,
				CDE074AB146895AA00432712 /* building_node_input.cpp */,
				CDE074AC146895AA00432712 /* building_service_function.cpp */,
				CDE074AD146895AA00432712 /* building_service_input.cpp */,
				CDE074AE146895AA00432712 /* satiation_demand_function.cpp */,
				CD4884F5122873C100F5A88A /* ademand_function.cpp */,
				CD4884F6122873C100F5A88A /* aproduction_function.cpp */,
				CD4884F8122873C100F5A88A /* ces_production_function.cpp */,
				CD4884F9122873C100F5A88A /* demand_input.cpp */,
				CD4884FA122873C100F5A88A /* efficiency.cpp */,
				CD4884FB122873C100F5A88A /* energy_input.cpp */,
				CD4884FC122873C100F5A88A /* function_manager.cpp */,
				CD4884FD122873C100F5A88A /* function_utils.cpp */,
				CD4884FE122873C100F5A88A /* government_demand_function.cpp */,
				CD4884FF122873C100F5A88A /* household_demand_function.cpp */,
				CD488500122873C100F5A88A /* input_capital.cpp */,
				CD488501122873C100F5A88A /* input_OM_fixed.cpp */,
				CD488502122873C100F5A88A /* input_OM_var.cpp */,
				CD488503122873C100F5A88A /* input_subsidy.cpp */,
				CD488504122873C100F5A88A /* input_tax.cpp */,
				CD488505122873C100F5A88A /* intensity.cpp */,
				CD488506122873C100F5A88A /* investment_demand_function.cpp */,
				CD488507122873C100F5A88A /* leaf_input_finder.cpp */,
				CD488508122873C100F5A88A /* leontief_production_function.cpp */,
				CD488509122873C100F5A88A /* logit_production_function.cpp */,
				CD48850A122873C100F5A88A /* minicam_input.cpp */,
				CD48850B122873C100F5A88A /* minicam_leontief_production_function.cpp */,
				CD48850C122873C100F5A88A /* minicam_price_elasticity_function.cpp */,
				CD48850D122873C100F5A88A /* nested_ces_production_function.cpp */,
				CD48850E122873C100F5A88A /* node_input.cpp */,
				CD48850F122873C100F5A88A /* non_energy_input.cpp */,
				CD488510122873C100F5A88A /* production_input.cpp */,
				CD488511122873C100F5A88A /* renewable_input.cpp */,
				CD488512122873C100F5A88A /* sgm_input.cpp */,
				CD488513122873C100F5A88A /* trade_demand_function.cpp */,
				CD488514122873C100F5A88A /* trade_input.cpp */,
				CD488515122873C100F5A88A /* utility_demand_function.cpp */,
				CDCBBF0C14BB6658008B5F4D /* thermal_building_service_input.cpp */,
			);
			path = source;
			sourceTree = "<group>";
		};
		CD488516122873C100F5A88A /* investment */ = {
			isa = PBXGroup;
			children = (
				CD488517122873C100F5A88A /* include */,
				CD488529122873C100F5A88A /* source */,
			);
			path = investment;
			sourceTree = "<group>";
		};
		CD488517122873C100F5A88A /* include */ = {
			isa = PBXGroup;
			children = (
				CD488518122873C100F5A88A /* accelerator.h */,
				CD488519122873C100F5A88A /* get_distributed_investment_visitor.h */,
				CD48851A122873C100F5A88A /* idistributor.h */,
				CD48851B122873C100F5A88A /* iexpected_profit_calculator.h */,
				CD48851C122873C100F5A88A /* igrowth_calculator.h */,
				CD48851D122873C100F5A88A /* iinvestable.h */,
				CD48851E122873C100F5A88A /* iinvestor.h */,
				CD48851F122873C100F5A88A /* investable_counter_visitor.h */,
				CD488520122873C100F5A88A /* investment_growth_calculator.h */,
				CD488521122873C100F5A88A /* investment_utils.h */,
				CD488522122873C100F5A88A /* levelized_cost_calculator.h */,
				CD488523122873C100F5A88A /* market_based_investment.h */,
				CD488524122873C100F5A88A /* output_growth_calculator.h */,
				CD488525122873C100F5A88A /* output_share_levelized_cost_calculator.h */,
				CD488526122873C100F5A88A /* rate_logit_distributor.h */,
				CD488527122873C100F5A88A /* set_share_weight_visitor.h */,
				CD488528122873C100F5A88A /* simple_expected_profit_calculator.h */,
			);
			path = include;
			sourceTree = "<group>";
		};
		CD488529122873C100F5A88A /* source */ = {
			isa = PBXGroup;
			children = (
				CD48852A122873C100F5A88A /* accelerator.cpp */,
				CD48852B122873C100F5A88A /* get_distributed_investment_visitor.cpp */,
				CD48852C122873C100F5A88A /* investable_counter_visitor.cpp */,
				CD48852D122873C100F5A88A /* investment_growth_calculator.cpp */,
				CD48852E122873C100F5A88A /* investment_utils.cpp */,
				CD48852F122873C100F5A88A /* levelized_cost_calculator.cpp */,
				CD488530122873C100F5A88A /* market_based_investment.cpp */,
				CD488531122873C100F5A88A /* output_growth_calculator.cpp */,
				CD488532122873C100F5A88A /* output_share_levelized_cost_calculator.cpp */,
				CD488533122873C100F5A88A /* rate_logit_distributor.cpp */,
				CD488534122873C100F5A88A /* set_share_weight_visitor.cpp */,
				CD488535122873C100F5A88A /* simple_expected_profit_calculator.cpp */,
			);
			path = source;
			sourceTree = "<group>";
		};
		CD488536122873C100F5A88A /* land_allocator */ = {
			isa = PBXGroup;
			children = (
				CD488537122873C100F5A88A /* include */,
				CD488540122873C100F5A88A /* source */,
			);
			path = land_allocator;
			sourceTree = "<group>";
		};
		CD488537122873C100F5A88A /* include */ = {
			isa = PBXGroup;
			children = (
				CD488538122873C100F5A88A /* aland_allocator_item.h */,
				CD488539122873C100F5A88A /* carbon_land_leaf.h */,
				CD48853A122873C100F5A88A /* iland_allocator.h */,
				CD48853B122873C100F5A88A /* land_allocator.h */,
				CD48853C122873C100F5A88A /* land_leaf.h */,
				CD48853D122873C100F5A88A /* land_node.h */,
				CD48853E122873C100F5A88A /* land_use_history.h */,
				CD48853F122873C100F5A88A /* unmanaged_land_leaf.h */,
			);
			path = include;
			sourceTree = "<group>";
		};
		CD488540122873C100F5A88A /* source */ = {
			isa = PBXGroup;
			children = (
				CD488541122873C100F5A88A /* aland_allocator_item.cpp */,
				CD488542122873C100F5A88A /* carbon_land_leaf.cpp */,
				CD488543122873C100F5A88A /* land_allocator.cpp */,
				CD488544122873C100F5A88A /* land_leaf.cpp */,
				CD488545122873C100F5A88A /* land_node.cpp */,
				CD488546122873C100F5A88A /* land_use_history.cpp */,
				CD488547122873C100F5A88A /* unmanaged_land_leaf.cpp */,
			);
			path = source;
			sourceTree = "<group>";
		};
		CD488557122873C100F5A88A /* main */ = {
			isa = PBXGroup;
			children = (
				CD488558122873C100F5A88A /* source */,
			);
			path = main;
			sourceTree = "<group>";
		};
		CD488558122873C100F5A88A /* source */ = {
			isa = PBXGroup;
			children = (
				CD488559122873C100F5A88A /* main.cpp */,
			);
			path = source;
			sourceTree = "<group>";
		};
		CD48855A122873C100F5A88A /* marketplace */ = {
			isa = PBXGroup;
			children = (
				CD48855B122873C100F5A88A /* include */,
				CD488569122873C100F5A88A /* source */,
			);
			path = marketplace;
			sourceTree = "<group>";
		};
		CD48855B122873C100F5A88A /* include */ = {
			isa = PBXGroup;
			children = (
				CDF83C0C13A30C7200DF178D /* market_RES.h */,
				CD48855C122873C100F5A88A /* cached_market.h */,
				CD48855D122873C100F5A88A /* calibration_market.h */,
				CD48855E122873C100F5A88A /* demand_market.h */,
				CD48855F122873C100F5A88A /* imarket_type.h */,
				CD488560122873C100F5A88A /* inverse_calibration_market.h */,
				CD488561122873C100F5A88A /* market.h */,
				CD488562122873C100F5A88A /* market_locator.h */,
				CD488563122873C100F5A88A /* market_subsidy.h */,
				CD488564122873C100F5A88A /* market_tax.h */,
				CD488565122873C100F5A88A /* marketplace.h */,
				CD488566122873C100F5A88A /* normal_market.h */,
				CD488567122873C100F5A88A /* price_market.h */,
				CD488568122873C100F5A88A /* trial_value_market.h */,
				CD83E61214F456C000A1D301 /* linked_market.h */,
				0E0BB18D1CB2B718002F78F2 /* market_container.h */,
			);
			path = include;
			sourceTree = "<group>";
		};
		CD488569122873C100F5A88A /* source */ = {
			isa = PBXGroup;
			children = (
				CDF83C0D13A30C7C00DF178D /* market_RES.cpp */,
				CD48856A122873C100F5A88A /* cached_market.cpp */,
				CD48856B122873C100F5A88A /* calibration_market.cpp */,
				CD48856C122873C100F5A88A /* demand_market.cpp */,
				CD48856D122873C100F5A88A /* inverse_calibration_market.cpp */,
				CD48856E122873C100F5A88A /* market.cpp */,
				CD48856F122873C100F5A88A /* market_locator.cpp */,
				CD488570122873C100F5A88A /* market_subsidy.cpp */,
				CD488571122873C100F5A88A /* market_tax.cpp */,
				CD488572122873C100F5A88A /* marketplace.cpp */,
				CD488573122873C100F5A88A /* normal_market.cpp */,
				CD488574122873C100F5A88A /* price_market.cpp */,
				CD488575122873C100F5A88A /* trial_value_market.cpp */,
				CD83E61514F4584900A1D301 /* linked_market.cpp */,
				0E0BB18E1CB2CF3F002F78F2 /* market_container.cpp */,
			);
			path = source;
			sourceTree = "<group>";
		};
		CD4885A3122873C100F5A88A /* policy */ = {
			isa = PBXGroup;
			children = (
				CD4885A4122873C100F5A88A /* include */,
				CD4885A7122873C100F5A88A /* source */,
			);
			path = policy;
			sourceTree = "<group>";
		};
		CD4885A4122873C100F5A88A /* include */ = {
			isa = PBXGroup;
			children = (
				CD4885A5122873C100F5A88A /* policy_ghg.h */,
				CD4885A6122873C100F5A88A /* policy_portfolio_standard.h */,
				CD83E63814F548E000A1D301 /* linked_ghg_policy.h */,
			);
			path = include;
			sourceTree = "<group>";
		};
		CD4885A7122873C100F5A88A /* source */ = {
			isa = PBXGroup;
			children = (
				CD4885A8122873C100F5A88A /* policy_ghg.cpp */,
				CD4885A9122873C100F5A88A /* policy_portfolio_standard.cpp */,
				CD83E63914F54B1000A1D301 /* linked_ghg_policy.cpp */,
			);
			path = source;
			sourceTree = "<group>";
		};
		CD4885AA122873C100F5A88A /* reporting */ = {
			isa = PBXGroup;
			children = (
				CD4885AB122873C100F5A88A /* include */,
				CD4885BC122873C100F5A88A /* source */,
			);
			path = reporting;
			sourceTree = "<group>";
		};
		CD4885AB122873C100F5A88A /* include */ = {
			isa = PBXGroup;
			children = (
				CD4885AC122873C100F5A88A /* batch_csv_outputter.h */,
				CD4885B0122873C100F5A88A /* energy_balance_table.h */,
				CD4885B2122873C100F5A88A /* graph_printer.h */,
				CD4885B5122873C100F5A88A /* land_allocator_printer.h */,
				CD4885BA122873C100F5A88A /* storage_table.h */,
				CD4885BB122873C100F5A88A /* xml_db_outputter.h */,
			);
			path = include;
			sourceTree = "<group>";
		};
		CD4885BC122873C100F5A88A /* source */ = {
			isa = PBXGroup;
			children = (
				CD4885BD122873C100F5A88A /* batch_csv_outputter.cpp */,
				CD4885C1122873C100F5A88A /* energy_balance_table.cpp */,
				CD4885C3122873C100F5A88A /* graph_printer.cpp */,
				CD4885C6122873C100F5A88A /* land_allocator_printer.cpp */,
				CD4885CB122873C100F5A88A /* storage_table.cpp */,
				CD4885CC122873C100F5A88A /* xml_db_outputter.cpp */,
			);
			path = source;
			sourceTree = "<group>";
		};
		CD4885CD122873C100F5A88A /* resources */ = {
			isa = PBXGroup;
			children = (
				CD4885CE122873C100F5A88A /* include */,
				CD4885D9122873C100F5A88A /* source */,
			);
			path = resources;
			sourceTree = "<group>";
		};
		CD4885CE122873C100F5A88A /* include */ = {
			isa = PBXGroup;
			children = (
				CD4885CF122873C100F5A88A /* accumulated_grade.h */,
				CD4885D0122873C100F5A88A /* accumulated_post_grade.h */,
				CD4885D1122873C100F5A88A /* aresource.h */,
				CD4885D2122873C100F5A88A /* depleting_fixed_resource.h */,
				CD4885D3122873C100F5A88A /* grade.h */,
				CD4885D4122873C100F5A88A /* renewable_subresource.h */,
				CD4885D5122873C100F5A88A /* resource.h */,
				CD4885D6122873C100F5A88A /* smooth_renewable_subresource.h */,
				CD4885D7122873C100F5A88A /* subresource.h */,
				CD4885D8122873C100F5A88A /* unlimited_resource.h */,
			);
			path = include;
			sourceTree = "<group>";
		};
		CD4885D9122873C100F5A88A /* source */ = {
			isa = PBXGroup;
			children = (
				CD4885DA122873C100F5A88A /* accumulated_grade.cpp */,
				CD4885DB122873C100F5A88A /* accumulated_post_grade.cpp */,
				CD4885DC122873C100F5A88A /* depleting_fixed_resource.cpp */,
				CD4885DD122873C100F5A88A /* grade.cpp */,
				CD4885DE122873C100F5A88A /* renewable_subresource.cpp */,
				CD4885DF122873C100F5A88A /* resource.cpp */,
				CD4885E0122873C100F5A88A /* smooth_renewable_subresource.cpp */,
				CD4885E1122873C100F5A88A /* subresource.cpp */,
				CD4885E2122873C200F5A88A /* unlimited_resource.cpp */,
			);
			path = source;
			sourceTree = "<group>";
		};
		CD4885E3122873C200F5A88A /* sectors */ = {
			isa = PBXGroup;
			children = (
				CD4885E4122873C200F5A88A /* include */,
				CD488600122873C200F5A88A /* source */,
			);
			path = sectors;
			sourceTree = "<group>";
		};
		CD4885E4122873C200F5A88A /* include */ = {
			isa = PBXGroup;
			children = (
				CD8DFFDA1FA8D20600CB3719 /* negative_emissions_final_demand.h */,
				CD8FDEC71C0647050099C752 /* pass_through_sector.h */,
				CD4885E5122873C200F5A88A /* afinal_demand.h */,
				CD4885E6122873C200F5A88A /* ag_supply_sector.h */,
				CD4885E7122873C200F5A88A /* ag_supply_subsector.h */,
				CD4885E8122873C200F5A88A /* backup_calculator_factory.h */,
				CD4885EB122873C200F5A88A /* capacity_limit_backup_calculator.h */,
				CD4885EC122873C200F5A88A /* CSP_backup_calculator.h */,
				CD4885EE122873C200F5A88A /* energy_final_demand.h */,
				CD4885EF122873C200F5A88A /* export_sector.h */,
				CD4885F0122873C200F5A88A /* factor_supply.h */,
				CD4885F1122873C200F5A88A /* final_demand_sector.h */,
				CD4885F4122873C200F5A88A /* ibackup_calculator.h */,
				CD4885F5122873C200F5A88A /* more_sector_info.h */,
				CD4885F7122873C200F5A88A /* production_sector.h */,
				CD4885F8122873C200F5A88A /* sector.h */,
				CD4885F9122873C200F5A88A /* sector_utils.h */,
				CD4885FA122873C200F5A88A /* subsector.h */,
				CD4885FB122873C200F5A88A /* subsector_add_techcosts.h */,
				CD4885FC122873C200F5A88A /* supply_sector.h */,
				CD4885FE122873C200F5A88A /* tran_subsector.h */,
				CD4885FF122873C200F5A88A /* wind_backup_calculator.h */,
			);
			path = include;
			sourceTree = "<group>";
		};
		CD488600122873C200F5A88A /* source */ = {
			isa = PBXGroup;
			children = (
				CD8DFFDB1FA8D21700CB3719 /* negative_emissions_final_demand.cpp */,
				CD8FDEC81C0647140099C752 /* pass_through_sector.cpp */,
				CD488601122873C200F5A88A /* ag_supply_sector.cpp */,
				CD488602122873C200F5A88A /* ag_supply_subsector.cpp */,
				CD488603122873C200F5A88A /* backup_calculator_factory.cpp */,
				CD488606122873C200F5A88A /* capacity_limit_backup_calculator.cpp */,
				CD488607122873C200F5A88A /* CSP_backup_calculator.cpp */,
				CD488608122873C200F5A88A /* energy_final_demand.cpp */,
				CD488609122873C200F5A88A /* export_sector.cpp */,
				CD48860A122873C200F5A88A /* factor_supply.cpp */,
				CD48860B122873C200F5A88A /* final_demand_sector.cpp */,
				CD48860E122873C200F5A88A /* more_sector_info.cpp */,
				CD488610122873C200F5A88A /* production_sector.cpp */,
				CD488611122873C200F5A88A /* sector.cpp */,
				CD488612122873C200F5A88A /* sector_utils.cpp */,
				CD488613122873C200F5A88A /* subsector.cpp */,
				CD488614122873C200F5A88A /* subsector_add_techcosts.cpp */,
				CD488615122873C200F5A88A /* supply_sector.cpp */,
				CD488617122873C200F5A88A /* tran_subsector.cpp */,
				CD488618122873C200F5A88A /* wind_backup_calculator.cpp */,
			);
			path = source;
			sourceTree = "<group>";
		};
		CD488619122873C200F5A88A /* solution */ = {
			isa = PBXGroup;
			children = (
				CD48861A122873C200F5A88A /* solvers */,
				CD488634122873C200F5A88A /* util */,
			);
			path = solution;
			sourceTree = "<group>";
		};
		CD48861A122873C200F5A88A /* solvers */ = {
			isa = PBXGroup;
			children = (
				CD48861B122873C200F5A88A /* include */,
				CD488628122873C200F5A88A /* source */,
			);
			path = solvers;
			sourceTree = "<group>";
		};
		CD48861B122873C200F5A88A /* include */ = {
			isa = PBXGroup;
			children = (
				CD165BC31A2513CB005F3A8B /* preconditioner.hpp */,
				CD52797C16418A6400A425BF /* logbroyden.hpp */,
				CD52797D16418A6400A425BF /* lognrbt.hpp */,
				CD48861C122873C200F5A88A /* bisect_all.h */,
				CD48861D122873C200F5A88A /* bisect_one.h */,
				CD48861E122873C200F5A88A /* bisect_policy.h */,
				CD48861F122873C200F5A88A /* bisect_policy_nr_solver.h */,
				CD488620122873C200F5A88A /* bisection_nr_solver.h */,
				CD488621122873C200F5A88A /* log_newton_raphson.h */,
				CD488622122873C200F5A88A /* log_newton_raphson_sd.h */,
				CD488623122873C200F5A88A /* solver.h */,
				CD488624122873C200F5A88A /* solver_component.h */,
				CD488625122873C200F5A88A /* solver_component_factory.h */,
				CD488626122873C200F5A88A /* solver_factory.h */,
				CD488627122873C200F5A88A /* user_configurable_solver.h */,
			);
			path = include;
			sourceTree = "<group>";
		};
		CD488628122873C200F5A88A /* source */ = {
			isa = PBXGroup;
			children = (
				CD165BC41A2513D5005F3A8B /* preconditioner.cpp */,
				CDD20FFE161B9F9200945527 /* logbroyden.cpp */,
				0EF7AF5C13E1EFF80034AA71 /* lognrbt.cpp */,
				CD488629122873C200F5A88A /* bisect_all.cpp */,
				CD48862A122873C200F5A88A /* bisect_one.cpp */,
				CD48862B122873C200F5A88A /* bisect_policy.cpp */,
				CD48862C122873C200F5A88A /* bisect_policy_nr_solver.cpp */,
				CD48862D122873C200F5A88A /* bisection_nr_solver.cpp */,
				CD48862E122873C200F5A88A /* log_newton_raphson.cpp */,
				CD48862F122873C200F5A88A /* log_newton_raphson_sd.cpp */,
				CD488630122873C200F5A88A /* solver_component.cpp */,
				CD488631122873C200F5A88A /* solver_component_factory.cpp */,
				CD488632122873C200F5A88A /* solver_factory.cpp */,
				CD488633122873C200F5A88A /* user_configurable_solver.cpp */,
			);
			path = source;
			sourceTree = "<group>";
		};
		CD488634122873C200F5A88A /* util */ = {
			isa = PBXGroup;
			children = (
				CD488635122873C200F5A88A /* include */,
				CD488646122873C200F5A88A /* source */,
			);
			path = util;
			sourceTree = "<group>";
		};
		CD488635122873C200F5A88A /* include */ = {
			isa = PBXGroup;
			children = (
				CD6B455319B138870020AC72 /* has_market_flag_solution_info_filter.h */,
				CD52797E16418A8300A425BF /* edfun.hpp */,
				CD52797F16418A8300A425BF /* fdjac.hpp */,
				CD52798016418A8300A425BF /* functor-subs.hpp */,
				CD52798116418A8300A425BF /* functor.hpp */,
				CD52798216418A8300A425BF /* jacobian-precondition.hpp */,
				CD52798316418A8300A425BF /* linesearch.hpp */,
				CD52798416418A8300A425BF /* svd_invert_solve.hpp */,
				CD52798516418A8300A425BF /* ublas-helpers.hpp */,
				CD488636122873C200F5A88A /* all_solution_info_filter.h */,
				CD488637122873C200F5A88A /* and_solution_info_filter.h */,
				CD488638122873C200F5A88A /* calc_counter.h */,
				CD488639122873C200F5A88A /* isolution_info_filter.h */,
				CD48863A122873C200F5A88A /* market_name_solution_info_filter.h */,
				CD48863B122873C200F5A88A /* market_type_solution_info_filter.h */,
				CD48863C122873C200F5A88A /* not_solution_info_filter.h */,
				CD48863D122873C200F5A88A /* or_solution_info_filter.h */,
				CD48863E122873C200F5A88A /* solution_info.h */,
				CD48863F122873C200F5A88A /* solution_info_filter_factory.h */,
				CD488640122873C200F5A88A /* solution_info_param_parser.h */,
				CD488641122873C200F5A88A /* solution_info_set.h */,
				CD488642122873C200F5A88A /* solvable_nr_solution_info_filter.h */,
				CD488643122873C200F5A88A /* solvable_solution_info_filter.h */,
				CD488644122873C200F5A88A /* solver_library.h */,
				CD488645122873C200F5A88A /* unsolved_solution_info_filter.h */,
				0E36093013F03C490002F67C /* price_greater_than_solution_info_filter.h */,
				0E36094113F045080002F67C /* price_less_than_solution_info_filter.h */,
			);
			path = include;
			sourceTree = "<group>";
		};
		CD488646122873C200F5A88A /* source */ = {
			isa = PBXGroup;
			children = (
				CD6B455419B1388F0020AC72 /* has_market_flag_solution_info_filter.cpp */,
				CDD21002161B9FA300945527 /* jacobian-precondition.cpp */,
				CDD21003161B9FA300945527 /* svd_invert_solve.cpp */,
				0EF7AF6713E1F0130034AA71 /* edfun.cpp */,
				CD488647122873C200F5A88A /* all_solution_info_filter.cpp */,
				CD488648122873C200F5A88A /* and_solution_info_filter.cpp */,
				CD488649122873C200F5A88A /* calc_counter.cpp */,
				CD48864A122873C200F5A88A /* market_name_solution_info_filter.cpp */,
				CD48864B122873C200F5A88A /* market_type_solution_info_filter.cpp */,
				CD48864C122873C200F5A88A /* not_solution_info_filter.cpp */,
				CD48864D122873C200F5A88A /* or_solution_info_filter.cpp */,
				CD48864E122873C200F5A88A /* solution_info.cpp */,
				CD48864F122873C200F5A88A /* solution_info_filter_factory.cpp */,
				CD488650122873C200F5A88A /* solution_info_param_parser.cpp */,
				CD488651122873C200F5A88A /* solution_info_set.cpp */,
				CD488652122873C200F5A88A /* solvable_nr_solution_info_filter.cpp */,
				CD488653122873C200F5A88A /* solvable_solution_info_filter.cpp */,
				CD488654122873C200F5A88A /* solver_library.cpp */,
				CD488655122873C200F5A88A /* unsolved_solution_info_filter.cpp */,
				0E36093213F03D350002F67C /* price_greater_than_solution_info_filter.cpp */,
				0E36094313F0457A0002F67C /* price_less_than_solution_info_filter.cpp */,
			);
			path = source;
			sourceTree = "<group>";
		};
		CD488656122873C200F5A88A /* target_finder */ = {
			isa = PBXGroup;
			children = (
				CD488657122873C200F5A88A /* include */,
				CD488661122873C200F5A88A /* source */,
			);
			path = target_finder;
			sourceTree = "<group>";
		};
		CD488657122873C200F5A88A /* include */ = {
			isa = PBXGroup;
			children = (
				981AC63E19E31D9A000CB162 /* rcp_forcing_target.h */,
				CDF83C1513A30CB800DF178D /* itarget_solver.h */,
				CDF83C1613A30CB800DF178D /* kyoto_forcing_target.h */,
				CDF83C1713A30CB800DF178D /* secanter.h */,
				CD488658122873C200F5A88A /* bisecter.h */,
				CD488659122873C200F5A88A /* concentration_target.h */,
				CD48865A122873C200F5A88A /* emissions_stabalization_target.h */,
				CD48865B122873C200F5A88A /* forcing_target.h */,
				CD48865C122873C200F5A88A /* itarget.h */,
				CD48865D122873C200F5A88A /* policy_target_runner.h */,
				CD48865E122873C200F5A88A /* simple_policy_target_runner.h */,
				CD48865F122873C200F5A88A /* target_factory.h */,
				CD488660122873C200F5A88A /* temperature_target.h */,
				CD177C39159A0ADA000A996F /* cumulative_emissions_target.h */,
			);
			path = include;
			sourceTree = "<group>";
		};
		CD488661122873C200F5A88A /* source */ = {
			isa = PBXGroup;
			children = (
				981AC63C19E31D92000CB162 /* rcp_forcing_target.cpp */,
				CDF83C1813A30CC500DF178D /* kyoto_forcing_target.cpp */,
				CDF83C1913A30CC500DF178D /* secanter.cpp */,
				CD488662122873C200F5A88A /* bisecter.cpp */,
				CD488663122873C200F5A88A /* concentration_target.cpp */,
				CD488664122873C200F5A88A /* emissions_stabalization_target.cpp */,
				CD488665122873C200F5A88A /* forcing_target.cpp */,
				CD488666122873C200F5A88A /* policy_target_runner.cpp */,
				CD488667122873C200F5A88A /* simple_policy_target_runner.cpp */,
				CD488668122873C200F5A88A /* target_factory.cpp */,
				CD488669122873C200F5A88A /* temperature_target.cpp */,
				CD177C3A159A0C5B000A996F /* cumulative_emissions_target.cpp */,
			);
			path = source;
			sourceTree = "<group>";
		};
		CD48866A122873C200F5A88A /* technologies */ = {
			isa = PBXGroup;
			children = (
				CD48866B122873C200F5A88A /* include */,
				CD48869E122873C200F5A88A /* source */,
			);
			path = technologies;
			sourceTree = "<group>";
		};
		CD48866B122873C200F5A88A /* include */ = {
			isa = PBXGroup;
			children = (
				CD8FDECA1C0647640099C752 /* pass_through_technology.h */,
				0EB5CE771C063E3E008CEF7D /* fractional_secondary_output.h */,
				CDF83C0F13A30C9300DF178D /* res_secondary_output.h */,
				CDF83C1013A30C9300DF178D /* s_curve_shutdown_decider.h */,
				CDD5A206130338A90088463C /* empty_technology.h */,
				CDD5A207130338A90088463C /* itechnology_container.h */,
				CDD5A208130338A90088463C /* stub_technology_container.h */,
				CDD5A209130338A90088463C /* technology_container.h */,
				CD548E5812AFFD8C00ADCE8C /* generic_output.h */,
				CD48866C122873C200F5A88A /* ag_production_technology.h */,
				CD48866D122873C200F5A88A /* base_technology.h */,
				CD48866F122873C200F5A88A /* cal_data_output.h */,
				CD488670122873C200F5A88A /* cal_data_output_percap.h */,
				CD488671122873C200F5A88A /* capture_component_factory.h */,
				CD488672122873C200F5A88A /* default_technology.h */,
				CD488673122873C200F5A88A /* expenditure.h */,
				CD488674122873C200F5A88A /* fixed_production_state.h */,
				CD488678122873C200F5A88A /* global_technology_database.h */,
				CD488679122873C200F5A88A /* ical_data.h */,
				CD48867A122873C200F5A88A /* icapture_component.h */,
				CD48867B122873C200F5A88A /* input_factory.h */,
				CD48867C122873C200F5A88A /* intermittent_technology.h */,
				CD48867D122873C200F5A88A /* internal_gains.h */,
				CD48867E122873C200F5A88A /* ioutput.h */,
				CD48867F122873C200F5A88A /* iproduction_state.h */,
				CD488680122873C200F5A88A /* ishutdown_decider.h */,
				CD488681122873C200F5A88A /* itechnical_change_calc.h */,
				CD488682122873C200F5A88A /* itechnology.h */,
				CD488684122873C200F5A88A /* marginal_profit_calculator.h */,
				CD488685122873C200F5A88A /* non_energy_use_capture_component.h */,
				CD488686122873C200F5A88A /* nuke_fuel_technology.h */,
				CD488687122873C200F5A88A /* output_factory.h */,
				CD488688122873C200F5A88A /* phased_shutdown_decider.h */,
				CD488689122873C200F5A88A /* power_plant_capture_component.h */,
				CD48868A122873C200F5A88A /* primary_output.h */,
				CD48868B122873C200F5A88A /* production_state_factory.h */,
				CD48868C122873C200F5A88A /* production_technology.h */,
				CD48868D122873C200F5A88A /* profit_shutdown_decider.h */,
				CD48868E122873C200F5A88A /* residue_biomass_output.h */,
				CD48868F122873C200F5A88A /* retired_production_state.h */,
				CD488690122873C200F5A88A /* secondary_output.h */,
				CD488691122873C200F5A88A /* sgm_output.h */,
				CD488692122873C200F5A88A /* shutdown_decider_factory.h */,
				CD488693122873C200F5A88A /* solar_technology.h */,
				CD488694122873C200F5A88A /* standard_capture_component.h */,
				CD488695122873C200F5A88A /* standard_technical_change_calc.h */,
				CD488696122873C200F5A88A /* technology.h */,
				CD488697122873C200F5A88A /* technology_type.h */,
				CD488698122873C200F5A88A /* tran_technology.h */,
				CD488699122873C200F5A88A /* unmanaged_land_technology.h */,
				CD48869B122873C200F5A88A /* variable_production_state.h */,
				CD48869C122873C200F5A88A /* vintage_production_state.h */,
				CD48869D122873C200F5A88A /* wind_technology.h */,
			);
			path = include;
			sourceTree = "<group>";
		};
		CD48869E122873C200F5A88A /* source */ = {
			isa = PBXGroup;
			children = (
				CD8FDECB1C0647A20099C752 /* pass_through_technology.cpp */,
				0EB5CE781C063E4B008CEF7D /* fractional_secondary_output.cpp */,
				CDF83C1113A30CA600DF178D /* res_secondary_output.cpp */,
				CDF83C1213A30CA600DF178D /* s_curve_shutdown_decider.cpp */,
				CDD5A20A130338B60088463C /* empty_technology.cpp */,
				CDD5A20B130338B60088463C /* stub_technology_container.cpp */,
				CDD5A20C130338B60088463C /* technology_container.cpp */,
				CD548E5912AFFD9400ADCE8C /* generic_output.cpp */,
				CD48869F122873C200F5A88A /* ag_production_technology.cpp */,
				CD4886A0122873C200F5A88A /* base_technology.cpp */,
				CD4886A2122873C200F5A88A /* cal_data_output.cpp */,
				CD4886A3122873C200F5A88A /* cal_data_output_percap.cpp */,
				CD4886A4122873C200F5A88A /* capture_component_factory.cpp */,
				CD4886A5122873C200F5A88A /* default_technology.cpp */,
				CD4886A6122873C200F5A88A /* expenditure.cpp */,
				CD4886A7122873C200F5A88A /* fixed_production_state.cpp */,
				CD4886AB122873C200F5A88A /* global_technology_database.cpp */,
				CD4886AC122873C200F5A88A /* input_factory.cpp */,
				CD4886AD122873C200F5A88A /* intermittent_technology.cpp */,
				CD4886AE122873C200F5A88A /* internal_gains.cpp */,
				CD4886AF122873C200F5A88A /* marginal_profit_calculator.cpp */,
				CD4886B0122873C200F5A88A /* non_energy_use_capture_component.cpp */,
				CD4886B1122873C200F5A88A /* nuke_fuel_technology.cpp */,
				CD4886B2122873C200F5A88A /* output_factory.cpp */,
				CD4886B3122873C200F5A88A /* phased_shutdown_decider.cpp */,
				CD4886B4122873C200F5A88A /* power_plant_capture_component.cpp */,
				CD4886B5122873C200F5A88A /* primary_output.cpp */,
				CD4886B6122873C200F5A88A /* production_state_factory.cpp */,
				CD4886B7122873C200F5A88A /* production_technology.cpp */,
				CD4886B8122873C200F5A88A /* profit_shutdown_decider.cpp */,
				CD4886B9122873C200F5A88A /* residue_biomass_output.cpp */,
				CD4886BA122873C200F5A88A /* retired_production_state.cpp */,
				CD4886BB122873C200F5A88A /* secondary_output.cpp */,
				CD4886BC122873C200F5A88A /* sgm_output.cpp */,
				CD4886BD122873C200F5A88A /* shutdown_decider_factory.cpp */,
				CD4886BE122873C200F5A88A /* solar_technology.cpp */,
				CD4886BF122873C200F5A88A /* standard_capture_component.cpp */,
				CD4886C0122873C200F5A88A /* standard_technical_change_calc.cpp */,
				CD4886C1122873C200F5A88A /* technology.cpp */,
				CD4886C2122873C200F5A88A /* technology_type.cpp */,
				CD4886C3122873C200F5A88A /* tran_technology.cpp */,
				CD4886C4122873C200F5A88A /* unmanaged_land_technology.cpp */,
				CD4886C5122873C200F5A88A /* variable_production_state.cpp */,
				CD4886C6122873C200F5A88A /* vintage_production_state.cpp */,
				CD4886C7122873C200F5A88A /* wind_technology.cpp */,
			);
			path = source;
			sourceTree = "<group>";
		};
		CD4886C8122873C200F5A88A /* util */ = {
			isa = PBXGroup;
			children = (
				CD4886C9122873C200F5A88A /* base */,
				CD4886FF122873C200F5A88A /* curves */,
				CD488712122873C200F5A88A /* logger */,
			);
			path = util;
			sourceTree = "<group>";
		};
		CD4886C9122873C200F5A88A /* base */ = {
			isa = PBXGroup;
			children = (
				CD4886CA122873C200F5A88A /* include */,
				CD4886EE122873C200F5A88A /* source */,
			);
			path = base;
			sourceTree = "<group>";
		};
		CD4886CA122873C200F5A88A /* include */ = {
			isa = PBXGroup;
			children = (
<<<<<<< HEAD
				CDAACD84216C545F00D13FD6 /* supply_demand_curve_saver.h */,
=======
				CD2420002162D2250071DB2B /* initialize_tech_vector_helper.hpp */,
>>>>>>> 3aaf030b
				0E3C49651EC4BBC6005EDC19 /* iyeared.h */,
				0E3C49661EC4BBC6005EDC19 /* manage_state_variables.hpp */,
				0E052F511CB6C39600AFDDAC /* gcam_data_containers.h */,
				0E7338661CB4361700B1CD82 /* expand_data_vector.h */,
				0E7338671CB4361700B1CD82 /* factory.h */,
				0E7338681CB4361700B1CD82 /* gcam_fusion.hpp */,
				CD52797916418A2B00A425BF /* fltcmp.hpp */,
				CD4886CB122873C200F5A88A /* atom.h */,
				CD4886CC122873C200F5A88A /* atom_registry.h */,
				CD4886CD122873C200F5A88A /* auto_file.h */,
				CD4886CE122873C200F5A88A /* calibrate_resource_visitor.h */,
				CD4886CF122873C200F5A88A /* calibrate_share_weight_visitor.h */,
				CD4886D0122873C200F5A88A /* configuration.h */,
				CD4886D1122873C200F5A88A /* default_visitor.h */,
				CD4886D2122873C200F5A88A /* definitions.h */,
				CD4886D3122873C200F5A88A /* fixed_interpolation_function.h */,
				CD4886D4122873C200F5A88A /* hash_map.h */,
				CD4886D5122873C200F5A88A /* iinterpolation_function.h */,
				CD4886D6122873C200F5A88A /* inamed.h */,
				CD4886D7122873C200F5A88A /* input_finder.h */,
				CD4886D8122873C200F5A88A /* interpolation_function_factory.h */,
				CD4886D9122873C200F5A88A /* interpolation_rule.h */,
				CD4886DA122873C200F5A88A /* iparsable.h */,
				CD4886DC122873C200F5A88A /* istandard_component.h */,
				CD4886DD122873C200F5A88A /* ivisitable.h */,
				CD4886DE122873C200F5A88A /* ivisitor.h */,
				CD4886DF122873C200F5A88A /* linear_interpolation_function.h */,
				CD4886E0122873C200F5A88A /* model_time.h */,
				CD4886E1122873C200F5A88A /* object_meta_info.h */,
				CD4886E2122873C200F5A88A /* s_curve_interpolation_function.h */,
				CD4886E3122873C200F5A88A /* string_hash.h */,
				CD4886E5122873C200F5A88A /* supply_demand_curve.h */,
				CD4886E6122873C200F5A88A /* time_vector.h */,
				CD4886E7122873C200F5A88A /* timer.h */,
				CD4886E8122873C200F5A88A /* TValidatorInfo.h */,
				CD4886E9122873C200F5A88A /* util.h */,
				CD4886EA122873C200F5A88A /* value.h */,
				CD4886EB122873C200F5A88A /* version.h */,
				CD4886EC122873C200F5A88A /* xml_helper.h */,
				CD4886ED122873C200F5A88A /* xml_pair.h */,
				CD572C8F1C59D874004438B4 /* data_definition_util.h */,
			);
			path = include;
			sourceTree = "<group>";
		};
		CD4886EE122873C200F5A88A /* source */ = {
			isa = PBXGroup;
			children = (
<<<<<<< HEAD
				CDAACD87216C546D00D13FD6 /* supply_demand_curve_saver.cpp */,
=======
				CD2420012162D2310071DB2B /* initialize_tech_vector_helper.cpp */,
>>>>>>> 3aaf030b
				0E3C49691EC4BBD8005EDC19 /* manage_state_variables.cpp */,
				0E05C9001E435B3600C73D94 /* gcam_fusion.cpp */,
				CD4886EF122873C200F5A88A /* atom.cpp */,
				CD4886F0122873C200F5A88A /* atom_registry.cpp */,
				CD4886F1122873C200F5A88A /* calibrate_resource_visitor.cpp */,
				CD4886F2122873C200F5A88A /* calibrate_share_weight_visitor.cpp */,
				CD4886F3122873C200F5A88A /* configuration.cpp */,
				CD4886F4122873C200F5A88A /* fixed_interpolation_function.cpp */,
				CD4886F5122873C200F5A88A /* input_finder.cpp */,
				CD4886F6122873C200F5A88A /* interpolation_function_factory.cpp */,
				CD4886F7122873C200F5A88A /* interpolation_rule.cpp */,
				CD4886F8122873C200F5A88A /* linear_interpolation_function.cpp */,
				CD4886F9122873C200F5A88A /* model_time.cpp */,
				CD4886FA122873C200F5A88A /* s_curve_interpolation_function.cpp */,
				CD4886FC122873C200F5A88A /* supply_demand_curve.cpp */,
				CD4886FD122873C200F5A88A /* timer.cpp */,
				CD4886FE122873C200F5A88A /* util.cpp */,
			);
			path = source;
			sourceTree = "<group>";
		};
		CD4886FF122873C200F5A88A /* curves */ = {
			isa = PBXGroup;
			children = (
				CD488700122873C200F5A88A /* include */,
				CD488708122873C200F5A88A /* source */,
			);
			path = curves;
			sourceTree = "<group>";
		};
		CD488700122873C200F5A88A /* include */ = {
			isa = PBXGroup;
			children = (
				CD165BC61A2513ED005F3A8B /* spline.hpp */,
				CD488701122873C200F5A88A /* cost_curve.h */,
				CD488702122873C200F5A88A /* curve.h */,
				CD488703122873C200F5A88A /* data_point.h */,
				CD488704122873C200F5A88A /* explicit_point_set.h */,
				CD488705122873C200F5A88A /* point_set.h */,
				CD488706122873C200F5A88A /* point_set_curve.h */,
				CD488707122873C200F5A88A /* xy_data_point.h */,
			);
			path = include;
			sourceTree = "<group>";
		};
		CD488708122873C200F5A88A /* source */ = {
			isa = PBXGroup;
			children = (
				CD165BC71A2513F7005F3A8B /* spline.cpp */,
				CD488709122873C200F5A88A /* curve.cpp */,
				CD48870A122873C200F5A88A /* data_point.cpp */,
				CD48870B122873C200F5A88A /* explicit_point_set.cpp */,
				CD48870C122873C200F5A88A /* point_set.cpp */,
				CD48870D122873C200F5A88A /* point_set_curve.cpp */,
				CD48870E122873C200F5A88A /* xy_data_point.cpp */,
			);
			path = source;
			sourceTree = "<group>";
		};
		CD488712122873C200F5A88A /* logger */ = {
			isa = PBXGroup;
			children = (
				CD488713122873C200F5A88A /* include */,
				CD488719122873C200F5A88A /* source */,
			);
			path = logger;
			sourceTree = "<group>";
		};
		CD488713122873C200F5A88A /* include */ = {
			isa = PBXGroup;
			children = (
				CD488714122873C200F5A88A /* ilogger.h */,
				CD488715122873C200F5A88A /* logger.h */,
				CD488716122873C200F5A88A /* logger_factory.h */,
				CD488717122873C200F5A88A /* plain_text_logger.h */,
				CD488718122873C200F5A88A /* xml_logger.h */,
			);
			path = include;
			sourceTree = "<group>";
		};
		CD488719122873C200F5A88A /* source */ = {
			isa = PBXGroup;
			children = (
				CD48871A122873C200F5A88A /* logger.cpp */,
				CD48871B122873C200F5A88A /* logger_factory.cpp */,
				CD48871C122873C200F5A88A /* plain_text_logger.cpp */,
				CD48871D122873C200F5A88A /* xml_logger.cpp */,
			);
			path = source;
			sourceTree = "<group>";
		};
		CD966E681D92F1BB00A93938 /* Products */ = {
			isa = PBXGroup;
			children = (
				CD966E6E1D92F1BB00A93938 /* hector */,
				CD966E701D92F1BB00A93938 /* hector-unit-tests */,
				CD966E721D92F1BB00A93938 /* libhector-lib.a */,
			);
			name = Products;
			sourceTree = "<group>";
		};
		CDD20FEE161B9F5D00945527 /* parallel */ = {
			isa = PBXGroup;
			children = (
				CDD20FEF161B9F5D00945527 /* include */,
				CDD20FF8161B9F5D00945527 /* source */,
			);
			path = parallel;
			sourceTree = "<group>";
		};
		CDD20FEF161B9F5D00945527 /* include */ = {
			isa = PBXGroup;
			children = (
				CDBAAD7B165151FC00BB9E56 /* gcam_parallel.hpp */,
				CD52798616418A9F00A425BF /* bitvector.hpp */,
				CD52798716418A9F00A425BF /* bmatrix.hpp */,
				CD52798816418A9F00A425BF /* clanid.hpp */,
				CD52798916418A9F00A425BF /* digraph.hpp */,
				CD52798B16418A9F00A425BF /* grain-collect.hpp */,
				CD52798C16418A9F00A425BF /* graph-parse.hpp */,
				CD52798D16418A9F00A425BF /* util.hpp */,
			);
			path = include;
			sourceTree = "<group>";
		};
		CDD20FF8161B9F5D00945527 /* source */ = {
			isa = PBXGroup;
			children = (
				CDBAAD7E1651520D00BB9E56 /* gcam_parallel.cpp */,
			);
			path = source;
			sourceTree = "<group>";
		};
/* End PBXGroup section */

/* Begin PBXNativeTarget section */
		8DD76F620486A84900D96B5E /* objects */ = {
			isa = PBXNativeTarget;
			buildConfigurationList = 1DEB923108733DC60010E9CD /* Build configuration list for PBXNativeTarget "objects" */;
			buildPhases = (
				8DD76F640486A84900D96B5E /* Sources */,
				8DD76F660486A84900D96B5E /* Frameworks */,
				8DD76F690486A84900D96B5E /* CopyFiles */,
			);
			buildRules = (
			);
			dependencies = (
				CD966E741D92F1C500A93938 /* PBXTargetDependency */,
			);
			name = objects;
			productInstallPath = "$(HOME)/bin";
			productName = objects;
			productReference = CD299E9611B9C11800E6D196 /* objects */;
			productType = "com.apple.product-type.tool";
		};
/* End PBXNativeTarget section */

/* Begin PBXProject section */
		08FB7793FE84155DC02AAC07 /* Project object */ = {
			isa = PBXProject;
			attributes = {
				LastUpgradeCheck = 0700;
			};
			buildConfigurationList = 1DEB923508733DC60010E9CD /* Build configuration list for PBXProject "objects" */;
			compatibilityVersion = "Xcode 3.2";
			developmentRegion = English;
			hasScannedForEncodings = 1;
			knownRegions = (
				English,
				Japanese,
				French,
				German,
			);
			mainGroup = 08FB7794FE84155DC02AAC07 /* objects */;
			productRefGroup = CD299E9711B9C11800E6D196 /* Products */;
			projectDirPath = "";
			projectReferences = (
				{
					ProductGroup = CD966E681D92F1BB00A93938 /* Products */;
					ProjectRef = CD966E671D92F1BB00A93938 /* hector.xcodeproj */;
				},
			);
			projectRoot = "";
			targets = (
				8DD76F620486A84900D96B5E /* objects */,
			);
		};
/* End PBXProject section */

/* Begin PBXReferenceProxy section */
		CD966E6E1D92F1BB00A93938 /* hector */ = {
			isa = PBXReferenceProxy;
			fileType = "compiled.mach-o.executable";
			path = hector;
			remoteRef = CD966E6D1D92F1BB00A93938 /* PBXContainerItemProxy */;
			sourceTree = BUILT_PRODUCTS_DIR;
		};
		CD966E701D92F1BB00A93938 /* hector-unit-tests */ = {
			isa = PBXReferenceProxy;
			fileType = "compiled.mach-o.executable";
			path = "hector-unit-tests";
			remoteRef = CD966E6F1D92F1BB00A93938 /* PBXContainerItemProxy */;
			sourceTree = BUILT_PRODUCTS_DIR;
		};
		CD966E721D92F1BB00A93938 /* libhector-lib.a */ = {
			isa = PBXReferenceProxy;
			fileType = archive.ar;
			path = "libhector-lib.a";
			remoteRef = CD966E711D92F1BB00A93938 /* PBXContainerItemProxy */;
			sourceTree = BUILT_PRODUCTS_DIR;
		};
/* End PBXReferenceProxy section */

/* Begin PBXSourcesBuildPhase section */
		8DD76F640486A84900D96B5E /* Sources */ = {
			isa = PBXSourcesBuildPhase;
			buildActionMask = 2147483647;
			files = (
				CD48872A122873C200F5A88A /* asimple_carbon_calc.cpp in Sources */,
				CD48872B122873C200F5A88A /* carbon_model_utils.cpp in Sources */,
				CD48872C122873C200F5A88A /* land_carbon_densities.cpp in Sources */,
				CD48872D122873C200F5A88A /* magicc_model.cpp in Sources */,
				CD48872E122873C200F5A88A /* calc_capital_good_price_visitor.cpp in Sources */,
				CD48872F122873C200F5A88A /* consumer.cpp in Sources */,
				CD488730122873C200F5A88A /* govt_consumer.cpp in Sources */,
				CD488731122873C200F5A88A /* household_consumer.cpp in Sources */,
				CD488732122873C200F5A88A /* invest_consumer.cpp in Sources */,
				CD488733122873C200F5A88A /* trade_consumer.cpp in Sources */,
				CD488734122873C200F5A88A /* batch_runner.cpp in Sources */,
				CD488735122873C200F5A88A /* dependency_finder.cpp in Sources */,
				CD488736122873C200F5A88A /* gdp.cpp in Sources */,
				CD693FA31AEFF0A100805384 /* absolute_cost_logit.cpp in Sources */,
				0E3C496A1EC4BBD8005EDC19 /* manage_state_variables.cpp in Sources */,
				CD488737122873C200F5A88A /* info.cpp in Sources */,
				CD488738122873C200F5A88A /* info_factory.cpp in Sources */,
				CD488739122873C200F5A88A /* mac_generator_scenario_runner.cpp in Sources */,
				CD48873B122873C200F5A88A /* national_account.cpp in Sources */,
				CD48873D122873C200F5A88A /* region.cpp in Sources */,
				CD48873E122873C200F5A88A /* region_cge.cpp in Sources */,
				CD48873F122873C200F5A88A /* region_minicam.cpp in Sources */,
				CD488740122873C200F5A88A /* scenario.cpp in Sources */,
				CD488741122873C200F5A88A /* scenario_runner_factory.cpp in Sources */,
				CD488742122873C200F5A88A /* sector_cycle_breaker.cpp in Sources */,
				CD488743122873C200F5A88A /* single_scenario_runner.cpp in Sources */,
				CD488744122873C200F5A88A /* total_policy_cost_calculator.cpp in Sources */,
				CD488745122873C200F5A88A /* world.cpp in Sources */,
				CD488746122873C200F5A88A /* age_cohort.cpp in Sources */,
				CD488747122873C200F5A88A /* demographic.cpp in Sources */,
				CD488748122873C200F5A88A /* female.cpp in Sources */,
				CD488749122873C200F5A88A /* gender.cpp in Sources */,
				CD48874A122873C200F5A88A /* male.cpp in Sources */,
				CD48874B122873C200F5A88A /* population.cpp in Sources */,
				CD48874C122873C200F5A88A /* population_mini_cam.cpp in Sources */,
				CD48874D122873C200F5A88A /* population_sgm_fixed.cpp in Sources */,
				CD48874E122873C200F5A88A /* population_sgm_rate.cpp in Sources */,
				CD488752122873C200F5A88A /* aghg.cpp in Sources */,
				CD488754122873C200F5A88A /* co2_emissions.cpp in Sources */,
				CD488755122873C200F5A88A /* emissions_driver_factory.cpp in Sources */,
				CD488756122873C200F5A88A /* emissions_summer.cpp in Sources */,
				CDAACD88216C546D00D13FD6 /* supply_demand_curve_saver.cpp in Sources */,
				CD488758122873C200F5A88A /* ghg_factory.cpp in Sources */,
				CD693FA01AEFE0CE00805384 /* relative_cost_logit.cpp in Sources */,
				CD48875B122873C200F5A88A /* input_driver.cpp in Sources */,
				CD48875D122873C200F5A88A /* input_output_driver.cpp in Sources */,
				CD48875E122873C200F5A88A /* output_driver.cpp in Sources */,
				CD488762122873C200F5A88A /* ademand_function.cpp in Sources */,
				CD8DFFDC1FA8D21700CB3719 /* negative_emissions_final_demand.cpp in Sources */,
				CD488763122873C200F5A88A /* aproduction_function.cpp in Sources */,
				CD488765122873C200F5A88A /* ces_production_function.cpp in Sources */,
				CD488766122873C200F5A88A /* demand_input.cpp in Sources */,
				CD488767122873C200F5A88A /* efficiency.cpp in Sources */,
				CD488768122873C200F5A88A /* energy_input.cpp in Sources */,
				CD488769122873C200F5A88A /* function_manager.cpp in Sources */,
				CD48876A122873C200F5A88A /* function_utils.cpp in Sources */,
				CD48876B122873C200F5A88A /* government_demand_function.cpp in Sources */,
				CD48876C122873C200F5A88A /* household_demand_function.cpp in Sources */,
				CD4283A2203F157C00A75025 /* readin_control.cpp in Sources */,
				CD48876D122873C200F5A88A /* input_capital.cpp in Sources */,
				CD48876E122873C200F5A88A /* input_OM_fixed.cpp in Sources */,
				CD48876F122873C200F5A88A /* input_OM_var.cpp in Sources */,
				CD488770122873C200F5A88A /* input_subsidy.cpp in Sources */,
				CD488771122873C200F5A88A /* input_tax.cpp in Sources */,
				CD488772122873C200F5A88A /* intensity.cpp in Sources */,
				CD488773122873C200F5A88A /* investment_demand_function.cpp in Sources */,
				CD488774122873C200F5A88A /* leaf_input_finder.cpp in Sources */,
				CD488775122873C200F5A88A /* leontief_production_function.cpp in Sources */,
				CD488776122873C200F5A88A /* logit_production_function.cpp in Sources */,
				CD488777122873C200F5A88A /* minicam_input.cpp in Sources */,
				CD488778122873C200F5A88A /* minicam_leontief_production_function.cpp in Sources */,
				CD488779122873C200F5A88A /* minicam_price_elasticity_function.cpp in Sources */,
				CD48877A122873C200F5A88A /* nested_ces_production_function.cpp in Sources */,
				CD48877B122873C200F5A88A /* node_input.cpp in Sources */,
				CD48877C122873C200F5A88A /* non_energy_input.cpp in Sources */,
				CD48877D122873C200F5A88A /* production_input.cpp in Sources */,
				CD48877E122873C200F5A88A /* renewable_input.cpp in Sources */,
				CD48877F122873C200F5A88A /* sgm_input.cpp in Sources */,
				CD488780122873C200F5A88A /* trade_demand_function.cpp in Sources */,
				CD488781122873C200F5A88A /* trade_input.cpp in Sources */,
				CD488782122873C200F5A88A /* utility_demand_function.cpp in Sources */,
				CD488783122873C200F5A88A /* accelerator.cpp in Sources */,
				CD488784122873C200F5A88A /* get_distributed_investment_visitor.cpp in Sources */,
				CD488785122873C200F5A88A /* investable_counter_visitor.cpp in Sources */,
				CD488786122873C200F5A88A /* investment_growth_calculator.cpp in Sources */,
				CD488787122873C200F5A88A /* investment_utils.cpp in Sources */,
				CD488788122873C200F5A88A /* levelized_cost_calculator.cpp in Sources */,
				CD488789122873C200F5A88A /* market_based_investment.cpp in Sources */,
				CD48878A122873C200F5A88A /* output_growth_calculator.cpp in Sources */,
				CD48878B122873C200F5A88A /* output_share_levelized_cost_calculator.cpp in Sources */,
				CD48878C122873C200F5A88A /* rate_logit_distributor.cpp in Sources */,
				CD48878D122873C200F5A88A /* set_share_weight_visitor.cpp in Sources */,
				CD48878E122873C200F5A88A /* simple_expected_profit_calculator.cpp in Sources */,
				CD48878F122873C200F5A88A /* aland_allocator_item.cpp in Sources */,
				CD488790122873C200F5A88A /* carbon_land_leaf.cpp in Sources */,
				CD488791122873C200F5A88A /* land_allocator.cpp in Sources */,
				CD488792122873C200F5A88A /* land_leaf.cpp in Sources */,
				CD488793122873C200F5A88A /* land_node.cpp in Sources */,
				CD488794122873C200F5A88A /* land_use_history.cpp in Sources */,
				CD488795122873C200F5A88A /* unmanaged_land_leaf.cpp in Sources */,
				CD488797122873C200F5A88A /* main.cpp in Sources */,
				CD488798122873C200F5A88A /* cached_market.cpp in Sources */,
				CD488799122873C200F5A88A /* calibration_market.cpp in Sources */,
				CD693FA61AF0315E00805384 /* discrete_choice_factory.cpp in Sources */,
				CDE659AE1E940BA600C562D8 /* linear_control.cpp in Sources */,
				CD48879A122873C200F5A88A /* demand_market.cpp in Sources */,
				CD48879B122873C200F5A88A /* inverse_calibration_market.cpp in Sources */,
				CD48879C122873C200F5A88A /* market.cpp in Sources */,
				CD48879D122873C200F5A88A /* market_locator.cpp in Sources */,
				CD48879E122873C200F5A88A /* market_subsidy.cpp in Sources */,
				CD48879F122873C200F5A88A /* market_tax.cpp in Sources */,
				CD4887A0122873C200F5A88A /* marketplace.cpp in Sources */,
				CD4887A1122873C200F5A88A /* normal_market.cpp in Sources */,
				CD4887A2122873C200F5A88A /* price_market.cpp in Sources */,
				CD4887A3122873C200F5A88A /* trial_value_market.cpp in Sources */,
				CD4887A4122873C200F5A88A /* policy_ghg.cpp in Sources */,
				CD4887A5122873C200F5A88A /* policy_portfolio_standard.cpp in Sources */,
				CD4887A6122873C200F5A88A /* batch_csv_outputter.cpp in Sources */,
				CD4887AA122873C200F5A88A /* energy_balance_table.cpp in Sources */,
				CD4887AC122873C200F5A88A /* graph_printer.cpp in Sources */,
				CD4887AF122873C200F5A88A /* land_allocator_printer.cpp in Sources */,
				CD4887B4122873C200F5A88A /* storage_table.cpp in Sources */,
				CD4887B5122873C200F5A88A /* xml_db_outputter.cpp in Sources */,
				CD4887B6122873C200F5A88A /* accumulated_grade.cpp in Sources */,
				CD4887B7122873C200F5A88A /* accumulated_post_grade.cpp in Sources */,
				CD4887B8122873C200F5A88A /* depleting_fixed_resource.cpp in Sources */,
				CD4887B9122873C200F5A88A /* grade.cpp in Sources */,
				CD4887BA122873C200F5A88A /* renewable_subresource.cpp in Sources */,
				CD4887BB122873C200F5A88A /* resource.cpp in Sources */,
				CD4887BC122873C200F5A88A /* smooth_renewable_subresource.cpp in Sources */,
				CD4887BD122873C200F5A88A /* subresource.cpp in Sources */,
				CD4887BE122873C200F5A88A /* unlimited_resource.cpp in Sources */,
				CD4887BF122873C200F5A88A /* ag_supply_sector.cpp in Sources */,
				CD4887C0122873C200F5A88A /* ag_supply_subsector.cpp in Sources */,
				CD4887C1122873C200F5A88A /* backup_calculator_factory.cpp in Sources */,
				CD4887C4122873C200F5A88A /* capacity_limit_backup_calculator.cpp in Sources */,
				CD3B52C61BFE0E2800179FDD /* hector_model.cpp in Sources */,
				CD4887C5122873C200F5A88A /* CSP_backup_calculator.cpp in Sources */,
				CD8DFFD91FA8D1F000CB3719 /* ctax_input.cpp in Sources */,
				CD4887C6122873C200F5A88A /* energy_final_demand.cpp in Sources */,
				CD4887C7122873C200F5A88A /* export_sector.cpp in Sources */,
				CD4887C8122873C200F5A88A /* factor_supply.cpp in Sources */,
				CD4887C9122873C200F5A88A /* final_demand_sector.cpp in Sources */,
				CD4887CC122873C200F5A88A /* more_sector_info.cpp in Sources */,
				CD4887CE122873C200F5A88A /* production_sector.cpp in Sources */,
				CD4887CF122873C200F5A88A /* sector.cpp in Sources */,
				CD4887D0122873C200F5A88A /* sector_utils.cpp in Sources */,
				CD4887D1122873C200F5A88A /* subsector.cpp in Sources */,
				CD4887D2122873C200F5A88A /* subsector_add_techcosts.cpp in Sources */,
				CD4887D3122873C200F5A88A /* supply_sector.cpp in Sources */,
				CD4887D5122873C200F5A88A /* tran_subsector.cpp in Sources */,
				CD4887D6122873C200F5A88A /* wind_backup_calculator.cpp in Sources */,
				CD4887D7122873C200F5A88A /* bisect_all.cpp in Sources */,
				CD4887D8122873C200F5A88A /* bisect_one.cpp in Sources */,
				CD4887D9122873C200F5A88A /* bisect_policy.cpp in Sources */,
				CD8FDEC91C0647140099C752 /* pass_through_sector.cpp in Sources */,
				CD4887DA122873C200F5A88A /* bisect_policy_nr_solver.cpp in Sources */,
				CD4887DB122873C200F5A88A /* bisection_nr_solver.cpp in Sources */,
				CD4887DC122873C200F5A88A /* log_newton_raphson.cpp in Sources */,
				CD4887DD122873C200F5A88A /* log_newton_raphson_sd.cpp in Sources */,
				CD4887DE122873C200F5A88A /* solver_component.cpp in Sources */,
				CD4887DF122873C200F5A88A /* solver_component_factory.cpp in Sources */,
				CD4887E0122873C200F5A88A /* solver_factory.cpp in Sources */,
				CD4887E1122873C200F5A88A /* user_configurable_solver.cpp in Sources */,
				CD4887E2122873C200F5A88A /* all_solution_info_filter.cpp in Sources */,
				CD4887E3122873C200F5A88A /* and_solution_info_filter.cpp in Sources */,
				CD4887E4122873C200F5A88A /* calc_counter.cpp in Sources */,
				CD4887E5122873C200F5A88A /* market_name_solution_info_filter.cpp in Sources */,
				CD4887E6122873C200F5A88A /* market_type_solution_info_filter.cpp in Sources */,
				CD4887E7122873C200F5A88A /* not_solution_info_filter.cpp in Sources */,
				CD4887E8122873C200F5A88A /* or_solution_info_filter.cpp in Sources */,
				CD4887E9122873C200F5A88A /* solution_info.cpp in Sources */,
				CD4887EA122873C200F5A88A /* solution_info_filter_factory.cpp in Sources */,
				CD4887EB122873C200F5A88A /* solution_info_param_parser.cpp in Sources */,
				CD4887EC122873C200F5A88A /* solution_info_set.cpp in Sources */,
				CD4887ED122873C200F5A88A /* solvable_nr_solution_info_filter.cpp in Sources */,
				CD4887EE122873C200F5A88A /* solvable_solution_info_filter.cpp in Sources */,
				CD4887EF122873C200F5A88A /* solver_library.cpp in Sources */,
				0E0BB18F1CB2CF3F002F78F2 /* market_container.cpp in Sources */,
				CD4887F0122873C200F5A88A /* unsolved_solution_info_filter.cpp in Sources */,
				CD4887F1122873C200F5A88A /* bisecter.cpp in Sources */,
				CD4887F2122873C200F5A88A /* concentration_target.cpp in Sources */,
				CD4887F3122873C200F5A88A /* emissions_stabalization_target.cpp in Sources */,
				CD4887F4122873C200F5A88A /* forcing_target.cpp in Sources */,
				CD4887F5122873C200F5A88A /* policy_target_runner.cpp in Sources */,
				CD4887F6122873C200F5A88A /* simple_policy_target_runner.cpp in Sources */,
				CD4887F7122873C200F5A88A /* target_factory.cpp in Sources */,
				CD2420022162D2310071DB2B /* initialize_tech_vector_helper.cpp in Sources */,
				CD4887F8122873C200F5A88A /* temperature_target.cpp in Sources */,
				CD4887F9122873C200F5A88A /* ag_production_technology.cpp in Sources */,
				CD4887FA122873C200F5A88A /* base_technology.cpp in Sources */,
				CD4887FC122873C200F5A88A /* cal_data_output.cpp in Sources */,
				CD4887FD122873C200F5A88A /* cal_data_output_percap.cpp in Sources */,
				CD4887FE122873C200F5A88A /* capture_component_factory.cpp in Sources */,
				CD4887FF122873C200F5A88A /* default_technology.cpp in Sources */,
				CD488800122873C200F5A88A /* expenditure.cpp in Sources */,
				CD488801122873C200F5A88A /* fixed_production_state.cpp in Sources */,
				CD488805122873C200F5A88A /* global_technology_database.cpp in Sources */,
				CD488806122873C200F5A88A /* input_factory.cpp in Sources */,
				CD488807122873C200F5A88A /* intermittent_technology.cpp in Sources */,
				CD488808122873C200F5A88A /* internal_gains.cpp in Sources */,
				CD488809122873C200F5A88A /* marginal_profit_calculator.cpp in Sources */,
				CD48880A122873C200F5A88A /* non_energy_use_capture_component.cpp in Sources */,
				CD48880B122873C200F5A88A /* nuke_fuel_technology.cpp in Sources */,
				CD48880C122873C200F5A88A /* output_factory.cpp in Sources */,
				CD48880D122873C200F5A88A /* phased_shutdown_decider.cpp in Sources */,
				CD48880E122873C200F5A88A /* power_plant_capture_component.cpp in Sources */,
				CD48880F122873C200F5A88A /* primary_output.cpp in Sources */,
				CD488810122873C200F5A88A /* production_state_factory.cpp in Sources */,
				CD488811122873C200F5A88A /* production_technology.cpp in Sources */,
				CD488812122873C200F5A88A /* profit_shutdown_decider.cpp in Sources */,
				CD488813122873C200F5A88A /* residue_biomass_output.cpp in Sources */,
				CD488814122873C200F5A88A /* retired_production_state.cpp in Sources */,
				CD488815122873C200F5A88A /* secondary_output.cpp in Sources */,
				CD488816122873C200F5A88A /* sgm_output.cpp in Sources */,
				CD488817122873C200F5A88A /* shutdown_decider_factory.cpp in Sources */,
				CD488818122873C200F5A88A /* solar_technology.cpp in Sources */,
				CD488819122873C200F5A88A /* standard_capture_component.cpp in Sources */,
				CD48881A122873C200F5A88A /* standard_technical_change_calc.cpp in Sources */,
				CD48881B122873C200F5A88A /* technology.cpp in Sources */,
				CD48881C122873C200F5A88A /* technology_type.cpp in Sources */,
				CD48881D122873C200F5A88A /* tran_technology.cpp in Sources */,
				CD48881E122873C200F5A88A /* unmanaged_land_technology.cpp in Sources */,
				CD48881F122873C200F5A88A /* variable_production_state.cpp in Sources */,
				CD488820122873C200F5A88A /* vintage_production_state.cpp in Sources */,
				CD488821122873C200F5A88A /* wind_technology.cpp in Sources */,
				CD488822122873C200F5A88A /* atom.cpp in Sources */,
				CD488823122873C200F5A88A /* atom_registry.cpp in Sources */,
				CD488824122873C200F5A88A /* calibrate_resource_visitor.cpp in Sources */,
				CD488825122873C200F5A88A /* calibrate_share_weight_visitor.cpp in Sources */,
				0EB5CE791C063E4B008CEF7D /* fractional_secondary_output.cpp in Sources */,
				CD488826122873C200F5A88A /* configuration.cpp in Sources */,
				CD488827122873C200F5A88A /* fixed_interpolation_function.cpp in Sources */,
				CD488828122873C200F5A88A /* input_finder.cpp in Sources */,
				CD488829122873C200F5A88A /* interpolation_function_factory.cpp in Sources */,
				0E05C9011E435B3600C73D94 /* gcam_fusion.cpp in Sources */,
				CD48882A122873C200F5A88A /* interpolation_rule.cpp in Sources */,
				CD48882B122873C200F5A88A /* linear_interpolation_function.cpp in Sources */,
				CD48882C122873C200F5A88A /* model_time.cpp in Sources */,
				CD48882D122873C200F5A88A /* s_curve_interpolation_function.cpp in Sources */,
				CD48882F122873C200F5A88A /* supply_demand_curve.cpp in Sources */,
				CD488830122873C200F5A88A /* timer.cpp in Sources */,
				CD488831122873C200F5A88A /* util.cpp in Sources */,
				CD488832122873C200F5A88A /* curve.cpp in Sources */,
				CD488833122873C200F5A88A /* data_point.cpp in Sources */,
				CD488834122873C200F5A88A /* explicit_point_set.cpp in Sources */,
				CD488835122873C200F5A88A /* point_set.cpp in Sources */,
				CD488836122873C200F5A88A /* point_set_curve.cpp in Sources */,
				CD488837122873C200F5A88A /* xy_data_point.cpp in Sources */,
				CD8FDECC1C0647A20099C752 /* pass_through_technology.cpp in Sources */,
				CD488839122873C200F5A88A /* logger.cpp in Sources */,
				CD48883A122873C200F5A88A /* logger_factory.cpp in Sources */,
				CD48883B122873C200F5A88A /* plain_text_logger.cpp in Sources */,
				CD48883C122873C200F5A88A /* xml_logger.cpp in Sources */,
				CD548E5A12AFFD9400ADCE8C /* generic_output.cpp in Sources */,
				CDD5A20D130338B60088463C /* empty_technology.cpp in Sources */,
				CDD5A20E130338B60088463C /* stub_technology_container.cpp in Sources */,
				CDD5A20F130338B60088463C /* technology_container.cpp in Sources */,
				CDAF62F0130DAB6900D93AFB /* MAGICC_array.cpp in Sources */,
				CDAF62F1130DAB6900D93AFB /* MAGICC_IO_helpers.cpp in Sources */,
				CDAF62F2130DAB6900D93AFB /* ObjECTS_MAGICC_others.cpp in Sources */,
				CDAF62F3130DAB6900D93AFB /* ObjECTS_MAGICC.cpp in Sources */,
				CDF0CA10139FD0C100B20B01 /* luc_emissions_summer.cpp in Sources */,
				CDF83C0E13A30C7C00DF178D /* market_RES.cpp in Sources */,
				CDF83C1313A30CA600DF178D /* res_secondary_output.cpp in Sources */,
				CDF83C1413A30CA600DF178D /* s_curve_shutdown_decider.cpp in Sources */,
				CDF83C1A13A30CC500DF178D /* kyoto_forcing_target.cpp in Sources */,
				CDF83C1B13A30CC500DF178D /* secanter.cpp in Sources */,
				0EF7AF5813E1EFDA0034AA71 /* market_dependency_finder.cpp in Sources */,
				0EF7AF5D13E1EFF80034AA71 /* lognrbt.cpp in Sources */,
				CDBEAA2A13E9F2A700FA99F7 /* edfun.cpp in Sources */,
				0E36093313F03D350002F67C /* price_greater_than_solution_info_filter.cpp in Sources */,
				0E36094413F0457A0002F67C /* price_less_than_solution_info_filter.cpp in Sources */,
				0E4247B7143D00AC00A8BBD3 /* resource_activity.cpp in Sources */,
				0E4247C1143D022E00A8BBD3 /* land_allocator_activity.cpp in Sources */,
				0E4247C9143D033700A8BBD3 /* final_demand_activity.cpp in Sources */,
				0E4247D2143D0DCC00A8BBD3 /* sector_activity.cpp in Sources */,
				CDE074A41468959600432712 /* gcam_consumer.cpp in Sources */,
				CDE074AF146895AA00432712 /* building_function.cpp in Sources */,
				CDE074B0146895AA00432712 /* building_node_input.cpp in Sources */,
				CDE074B1146895AA00432712 /* building_service_function.cpp in Sources */,
				CDE074B2146895AA00432712 /* building_service_input.cpp in Sources */,
				CDE074B3146895AA00432712 /* satiation_demand_function.cpp in Sources */,
				CDCB33331469934E00BEA539 /* consumer_activity.cpp in Sources */,
				CDCBBF0D14BB6658008B5F4D /* thermal_building_service_input.cpp in Sources */,
				CD83E61614F4584900A1D301 /* linked_market.cpp in Sources */,
				CD83E63A14F54B1000A1D301 /* linked_ghg_policy.cpp in Sources */,
				CD177C3B159A0C5B000A996F /* cumulative_emissions_target.cpp in Sources */,
				CDD20FFF161B9F9200945527 /* logbroyden.cpp in Sources */,
				CDD21004161B9FA300945527 /* jacobian-precondition.cpp in Sources */,
				CDD21005161B9FA300945527 /* svd_invert_solve.cpp in Sources */,
				CDBAAD7F1651520D00BB9E56 /* gcam_parallel.cpp in Sources */,
				0E440957183C7EDF000DA5FF /* node_carbon_calc.cpp in Sources */,
				0E44096E183D501B000DA5FF /* no_emiss_carbon_calc.cpp in Sources */,
				CDE29983198C82C400556032 /* aemissions_control.cpp in Sources */,
				CDE29984198C82C400556032 /* gdp_control.cpp in Sources */,
				CDE29985198C82C400556032 /* mac_control.cpp in Sources */,
				CDE29986198C82C400556032 /* nonco2_emissions.cpp in Sources */,
				CDE29989198C831E00556032 /* emissions_control_factory.cpp in Sources */,
				CD6B455519B1388F0020AC72 /* has_market_flag_solution_info_filter.cpp in Sources */,
				981AC63D19E31D92000CB162 /* rcp_forcing_target.cpp in Sources */,
				CD165BC51A2513D5005F3A8B /* preconditioner.cpp in Sources */,
				CD165BC81A2513F7005F3A8B /* spline.cpp in Sources */,
			);
			runOnlyForDeploymentPostprocessing = 0;
		};
/* End PBXSourcesBuildPhase section */

/* Begin PBXTargetDependency section */
		CD966E741D92F1C500A93938 /* PBXTargetDependency */ = {
			isa = PBXTargetDependency;
			name = "hector-lib";
			targetProxy = CD966E731D92F1C500A93938 /* PBXContainerItemProxy */;
		};
/* End PBXTargetDependency section */

/* Begin XCBuildConfiguration section */
		1DEB923208733DC60010E9CD /* Debug */ = {
			isa = XCBuildConfiguration;
			buildSettings = {
				ALWAYS_SEARCH_USER_PATHS = NO;
				CLANG_CXX_LANGUAGE_STANDARD = "c++14";
				CLANG_CXX_LIBRARY = "libc++";
				COPY_PHASE_STRIP = NO;
				GCC_DYNAMIC_NO_PIC = NO;
				GCC_ENABLE_FIX_AND_CONTINUE = YES;
				GCC_MODEL_TUNING = G5;
				GCC_OPTIMIZATION_LEVEL = 0;
				INSTALL_PATH = /usr/local/bin;
				PRODUCT_NAME = objects;
			};
			name = Debug;
		};
		1DEB923308733DC60010E9CD /* Release */ = {
			isa = XCBuildConfiguration;
			buildSettings = {
				ALWAYS_SEARCH_USER_PATHS = NO;
				CLANG_CXX_LANGUAGE_STANDARD = "c++14";
				CLANG_CXX_LIBRARY = "libc++";
				DEBUG_INFORMATION_FORMAT = "dwarf-with-dsym";
				GCC_MODEL_TUNING = G5;
				INSTALL_PATH = /usr/local/bin;
				PRODUCT_NAME = objects;
			};
			name = Release;
		};
		1DEB923608733DC60010E9CD /* Debug */ = {
			isa = XCBuildConfiguration;
			buildSettings = {
				ENABLE_TESTABILITY = YES;
				GCC_AUTO_VECTORIZATION = NO;
				GCC_C_LANGUAGE_STANDARD = gnu99;
				GCC_ENABLE_SSE3_EXTENSIONS = NO;
				GCC_ENABLE_SSE41_EXTENSIONS = NO;
				GCC_ENABLE_SSE42_EXTENSIONS = NO;
				GCC_ENABLE_SUPPLEMENTAL_SSE3_INSTRUCTIONS = NO;
				GCC_OPTIMIZATION_LEVEL = 0;
				GCC_PREPROCESSOR_DEFINITIONS = (
					"JARS_LIB=\"\\\"../libs/basex/BaseX.jar:../libs/jars/*\\\"\"",
					"FUSION_MAX_VECTOR_SIZE=30",
				);
				GCC_UNROLL_LOOPS = YES;
				GCC_WARN_ABOUT_RETURN_TYPE = YES;
				GCC_WARN_UNUSED_VARIABLE = YES;
				HEADER_SEARCH_PATHS = (
					"../../../../libs/boost-lib",
					../../../../libs/xercesc/include,
					../../../../libs/java/include,
					../../../../libs/java/include/darwin,
				);
				LD_RUNPATH_SEARCH_PATHS = "../libs/xercesc/lib ../libs/java/lib ../libs/boost-lib/stage/lib ../libs";
				LIBRARY_SEARCH_PATHS = (
					../../../../libs/xercesc/lib,
					../../../../libs/java/lib,
					"../../../../libs/boost-lib/stage/lib",
				);
				ONLY_ACTIVE_ARCH = YES;
				OTHER_LDFLAGS = (
					"-lxerces-c",
					"-ljvm",
					"-lboost_system",
					"-lboost_filesystem",
				);
				PREBINDING = NO;
				SDKROOT = "";
				SYMROOT = ../../../../exe;
				USER_HEADER_SEARCH_PATHS = "../.. ../../climate/source/hector/headers";
			};
			name = Debug;
		};
		1DEB923708733DC60010E9CD /* Release */ = {
			isa = XCBuildConfiguration;
			buildSettings = {
				GCC_AUTO_VECTORIZATION = YES;
				GCC_C_LANGUAGE_STANDARD = gnu99;
				GCC_ENABLE_SSE3_EXTENSIONS = YES;
				GCC_ENABLE_SSE41_EXTENSIONS = YES;
				GCC_ENABLE_SSE42_EXTENSIONS = YES;
				GCC_ENABLE_SUPPLEMENTAL_SSE3_INSTRUCTIONS = YES;
				GCC_OPTIMIZATION_LEVEL = 3;
				GCC_PREPROCESSOR_DEFINITIONS = (
					NDEBUG,
					"JARS_LIB=\"\\\"../libs/basex/BaseX.jar:../libs/jars/*\\\"\"",
					"FUSION_MAX_VECTOR_SIZE=30",
				);
				GCC_UNROLL_LOOPS = YES;
				GCC_WARN_ABOUT_RETURN_TYPE = YES;
				GCC_WARN_UNUSED_VARIABLE = YES;
				HEADER_SEARCH_PATHS = (
					"../../../../libs/boost-lib",
					../../../../libs/xercesc/include,
					../../../../libs/java/include,
					../../../../libs/java/include/darwin,
				);
				LD_RUNPATH_SEARCH_PATHS = "../libs/xercesc/lib ../libs/java/lib ../libs/boost-lib/stage/lib ../libs";
				LIBRARY_SEARCH_PATHS = (
					../../../../libs/xercesc/lib,
					../../../../libs/java/lib,
					"../../../../libs/boost-lib/stage/lib",
				);
				ONLY_ACTIVE_ARCH = YES;
				OTHER_LDFLAGS = (
					"-lxerces-c",
					"-ljvm",
					"-lboost_system",
					"-lboost_filesystem",
				);
				PREBINDING = NO;
				SDKROOT = "";
				SYMROOT = ../../../../exe;
				USER_HEADER_SEARCH_PATHS = "../.. ../../climate/source/hector/headers";
			};
			name = Release;
		};
		CDE5689F161BA81B007A864C /* Release - LAPACK */ = {
			isa = XCBuildConfiguration;
			buildSettings = {
				GCC_AUTO_VECTORIZATION = YES;
				GCC_C_LANGUAGE_STANDARD = gnu99;
				GCC_ENABLE_SSE3_EXTENSIONS = YES;
				GCC_ENABLE_SSE41_EXTENSIONS = YES;
				GCC_ENABLE_SSE42_EXTENSIONS = YES;
				GCC_ENABLE_SUPPLEMENTAL_SSE3_INSTRUCTIONS = YES;
				GCC_OPTIMIZATION_LEVEL = 3;
				GCC_PREPROCESSOR_DEFINITIONS = (
					NDEBUG,
					"JARS_LIB=\"\\\"../libs/basex/BaseX.jar:../libs/jars/*\\\"\"",
					"FUSION_MAX_VECTOR_SIZE=30",
					USE_LAPACK,
				);
				GCC_UNROLL_LOOPS = YES;
				GCC_WARN_ABOUT_RETURN_TYPE = YES;
				GCC_WARN_UNUSED_VARIABLE = YES;
				HEADER_SEARCH_PATHS = (
					"../../../../libs/boost-lib",
					../../../../libs/xercesc/include,
					../../../../libs/java/include,
					../../../../libs/java/include/darwin,
					"../../../../libs/boost-numeric-bindings",
				);
				LD_RUNPATH_SEARCH_PATHS = "../libs/xercesc/lib ../libs/java/lib ../libs/boost-lib/stage/lib ../libs";
				LIBRARY_SEARCH_PATHS = (
					../../../../libs/xercesc/lib,
					../../../../libs/java/lib,
					"../../../../libs/boost-lib/stage/lib",
				);
				ONLY_ACTIVE_ARCH = YES;
				OTHER_LDFLAGS = (
					"-lxerces-c",
					"-ljvm",
					"-llapack",
					"-lblas",
					"-lboost_system",
					"-lboost_filesystem",
				);
				PREBINDING = NO;
				SDKROOT = "";
				SYMROOT = ../../../../exe;
				USER_HEADER_SEARCH_PATHS = "../.. ../../climate/source/hector/headers";
			};
			name = "Release - LAPACK";
		};
		CDE568A0161BA81B007A864C /* Release - LAPACK */ = {
			isa = XCBuildConfiguration;
			buildSettings = {
				ALWAYS_SEARCH_USER_PATHS = NO;
				CLANG_CXX_LANGUAGE_STANDARD = "c++14";
				CLANG_CXX_LIBRARY = "libc++";
				DEBUG_INFORMATION_FORMAT = "dwarf-with-dsym";
				GCC_MODEL_TUNING = G5;
				INSTALL_PATH = /usr/local/bin;
				PRODUCT_NAME = objects;
			};
			name = "Release - LAPACK";
		};
		CDE568AC161BAC0D007A864C /* Release - TBB */ = {
			isa = XCBuildConfiguration;
			buildSettings = {
				GCC_AUTO_VECTORIZATION = YES;
				GCC_C_LANGUAGE_STANDARD = gnu99;
				GCC_ENABLE_SSE3_EXTENSIONS = YES;
				GCC_ENABLE_SSE41_EXTENSIONS = YES;
				GCC_ENABLE_SSE42_EXTENSIONS = YES;
				GCC_ENABLE_SUPPLEMENTAL_SSE3_INSTRUCTIONS = YES;
				GCC_OPTIMIZATION_LEVEL = 3;
				GCC_PREPROCESSOR_DEFINITIONS = (
					NDEBUG,
					"JARS_LIB=\"\\\"../libs/basex/BaseX.jar:../libs/jars/*\\\"\"",
					"FUSION_MAX_VECTOR_SIZE=30",
					USE_LAPACK,
					GCAM_PARALLEL_ENABLED,
				);
				GCC_UNROLL_LOOPS = YES;
				GCC_WARN_ABOUT_RETURN_TYPE = YES;
				GCC_WARN_UNUSED_VARIABLE = YES;
				HEADER_SEARCH_PATHS = (
					"../../../../libs/boost-lib",
					../../../../libs/xercesc/include,
					../../../../libs/java/include,
					../../../../libs/java/include/darwin,
					"../../../../libs/boost-numeric-bindings",
					../../../../libs/tbb/include,
				);
				LD_RUNPATH_SEARCH_PATHS = "../libs/xercesc/lib ../libs/java/lib ../libs/boost-lib/stage/lib ../libs";
				LIBRARY_SEARCH_PATHS = (
					../../../../libs/xercesc/lib,
					../../../../libs/java/lib,
					../../../../libs/tbb/lib,
					"../../../../libs/boost-lib/stage/lib",
				);
				ONLY_ACTIVE_ARCH = YES;
				OTHER_LDFLAGS = (
					"-lxerces-c",
					"-ljvm",
					"-llapack",
					"-lblas",
					"-ltbb",
					"-ltbbmalloc",
					"-ltbbmalloc_proxy",
					"-lboost_system",
					"-lboost_filesystem",
				);
				PREBINDING = NO;
				SDKROOT = "";
				SYMROOT = ../../../../exe;
				USER_HEADER_SEARCH_PATHS = "../.. ../../climate/source/hector/headers";
			};
			name = "Release - TBB";
		};
		CDE568AD161BAC0D007A864C /* Release - TBB */ = {
			isa = XCBuildConfiguration;
			buildSettings = {
				ALWAYS_SEARCH_USER_PATHS = NO;
				CLANG_CXX_LANGUAGE_STANDARD = "c++14";
				CLANG_CXX_LIBRARY = "libc++";
				DEBUG_INFORMATION_FORMAT = "dwarf-with-dsym";
				GCC_MODEL_TUNING = G5;
				INSTALL_PATH = /usr/local/bin;
				PRODUCT_NAME = objects;
			};
			name = "Release - TBB";
		};
/* End XCBuildConfiguration section */

/* Begin XCConfigurationList section */
		1DEB923108733DC60010E9CD /* Build configuration list for PBXNativeTarget "objects" */ = {
			isa = XCConfigurationList;
			buildConfigurations = (
				1DEB923208733DC60010E9CD /* Debug */,
				1DEB923308733DC60010E9CD /* Release */,
				CDE568A0161BA81B007A864C /* Release - LAPACK */,
				CDE568AD161BAC0D007A864C /* Release - TBB */,
			);
			defaultConfigurationIsVisible = 0;
			defaultConfigurationName = Release;
		};
		1DEB923508733DC60010E9CD /* Build configuration list for PBXProject "objects" */ = {
			isa = XCConfigurationList;
			buildConfigurations = (
				1DEB923608733DC60010E9CD /* Debug */,
				1DEB923708733DC60010E9CD /* Release */,
				CDE5689F161BA81B007A864C /* Release - LAPACK */,
				CDE568AC161BAC0D007A864C /* Release - TBB */,
			);
			defaultConfigurationIsVisible = 0;
			defaultConfigurationName = Release;
		};
/* End XCConfigurationList section */
	};
	rootObject = 08FB7793FE84155DC02AAC07 /* Project object */;
}<|MERGE_RESOLUTION|>--- conflicted
+++ resolved
@@ -2232,11 +2232,8 @@
 		CD4886CA122873C200F5A88A /* include */ = {
 			isa = PBXGroup;
 			children = (
-<<<<<<< HEAD
 				CDAACD84216C545F00D13FD6 /* supply_demand_curve_saver.h */,
-=======
 				CD2420002162D2250071DB2B /* initialize_tech_vector_helper.hpp */,
->>>>>>> 3aaf030b
 				0E3C49651EC4BBC6005EDC19 /* iyeared.h */,
 				0E3C49661EC4BBC6005EDC19 /* manage_state_variables.hpp */,
 				0E052F511CB6C39600AFDDAC /* gcam_data_containers.h */,
@@ -2285,11 +2282,8 @@
 		CD4886EE122873C200F5A88A /* source */ = {
 			isa = PBXGroup;
 			children = (
-<<<<<<< HEAD
 				CDAACD87216C546D00D13FD6 /* supply_demand_curve_saver.cpp */,
-=======
 				CD2420012162D2310071DB2B /* initialize_tech_vector_helper.cpp */,
->>>>>>> 3aaf030b
 				0E3C49691EC4BBD8005EDC19 /* manage_state_variables.cpp */,
 				0E05C9001E435B3600C73D94 /* gcam_fusion.cpp */,
 				CD4886EF122873C200F5A88A /* atom.cpp */,
