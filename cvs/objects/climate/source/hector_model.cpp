--- conflicted
+++ resolved
@@ -395,26 +395,13 @@
                     setEmissions( gas, i, emissions[ i ] );
                 }
             }
-<<<<<<< HEAD
-            // set subsequent period emissions to NaN to indicate that
-            // they are not valid.
-            // for(int i=aperiod; i<modeltime->getmaxper(); ++i)
-            //     emissions[i] = numeric_limits<double>::quiet_NaN();
-=======
->>>>>>> 328c4b99
         }
         else {
             // LUC emissions are stored yearly, not just by period.
             // Otherwise, as above.
-<<<<<<< HEAD
             int ymin = modeltime->getper_to_yr( 1 );
-            int ymax = yearlyDataIndex( modeltime->getper_to_yr( aPeriod ) );
-            for( int yr = ymin; yr < ymax; ++yr ) {
-=======
-            int ymin = mModeltime->getper_to_yr( 1 );
-            int ymax = mModeltime->getper_to_yr( aPeriod );
+            int ymax = modeltime->getper_to_yr( aPeriod );
             for( int yr = ymin; yr <= ymax; ++yr ) {
->>>>>>> 328c4b99
                 int i = yearlyDataIndex( yr );
                 if( util::isValidNumber( emissions[ i ] ) ) {
                     setLUCEmissions( gas, yr, emissions[ i ] );
@@ -422,17 +409,11 @@
             }
         }
     } 
-<<<<<<< HEAD
-    // Hector is now ready to run up to the period immediately prior to aperiod.
-    // catch us up to the GCAM start year
-    mLastYear = modeltime->getStartYear();
-=======
     // Hector is now ready to run up to the year associated with aPeriod.
     // For now catch us up to the GCAM start year and let runModel catch
     // us up the rest of the way since it will ensure that it gets any
     // updated output we would like to report from hector along the way.
-    mLastYear = mModeltime->getStartYear();
->>>>>>> 328c4b99
+    mLastYear = modeltime->getStartYear();
     mHcore->run( static_cast<double>( mLastYear ) );
 }
 
@@ -534,37 +515,14 @@
 IClimateModel::runModelStatus HectorModel::runModel( const int aYear ) {
     const Modeltime* modeltime = scenario->getModeltime();
     if( aYear <= mLastYear ) {
-<<<<<<< HEAD
-        int period = modeltime->getyr_to_per( aYear );
-        if( period == 0 ) {
-            // invalid year.  Decide what to do
-            if( aYear <= modeltime->getper_to_yr( 1 )) {
-                // before the first valid period.
-                period = 1;
-            }
-            else if( aYear >= modeltime->getEndYear() ) {
-                // after the last valid period
-                period = modeltime->getmaxper();
-            }
-            else {
-                // in the middle somewhere
-                for( int i = 2; i<=modeltime->getmaxper(); ++i ) {
-                    if( modeltime->getper_to_yr( i ) > aYear ) {
-                        period = i;
-                        break;
-                    }
-                }
-            }
-=======
         int period;
-        if( aYear <= mModeltime->getper_to_yr( 1 )) {
+        if( aYear <= modeltime->getper_to_yr( 1 )) {
             // before the first valid period.
             period = 1;
         }
-        else if( aYear > mModeltime->getEndYear() ) {
+        else if( aYear > modeltime->getEndYear() ) {
             // after the last valid period
-            period = mModeltime->getmaxper();
->>>>>>> 328c4b99
+            period = modeltime->getmaxper();
         }
         else {
             // in the middle somewhere
@@ -574,7 +532,7 @@
             // GCAM emissions need to be reset up to the next
             // time period so hector can have an endpoint to
             // interpolate from
-            period = mModeltime->getyr_to_per( aYear );
+            period = modeltime->getyr_to_per( aYear );
         }
 
         reset( period );
