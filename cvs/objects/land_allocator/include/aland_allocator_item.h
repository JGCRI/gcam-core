--- conflicted
+++ resolved
@@ -69,13 +69,10 @@
 // Need to forward declare the subclasses as well.
 class LandAllocator;
 class LandNode;
-<<<<<<< HEAD
 class IDiscreteChoice;
-=======
 class LandLeaf;
 class CarbonLandLeaf;
 class UnmanagedLandLeaf;
->>>>>>> 174872a6
 
 
 /*!
@@ -438,40 +435,6 @@
     //! Parent of this node
     const ALandAllocatorItem* mParent;
 
-<<<<<<< HEAD
-    //! Land allocated typically in thous km2.
-    objects::PeriodVector<double> mLandAllocation;
-
-    /*!
-     * \brief Share of parent's total land.
-     * \details This is equal to the land allocated to this node divided by land
-     *          allocated to node above. This is always the normalized share and
-     *          so is always between zero and one inclusive.
-     */
-    objects::PeriodVector<double> mShare;
-    
-    //! Share weights for calibrating historical shares, or turning how future
-    //! crops/technologies will compete.
-    objects::PeriodVector<Value> mShareWeight;  
-
-    //! Land observed profit rate
-    objects::PeriodVector<double> mProfitRate;
-
-    //! The ghost unnormalized share, or the share a future crop/technology would
-    //! get if it was available in the final calibration period at the profit rate
-    //! calculated in the final calibration period.
-    objects::PeriodVector<Value> mGhostUnormalizedShare;
-    
-    //! A flag to indicate that this land item intends to use it's ghost share in
-    //! in terms of the share it would recieve if it's average profitability were
-    //! the same as.. TODO!!! finish off this comment when we figure out exactly
-    //! what we want out of it.
-    bool mIsGhostShareRelativeToDominantCrop;
-    
-    //! Name of the land allocator item. This is the name of the product for
-    //! leafs and name of the type of land for nodes.
-    std::string mName;
-=======
     DEFINE_DATA(
         /* Declare all subclasses of ALandAllocatorItem to allow automatic traversal of the
          * hierarchy under introspection.
@@ -479,6 +442,8 @@
         DEFINE_SUBCLASS_FAMILY( ALandAllocatorItem, LandAllocator, LandNode, LandLeaf,
                                 CarbonLandLeaf, UnmanagedLandLeaf ),
 
+        //! Land allocated typically in thous km2.
+        DEFINE_VARIABLE( ARRAY | STATE, "land-allocation", mLandAllocation, objects::PeriodVector<Value> ),
         /*!
          * \brief Share of parent's total land.
          * \details This is equal to the land allocated to this node divided by land
@@ -487,25 +452,24 @@
          */
         DEFINE_VARIABLE( ARRAY | STATE, "share", mShare, objects::PeriodVector<Value> ),
         
-        //! Profit scaler 
-        DEFINE_VARIABLE( ARRAY, "profit-scaler", mProfitScaler, objects::PeriodVector<double> ),
-
-        //! Boolean indicating a node or leaf is new
-        // TODO: should this be in the leaf?
-        DEFINE_VARIABLE( ARRAY, "isNewTechnology", mIsNewTech, objects::PeriodVector<bool> ),
-
-        //! Double that adjusts a profit scaler to account for the availability of new technologies
-        DEFINE_VARIABLE( ARRAY, "adjustment", mAdjustForNewTech, objects::PeriodVector<double> ),
-
-        //! Calibration Profit or Calibration Land Rental Rate in dollars
-        // This is the profit rate implied by the shares in the calibration data
-        //It is not read in but computed as part of the calibration
-        DEFINE_VARIABLE( ARRAY, "CalProfitRate", mCalibrationProfitRate, objects::PeriodVector<double> ),
->>>>>>> 174872a6
+        //! Share weights for calibrating historical shares, or turning how future
+        //! crops/technologies will compete.
+        DEFINE_VARIABLE( ARRAY | STATE, "share-weight", mShareWeight, objects::PeriodVector<Value> ),
 
         //! Land observed profit rate
-        DEFINE_VARIABLE( ARRAY | STATE, "ProfitRate", mProfitRate, objects::PeriodVector<Value> ),
+        DEFINE_VARIABLE( ARRAY | STATE, "profit-rate", mProfitRate, objects::PeriodVector<Value> ),
+
+        //! The ghost unnormalized share, or the share a future crop/technology would
+        //! get if it was available in the final calibration period at the profit rate
+        //! calculated in the final calibration period.
+        DEFINE_VARIABLE( ARRAY, "ghost-unnormalized-share", mGhostUnormalizedShare, objects::PeriodVector<Value> ),
         
+        //! A flag to indicate that this land item intends to use it's ghost share in
+        //! in terms of the share it would recieve if it's average profitability were
+        //! the same as.. TODO!!! finish off this comment when we figure out exactly
+        //! what we want out of it.
+        DEFINE_VARIABLE( SIMPLE, "is-ghost-share-relative", mIsGhostShareRelativeToDominantCrop, bool ),
+
         //! Name of the land allocator item. This is the name of the product for
         //! leafs and name of the type of land for nodes.
         DEFINE_VARIABLE( SIMPLE, "name", mName, std::string ),
