#ifndef _LAND_ALLOCATOR_H_
#define _LAND_ALLOCATOR_H_
#if defined(_MSC_VER)
#pragma once
#endif

/*
* LEGAL NOTICE
* This computer software was prepared by Battelle Memorial Institute,
* hereinafter the Contractor, under Contract No. DE-AC05-76RL0 1830
* with the Department of Energy (DOE). NEITHER THE GOVERNMENT NOR THE
* CONTRACTOR MAKES ANY WARRANTY, EXPRESS OR IMPLIED, OR ASSUMES ANY
* LIABILITY FOR THE USE OF THIS SOFTWARE. This notice including this
* sentence must appear on any copies of this computer software.
* 
* EXPORT CONTROL
* User agrees that the Software will not be shipped, transferred or
* exported into any country or used in any manner prohibited by the
* United States Export Administration Act or any other applicable
* export laws, restrictions or regulations (collectively the "Export Laws").
* Export of the Software may require some form of license or other
* authority from the U.S. Government, and failure to obtain such
* export control license may result in criminal liability under
* U.S. laws. In addition, if the Software is identified as export controlled
* items under the Export Laws, User represents and warrants that User
* is not a citizen, or otherwise located within, an embargoed nation
* (including without limitation Iran, Syria, Sudan, Cuba, and North Korea)
*     and that User is not otherwise prohibited
* under the Export Laws from receiving the Software.
* 
* Copyright 2011 Battelle Memorial Institute.  All Rights Reserved.
* Distributed as open-source under the terms of the Educational Community 
* License version 2.0 (ECL 2.0). http://www.opensource.org/licenses/ecl2.php
* 
* For further details, see: http://www.globalchange.umd.edu/models/gcam/
*
*/



/*! 
 * \file land_allocator.h
 * \ingroup Objects
 * \brief The LandAllocator class header file.
 * \author James Blackwood, Josh Lurz, Kate Calvin
 */
#include "land_allocator/include/iland_allocator.h"
#include "land_allocator/include/land_node.h"
#include "util/base/include/ivisitable.h"

class IInfo;

/*! 
 * \brief Root of a single land allocation tree.
 * \details The land allocator root contains the root of the land allocation
 *          tree and controls all access from the model into the land allocation
 *          system. This is accomplished by implementing the ILandAllocator
 *          interface, which is the only interface to which Regions have access.
 *          Many methods on this interface are implemented by directly calling
 *          the LandAllocatorNode functions.
 *
 *          <b>XML specification for LandAllocator</b>
 *          - XML name: \c LandAllocatorRoot
 *          - Contained by: Region
 *          - Parsing inherited from class: None
 *          - Attributes:
 *              - \c name ALandAllocatorItem::mName
 *          - Elements:
 *              - \c landAllocation ALandAllocatorItem::mLandAllocation
 */
class LandAllocator : public ILandAllocator,
                          public LandNode {
public:
    LandAllocator();
    virtual ~LandAllocator();
    static const std::string& getXMLNameStatic();

    // IParsable
    virtual bool XMLParse( const xercesc::DOMNode* aNode );
    
    // ILandAllocator methods.
    virtual void toDebugXML( const int aPeriod,
                             std::ostream& aOut,
                             Tabs* aTabs ) const;
    
    virtual void toInputXML( std::ostream& aOut,
                             Tabs* aTabs ) const;
    
    virtual double getLandAllocation( const std::string& aProductName,
                                      const int aPeriod ) const;

    virtual void setCarbonPriceIncreaseRate( const double aCarbonPriceIncreaseRate,
                                        const int aPeriod );

    virtual void setSoilTimeScale( const int aTimeScale );

    virtual void setProfitRate( const std::string& aRegionName,
                                   const std::string& aProductName,
                                   const double aProfitRate,
                                   const int aPeriod );
   
    virtual void calcFinalLandAllocation( const std::string& aRegionName, 
                                          const int aPeriod );

    virtual void completeInit( const std::string& aRegionName, 
                               const IInfo* aRegionInfo );
    
    virtual void initCalc( const std::string& aRegionName,
                           const int aPeriod );
                              
    virtual void postCalc( const std::string& aRegionName,
                           const int aPeriod );
    
    virtual void accept( IVisitor* aVisitor,
                         const int aPeriod ) const;

    // Land allocator node methods.
    virtual void setInitShares( const std::string& aRegionName,
                                const double aLandAllocationAbove,
                                const int aPeriod );

    virtual double calcLandShares( const std::string& aRegionName,
                                   IDiscreteChoice* aChoiceFnAbove,
                                   const int aPeriod );

     virtual void calcLandAllocation( const std::string& aRegionName,
                                     const double aLandAllocationAbove,
                                     const int aYear );

    virtual void calcLUCEmissions( const std::string& aRegionName,
                                   const int aPeriod, const int aEndYear,
                                   const bool aStoreFullEmiss );
                              
    virtual ALandAllocatorItem* findProductLeaf( const std::string& aProductName );
protected:
    virtual const std::string& getXMLName() const;

    virtual bool XMLDerivedClassParse( const std::string& aNodeName,
                                       const xercesc::DOMNode* aCurr );

    virtual void toInputXMLDerived( std::ostream& aOutput,
                                    Tabs* aTabs ) const;
<<<<<<< HEAD
private:
    //! Rate at which carbon price is expected to increase
    objects::PeriodVector<double> mCarbonPriceIncreaseRate;
=======

    // Define data such that introspection utilities can process the data from this
    // subclass together with the data members of the parent classes.
    DEFINE_DATA_WITH_PARENT(
        /*!
         * \note Defining LandNode as the parent type of LandAllocator since that is
         *       the parent type which contains shared data members.
         */
        LandNode,

        //! Rate at which carbon price is expected to increase
        DEFINE_VARIABLE( ARRAY, "carbonPriceIncreaseRate", mCarbonPriceIncreaseRate, objects::PeriodVector<double> ),
>>>>>>> 174872a6

        //! Integer storing the soil time scale for a region
        DEFINE_VARIABLE( SIMPLE, "soilTimeScale", mSoilTimeScale, int )
    )

private:
    void calibrateLandAllocator( const std::string& aRegionName, const int aPeriod );

    void checkLandArea( const std::string& aRegionName, const int aPeriod );
};

#endif // _LAND_ALLOCATOR_H_<|MERGE_RESOLUTION|>--- conflicted
+++ resolved
@@ -140,11 +140,6 @@
 
     virtual void toInputXMLDerived( std::ostream& aOutput,
                                     Tabs* aTabs ) const;
-<<<<<<< HEAD
-private:
-    //! Rate at which carbon price is expected to increase
-    objects::PeriodVector<double> mCarbonPriceIncreaseRate;
-=======
 
     // Define data such that introspection utilities can process the data from this
     // subclass together with the data members of the parent classes.
@@ -157,7 +152,6 @@
 
         //! Rate at which carbon price is expected to increase
         DEFINE_VARIABLE( ARRAY, "carbonPriceIncreaseRate", mCarbonPriceIncreaseRate, objects::PeriodVector<double> ),
->>>>>>> 174872a6
 
         //! Integer storing the soil time scale for a region
         DEFINE_VARIABLE( SIMPLE, "soilTimeScale", mSoilTimeScale, int )
