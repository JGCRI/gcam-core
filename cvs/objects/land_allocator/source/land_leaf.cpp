/*
* LEGAL NOTICE
* This computer software was prepared by Battelle Memorial Institute,
* hereinafter the Contractor, under Contract No. DE-AC05-76RL0 1830
* with the Department of Energy (DOE). NEITHER THE GOVERNMENT NOR THE
* CONTRACTOR MAKES ANY WARRANTY, EXPRESS OR IMPLIED, OR ASSUMES ANY
* LIABILITY FOR THE USE OF THIS SOFTWARE. This notice including this
* sentence must appear on any copies of this computer software.
* 
* EXPORT CONTROL
* User agrees that the Software will not be shipped, transferred or
* exported into any country or used in any manner prohibited by the
* United States Export Administration Act or any other applicable
* export laws, restrictions or regulations (collectively the "Export Laws").
* Export of the Software may require some form of license or other
* authority from the U.S. Government, and failure to obtain such
* export control license may result in criminal liability under
* U.S. laws. In addition, if the Software is identified as export controlled
* items under the Export Laws, User represents and warrants that User
* is not a citizen, or otherwise located within, an embargoed nation
* (including without limitation Iran, Syria, Sudan, Cuba, and North Korea)
*     and that User is not otherwise prohibited
* under the Export Laws from receiving the Software.
* 
* Copyright 2011 Battelle Memorial Institute.  All Rights Reserved.
* Distributed as open-source under the terms of the Educational Community 
* License version 2.0 (ECL 2.0). http://www.opensource.org/licenses/ecl2.php
* 
* For further details, see: http://www.globalchange.umd.edu/models/gcam/
*
*/


/*!
 * \file land_leaf.cpp
 * \ingroup Objects
 * \brief LandLeaf class source file.
 * \author James Blackwood
 */

#include "util/base/include/definitions.h"
#include <string>
#include <vector>
#include <cassert>
#include <xercesc/dom/DOMNode.hpp>
#include <xercesc/dom/DOMNodeList.hpp>

#include "util/base/include/xml_helper.h"
#include "marketplace/include/marketplace.h"
#include "containers/include/scenario.h"
#include "land_allocator/include/land_leaf.h"
#include "util/base/include/ivisitor.h"
#include "ccarbon_model/include/land_carbon_densities.h"
#include "ccarbon_model/include/no_emiss_carbon_calc.h"
#include "containers/include/iinfo.h"
#include "land_allocator/include/land_use_history.h"
#include "ccarbon_model/include/carbon_model_utils.h"
#include "util/base/include/configuration.h"
#include "containers/include/market_dependency_finder.h"
#include "functions/include/idiscrete_choice.hpp"

using namespace std;
using namespace xercesc;

extern Scenario* scenario;

/*!
 * \brief Constructor.
* \author James Blackwood
 * \param aParent Pointer to this leafs's parent.
 * \param aName Product name.
*/
LandLeaf::LandLeaf( const ALandAllocatorItem* aParent, const std::string &aName ):
    ALandAllocatorItem( aParent, eLeaf ),
<<<<<<< HEAD
    mCarbonContentCalc( 0 ),
    mMinAboveGroundCDensity( 0.0 ),
    mMinBelowGroundCDensity( 0.0 ),
    mCarbonPriceIncreaseRate( 0.0 ),
    mLandUseHistory( 0 ),
    mReadinLandAllocation( 0.0 ),
    mLastCalcCO2Value( 0.0 ),
    mLastCalcExpansionValue( 0.0 )
=======
    mLandAllocation( Value( 0.0 ) ),
    mCarbonPriceIncreaseRate( Value( 0.0 ) ),
    mReadinLandAllocation( Value( 0.0 ) )
>>>>>>> 174872a6
{
    // Can't use initializer because mName is a member of ALandAllocatorItem,
    // not LandLeaf.
    mName = aName;
    
    mCarbonContentCalc = 0;
    mMinAboveGroundCDensity = 0.0;
    mMinBelowGroundCDensity = 0.0;
    mLandUseHistory = 0;
    mLastCalcCO2Value = 0.0;
}

//! Destructor
LandLeaf::~LandLeaf() {
    delete mLandUseHistory;
    delete mCarbonContentCalc;
}

const string& LandLeaf::getXMLName() const {
    return getXMLNameStatic();
}

/*! \brief Get the XML node name in static form for comparison when parsing XML.
*
* This public function accesses the private constant string, XML_NAME.
* This way the tag is always consistent for both read-in and output and can be easily changed.
* The "==" operator that is used when parsing, required this second function to return static.
* \note A function cannot be static and virtual.
* \author Kate Calvin
* \return The constant XML_NAME as a static.
*/
const string& LandLeaf::getXMLNameStatic() {
    const static string XML_NAME = "LandLeaf";
    return XML_NAME;
}

size_t LandLeaf::getNumChildren() const {
    return 0;
}

const ALandAllocatorItem* LandLeaf::getChildAt( const size_t aIndex ) const {
    /*! \invariant Leaves have no children so this should never be called. */
    assert( false );
    return 0;
}

ALandAllocatorItem* LandLeaf::getChildAt( const size_t aIndex ) {
    /*! \invariant Leaves have no children so this should never be called. */
    assert( false );
    return 0;
}

bool LandLeaf::XMLParse( const xercesc::DOMNode* aNode ){
    const Modeltime* modeltime = scenario->getModeltime();

    // assume we are passed a valid node.
    assert( aNode );
    
    // Set the node name.
    mName = XMLHelper<string>::getAttr( aNode, "name" );

    // get all the children.
    DOMNodeList* nodeList = aNode->getChildNodes();
    
    for( unsigned int i = 0; i < nodeList->getLength(); ++i ){
        const DOMNode* curr = nodeList->item( i );
        const string nodeName = XMLHelper<string>::safeTranscode( curr->getNodeName() );

        if( nodeName == "#text" ) {
            continue;
        }
        else if( nodeName == "landAllocation" ){
            XMLHelper<Value>::insertValueIntoVector( curr, mReadinLandAllocation,
                                                     modeltime );
        }
        else if( nodeName == "minAboveGroundCDensity" ){
            mMinAboveGroundCDensity = XMLHelper<double>::getValue( curr );
        }
        else if( nodeName == "minBelowGroundCDensity" ){
            mMinBelowGroundCDensity = XMLHelper<double>::getValue( curr );
        }
		else if( nodeName == "ghost-unnormalized-share" ){
            XMLHelper<Value>::insertValueIntoVector( curr, mGhostUnormalizedShare, modeltime );
        }
        else if( nodeName == "is-ghost-share-relative" ){
            mIsGhostShareRelativeToDominantCrop = XMLHelper<bool>::getValue( curr );
        }
        else if( nodeName == LandUseHistory::getXMLNameStatic() ){
            parseSingleNode( curr, mLandUseHistory, new LandUseHistory );
        }
        else if( nodeName == LandCarbonDensities::getXMLNameStatic() ) {
            parseSingleNode( curr, mCarbonContentCalc, new LandCarbonDensities );
        }
        else if( nodeName == NoEmissCarbonCalc::getXMLNameStatic() ) {
            parseSingleNode( curr, mCarbonContentCalc, new NoEmissCarbonCalc );
        }
        else if( nodeName == "landConstraintCurve" ) {
            mLandExpansionCostName = XMLHelper<string>::getValue( curr );
            mIsLandExpansionCost = true;
        }

        else if ( !XMLDerivedClassParse( nodeName, curr ) ){
            ILogger& mainLog = ILogger::getLogger( "main_log" );
            mainLog.setLevel( ILogger::WARNING );
            mainLog << "Unrecognized text string: " << nodeName << " found while parsing "
                    << getXMLName() << "." << endl;
        }
    }

    return true;
}

bool LandLeaf::XMLDerivedClassParse( const std::string& aNodeName, const xercesc::DOMNode* aCurr ){
    // Allow derived classes to override.
    return false;
}

void LandLeaf::completeInit( const string& aRegionName,
                             const IInfo* aRegionInfo )
{
    // Store the interest rate from the region.
    mSocialDiscountRate = aRegionInfo->getDouble( "social-discount-rate", true );
    const double privateDiscountRateLand = aRegionInfo->getDouble( "private-discount-rate-land", true );

    // Set the carbon cycle object if it has not already been initialized. Use a
    // virtual function so that derived leaves may use a different default type.
    if( !mCarbonContentCalc ){
        mCarbonContentCalc = new LandCarbonDensities;
    }

    // Initialize the carbon-cycle object
    mCarbonContentCalc->completeInit( privateDiscountRateLand );

    // Ensure that a carbon cycle object has been setup.
    assert( mCarbonContentCalc.get() );

    // Ensure that any land allocation read in was positive
    // Note: zero land allocation is allowed
    const Modeltime* modeltime = scenario->getModeltime();
    for( int period = 0; period < modeltime->getmaxper(); period++ ) {
        if( mLandAllocation[ period ] < 0 ) {
            ILogger& mainLog = ILogger::getLogger( "main_log" );
            mainLog.setLevel( ILogger::ERROR );
            mainLog << "Negative land allocation of " << mLandAllocation[ period ] 
                    << " read in for leaf " << getName() << " in " 
                    << aRegionName << "." << endl;
            abort();
        }
    }
    
    // Initialize the land use history.
    initLandUseHistory( aRegionName );
    
    // Add dependency for to expansion constraint market if it is being used.
    if( mIsLandExpansionCost ) {
        scenario->getMarketplace()->getDependencyFinder()->addDependency( "land-allocator",
                                                                          aRegionName,
                                                                          mLandExpansionCostName,
                                                                          aRegionName );
    }
}

void LandLeaf::initCalc( const string& aRegionName, const int aPeriod )
{
    // TODO: error checking
    if ( aPeriod > 1 ) {
        // If leaf is a "new tech" get the scaler from its parent
        if ( !mShareWeight[ aPeriod ].isInited()) {
            mShareWeight[ aPeriod ] = mShareWeight[ aPeriod - 1 ];
        }
    }
<<<<<<< HEAD
=======
    //  This works since the land allocator calibration is called before these 
    //  initcalcs are called in the landallocator initcalc, so Period 1 values 
    //  should be set by the time it gets here
    else if ( mProfitScaler[ aPeriod ] == -1 ) {
        ILogger& mainLog = ILogger::getLogger( "main_log" );
        mainLog.setLevel( ILogger::ERROR );
        mainLog << "Negative share weight in period " << aPeriod
                << " for region " << aRegionName << endl;
        exit( -1 );
    }
    
    mCarbonContentCalc->initCalc( aPeriod );
>>>>>>> 174872a6
}

/*!
* \brief Initializes the share of land of a leaf
* \details Calculates the share of land allocated to a leaf.
*          This method is called during the calibration process 
*          so the shares set are prior to any calculations
*          of share weights.
* \param aRegionName Region.
* \param aLandAllocationAbove Land allocation of the parent node
* \param aPeriod Model period
*/
void LandLeaf::setInitShares( const string& aRegionName,
                              const double aLandAllocationAbove,
                              const int aPeriod )
{
    if ( aLandAllocationAbove > 0.0 ) {
        mShare[ aPeriod ] = mReadinLandAllocation[ aPeriod ] / aLandAllocationAbove;
    }
    else {
        mShare[ aPeriod ] = 0;
    }
}

/*!
 * \brief Initialize the land use history for the leaf.
 * \param aRegionName Region name used for printing error messages.
 */
void LandLeaf::initLandUseHistory( const string& aRegionName )
{
    if( !mLandUseHistory ){
        ILogger& mainLog = ILogger::getLogger( "main_log" );
        mainLog.setLevel( ILogger::ERROR );
        mainLog << "No land use history read in for leaf "
                << getName() << " in region " << aRegionName << endl;
        abort();
    }
    mCarbonContentCalc->setLandUseObjects( mLandUseHistory, this );
}

void LandLeaf::toInputXML( ostream& aOut, Tabs* aTabs ) const {
    XMLWriteOpeningTag ( getXMLName(), aOut, aTabs, mName );
    const Modeltime* modeltime = scenario->getModeltime();
    for( int period = 0; period < modeltime->getmaxper(); ++period ) {
        if( mReadinLandAllocation[ period ].isInited() ) {
            const int year = modeltime->getper_to_yr( period );
            XMLWriteElement( mReadinLandAllocation[ period ], "landAllocation", aOut, aTabs, year );
        }
    }
    for( int period = 0; period < modeltime->getmaxper(); ++period ) {
        if( mGhostUnormalizedShare[ period ].isInited() ) {
            const int year = modeltime->getper_to_yr( period );
            XMLWriteElement( mGhostUnormalizedShare[ period ], "ghost-unnormalized-share", aOut, aTabs, year );
        }
    }
    XMLWriteElementCheckDefault( mIsGhostShareRelativeToDominantCrop, "is-ghost-share-relative", aOut, aTabs, false );
    XMLWriteElement( mMinAboveGroundCDensity, "minAboveGroundCDensity", aOut, aTabs );
    XMLWriteElement( mMinBelowGroundCDensity, "minBelowGroundCDensity", aOut, aTabs );
    XMLWriteElementCheckDefault( mLandExpansionCostName, "landConstraintCurve", aOut, aTabs, string() );
    

    if( mLandUseHistory ){
        mLandUseHistory->toInputXML( aOut, aTabs );
    }

    mCarbonContentCalc->toInputXML( aOut, aTabs );

    // finished writing xml for the class members.
    XMLWriteClosingTag( getXMLName(), aOut, aTabs );
}

void LandLeaf::toDebugXMLDerived( const int period, ostream& out, Tabs* tabs ) const {
    XMLWriteElement( mReadinLandAllocation[ period ], "read-in-land-allocation", out, tabs );
    XMLWriteElement( mMinAboveGroundCDensity, "minAboveGroundCDensity", out, tabs );
    XMLWriteElement( mMinBelowGroundCDensity, "minBelowGroundCDensity", out, tabs );
    XMLWriteElement( mSocialDiscountRate, "social-discount-rate", out, tabs );
    XMLWriteVector( mCarbonPriceIncreaseRate, "carbon-price-increase-rate", out, tabs, scenario->getModeltime() );
    XMLWriteElementCheckDefault( mLandExpansionCostName, "landConstraintCurve", out, tabs, string() );
    if( mLandUseHistory ){
        mLandUseHistory->toDebugXML( period, out, tabs );
    }
    
    mCarbonContentCalc->toDebugXML( period, out, tabs );
}

/*!
* \brief Sets a the profit rate of a land leaf
* \details This method stores the profit rate passed in from 
*          the ag production technology in $/kHa
*          Additionally, we add the carbon value of the land to
*          the profit rate if the ag subsidy is active and a 
*          carbon price exists
* \param aRegionName Region.
* \param aProductName Name of land leaf
* \param aProfitRate Profit rate of the ag production technology
* \param aPeriod Period.
*/
void LandLeaf::setProfitRate( const string& aRegionName,
                                 const string& aProductName,
                                 const double aProfitRate,
                                 const int aPeriod )
{
    // adjust profit rate for land expnasion costs if applicable
    double adjustedProfitRate = aProfitRate;
    const Marketplace* marketplace = scenario->getMarketplace();

    if ( mIsLandExpansionCost ) {
        //subtract off expansion cost from profit rate
        double expansionCost = marketplace->getPrice( mLandExpansionCostName, aRegionName, aPeriod );
        adjustedProfitRate = aProfitRate - expansionCost;
    }

    mProfitRate[ aPeriod ] = adjustedProfitRate + getCarbonSubsidy( aRegionName, aPeriod );
}


/*!
* \brief Calculates the carbon subsidy per hectare for this land leaf.
* \details Uses the carbon content of the land and the carbon
*          price to compute a subsidy on land. Land parcels with higher
*          carbon contents receive higher subsidies.
* \author Kate Calvin
* \param aRegionName Region name.
* \param aPeriod Model period.
*/
double LandLeaf::getCarbonSubsidy( const string& aRegionName, const int aPeriod ) const {
    const double dollar_conversion_75_90 = 2.212;
    // Check if a carbon market exists and has a non-zero price.
    const Marketplace* marketplace = scenario->getMarketplace();
    double carbonPrice = marketplace->getPrice( "CO2_LUC", aRegionName, aPeriod, false );

    // If a carbon price exists, calculate the subsidy
    if( carbonPrice != Marketplace::NO_MARKET_PRICE && carbonPrice > 0.0 ){
        // Carbon price is in 1990$, but land value is in 1975$ so we need to convert
        carbonPrice /= dollar_conversion_75_90;

        // Carbon content is in kgC/m2. Land profit rate is in $/billion m2 (or $/ thous km2).
        // We need to multiply by 1e9 to go from $/m2 to $/billion m2
        // We need to divide by 1e3 to go from kgC to tC
        const double conversionFactor = 1000000.0;

        // We are only subsidizing for carbon contents above the read in minimum
        const int year = scenario->getModeltime()->getper_to_yr( aPeriod );
        double incrementalAboveCDensity = mCarbonContentCalc->getActualAboveGroundCarbonDensity( year )
                                            - mMinAboveGroundCDensity;
        double incrementalBelowCDensity = mCarbonContentCalc->getActualBelowGroundCarbonDensity( year )
                                            - mMinBelowGroundCDensity;

        // Calculate the carbon value as the total carbon content of the land
        // multiplied by the carbon price and the interest rate.
        double carbonSubsidy = ( incrementalAboveCDensity * mCarbonContentCalc->getAboveGroundCarbonSubsidyDiscountFactor()
            + incrementalBelowCDensity * mCarbonContentCalc->getBelowGroundCarbonSubsidyDiscountFactor() )
            * carbonPrice * ( mSocialDiscountRate - mCarbonPriceIncreaseRate[ aPeriod ] )* conversionFactor;

        assert( carbonSubsidy >= 0.0 );

        return carbonSubsidy;
    }

    // If no market price
    return 0.0;
}

void LandLeaf::setUnmanagedLandProfitRate( const string& aRegionName,  
                                           double aAverageProfitRate, const int aPeriod ) {
    // Does nothing for production (managed) leaves.
	// Only takes action on unmanaged leaves, which is a type derived from LandLeaf
}

void LandLeaf::resetCalLandAllocation( const string& aRegionName,
                                          double aNewLandAllocation, const int aPeriod ) {
    mReadinLandAllocation[ aPeriod ] = aNewLandAllocation;
}



void LandLeaf::calculateNodeProfitRates( const string& aRegionName, 
                                         double aAverageProfitRateAbove, 
                                         IDiscreteChoice* aChoiceFnAbove,
                                         const int aPeriod ) {
    // This value is not used by the leaf, although we could calculate it for
    // comparison..
}


void LandLeaf::setCarbonPriceIncreaseRate( const double aCarbonPriceIncreaseRate,
                                    const int aPeriod )
{
    mCarbonPriceIncreaseRate[ aPeriod ] = aCarbonPriceIncreaseRate;
}

/*!
* \brief Set the number of years needed to for soil carbons emissions/uptake
* \details This method sets the soil time scale into the carbon calculator
*          for each land leaf.
* \param aTimeScale soil time scale (in years)
* \author Kate Calvin
*/
void LandLeaf::setSoilTimeScale( const int aTimeScale ) {
    mCarbonContentCalc->setSoilTimeScale( aTimeScale );
}

/*!
* \brief Calculates the share of land allocated to a particular type
* \details This method implements the logit function. A land type's
*          share of land is based on its profit rate and the
*          distribution assumed for the parent node ( aLogitExpAbove )
* \param aRegionName Region.
* \param aLogitExpAbove Distribution parameter for the parent node
* \param aChoiceFnAbove The discrete choice function from the level above.
* \param aPeriod Model period
*/
double LandLeaf::calcLandShares( const string& aRegionName,
                                 IDiscreteChoice* aChoiceFnAbove,
                                 const int aPeriod )
{
    // Calculate the unnormalized share for this leaf
    // The unnormalized share is used by the parent node to 
    // calculate the leaf's share of the parent's land
    double unnormalizedShare = aChoiceFnAbove->calcUnnormalizedShare( mShareWeight[ aPeriod ], mProfitRate[ aPeriod ], aPeriod );
    
    // result should be > 0 if we have a non-zero share-weight (it is -infinity when zero)
    assert( mShareWeight[ aPeriod ] == 0.0 || unnormalizedShare >= 0.0 );

    return unnormalizedShare; 
}


/*!
* \brief Calculates the land allocated to a particular type
* \details Land allocation is the product of the land 
*          allocated to the parent node and the share 
*          of land specified for this land leaf which is calculated
*          previously using the logit function. Note: this method
*          is called in every time period including calibration
*          periods. Thus, land in a calibration period is not 
*          necessarily equal to read in values
* \param aRegionName Region name.
* \param aLandAllocationAbove Land allocated to the parent node
* \param aPeriod Model period
*/
void LandLeaf::calcLandAllocation( const string& aRegionName,
                                   const double aLandAllocationAbove,
                                   const int aPeriod )
{
    assert( mShare[ aPeriod ] >= 0 &&
            mShare[ aPeriod ] <= 1 );

    if ( aLandAllocationAbove > 0.0 ) {
        mLandAllocation[ aPeriod ] = aLandAllocationAbove * mShare[ aPeriod ];
    }
    else {
        mLandAllocation[ aPeriod ] = 0.0;
    }

    // compute any demands for land use constraint resources
    if ( mIsLandExpansionCost ) {
        Marketplace* marketplace = scenario->getMarketplace();
        marketplace->addToDemand( mLandExpansionCostName, aRegionName,
            mLandAllocation[ aPeriod ], aPeriod, true );
    }

}

/*!
* \brief Calls the simple carbon calculator to calculate land use emissions
* \param aRegionName Region.
* \param aPeriod Current model period.
* \param aEndYear The year to calculate LUC emissions to.
* \param aStoreFullEmiss Flag to pass on to the carbon calc used as an optimization
*                        to avoid store full LUC emissins during World.calc.
*/
void LandLeaf::calcLUCEmissions( const string& aRegionName,
                                 const int aPeriod, const int aEndYear,
                                 const bool aStoreFullEmiss )
{
    // Calculate the amount of emissions attributed to land use change in the current period
    mLastCalcCO2Value = mCarbonContentCalc->calc( aPeriod, aEndYear, aStoreFullEmiss );

    // Add emissions to the carbon market.
    if ( !aStoreFullEmiss ) {
        Marketplace* marketplace = scenario->getMarketplace();
        marketplace->addToDemand( "CO2_LUC", aRegionName,
                                  mLastCalcCO2Value, aPeriod, false );
    }  
}

/*!
* \brief Returns the land allocation of this leaf
* \param aProductName Product name.
* \param aPeriod Model Period
*/
double LandLeaf::getLandAllocation( const string& aProductName,
                                    const int aPeriod ) const
{
    assert( aProductName == mName || aProductName == "" ); // Residue output object calls this without product information

    return mLandAllocation[ aPeriod ];
}

/*!
* \brief Returns the land allocation of this leaf if it is the specified type
* \param aType Land type.
* \param aPeriod Model Period
*/
double LandLeaf::getCalLandAllocation( const LandAllocationType aType,
                                       const int aPeriod ) const
{
    // If the requested type is managed or "any", return land allocation.
    if( aType == eAnyLand || aType == eManaged ){
        return mReadinLandAllocation[ aPeriod ];
    }

    return 0;
}

void LandLeaf::getObservedAverageProfitRate( double& aProfitRate, double& aShare,
                                             const int aPeriod ) const
{
    aProfitRate = mProfitRate[ aPeriod ];
    // If this leaf has a calibration share return that and if not try for a ghost
    // share.
    if( mShare[ aPeriod ] > 0 ) {
        aShare = mShare[ aPeriod ];
    }
    else {
        const Modeltime* modeltime = scenario->getModeltime();
        for( int futurePer = aPeriod + 1; futurePer < modeltime->getmaxper(); ++futurePer ) {
            if( mGhostUnormalizedShare[ futurePer ].isInited() ) {
                aShare = mGhostUnormalizedShare[ futurePer ];
                return;
            }
        }
        // If we get here then there was no ghost share either so just set a share
        // of zero.
        aShare = 0.0;
    }
}

const ALandAllocatorItem* LandLeaf::getChildWithHighestShare( const int aPeriod ) const {
    return isUnmanagedLandLeaf() ? 0 : this;
}

void LandLeaf::accept( IVisitor* aVisitor, const int aPeriod ) const {
    aVisitor->startVisitLandLeaf( this, aPeriod );

    acceptDerived( aVisitor, aPeriod );

    if( mCarbonContentCalc ){
        mCarbonContentCalc->accept( aVisitor, aPeriod );
    }

    aVisitor->endVisitLandLeaf( this, aPeriod );
}

void LandLeaf::acceptDerived( IVisitor* aVisitor, const int aPeriod ) const {
    // does nothing for the base class
}

ICarbonCalc* LandLeaf::getCarbonContentCalc() const{
    return mCarbonContentCalc;
}

bool LandLeaf::isUnmanagedLandLeaf( )  const 
{
    return false;
}
<|MERGE_RESOLUTION|>--- conflicted
+++ resolved
@@ -72,30 +72,14 @@
 */
 LandLeaf::LandLeaf( const ALandAllocatorItem* aParent, const std::string &aName ):
     ALandAllocatorItem( aParent, eLeaf ),
-<<<<<<< HEAD
     mCarbonContentCalc( 0 ),
     mMinAboveGroundCDensity( 0.0 ),
     mMinBelowGroundCDensity( 0.0 ),
-    mCarbonPriceIncreaseRate( 0.0 ),
+    mCarbonPriceIncreaseRate( Value( 0.0 ) ),
     mLandUseHistory( 0 ),
-    mReadinLandAllocation( 0.0 ),
-    mLastCalcCO2Value( 0.0 ),
-    mLastCalcExpansionValue( 0.0 )
-=======
-    mLandAllocation( Value( 0.0 ) ),
-    mCarbonPriceIncreaseRate( Value( 0.0 ) ),
-    mReadinLandAllocation( Value( 0.0 ) )
->>>>>>> 174872a6
-{
-    // Can't use initializer because mName is a member of ALandAllocatorItem,
-    // not LandLeaf.
-    mName = aName;
-    
-    mCarbonContentCalc = 0;
-    mMinAboveGroundCDensity = 0.0;
-    mMinBelowGroundCDensity = 0.0;
-    mLandUseHistory = 0;
-    mLastCalcCO2Value = 0.0;
+    mReadinLandAllocation( Value( 0.0 ) ),
+    mLastCalcCO2Value( 0.0 )
+{
 }
 
 //! Destructor
@@ -257,21 +241,8 @@
             mShareWeight[ aPeriod ] = mShareWeight[ aPeriod - 1 ];
         }
     }
-<<<<<<< HEAD
-=======
-    //  This works since the land allocator calibration is called before these 
-    //  initcalcs are called in the landallocator initcalc, so Period 1 values 
-    //  should be set by the time it gets here
-    else if ( mProfitScaler[ aPeriod ] == -1 ) {
-        ILogger& mainLog = ILogger::getLogger( "main_log" );
-        mainLog.setLevel( ILogger::ERROR );
-        mainLog << "Negative share weight in period " << aPeriod
-                << " for region " << aRegionName << endl;
-        exit( -1 );
-    }
-    
+
     mCarbonContentCalc->initCalc( aPeriod );
->>>>>>> 174872a6
 }
 
 /*!
