#ifndef _POLICY_PORTFOLIO_STANDARD_H_
#define _POLICY_PORTFOLIO_STANDARD_H_
#if defined(_MSC_VER)
#pragma once
#endif

/*
* LEGAL NOTICE
* This computer software was prepared by Battelle Memorial Institute,
* hereinafter the Contractor, under Contract No. DE-AC05-76RL0 1830
* with the Department of Energy (DOE). NEITHER THE GOVERNMENT NOR THE
* CONTRACTOR MAKES ANY WARRANTY, EXPRESS OR IMPLIED, OR ASSUMES ANY
* LIABILITY FOR THE USE OF THIS SOFTWARE. This notice including this
* sentence must appear on any copies of this computer software.
* 
* EXPORT CONTROL
* User agrees that the Software will not be shipped, transferred or
* exported into any country or used in any manner prohibited by the
* United States Export Administration Act or any other applicable
* export laws, restrictions or regulations (collectively the "Export Laws").
* Export of the Software may require some form of license or other
* authority from the U.S. Government, and failure to obtain such
* export control license may result in criminal liability under
* U.S. laws. In addition, if the Software is identified as export controlled
* items under the Export Laws, User represents and warrants that User
* is not a citizen, or otherwise located within, an embargoed nation
* (including without limitation Iran, Syria, Sudan, Cuba, and North Korea)
*     and that User is not otherwise prohibited
* under the Export Laws from receiving the Software.
* 
* Copyright 2011 Battelle Memorial Institute.  All Rights Reserved.
* Distributed as open-source under the terms of the Educational Community 
* License version 2.0 (ECL 2.0). http://www.opensource.org/licenses/ecl2.php
* 
* For further details, see: http://www.globalchange.umd.edu/models/gcam/
*
*/



/*! 
* \file policy_portfolio_standard.h
* \ingroup Objects
* \brief The PolicyPortfolioStandard class header file.
* \author Sonny Kim
*/

#include <xercesc/dom/DOMNode.hpp>
#include <string>
#include <boost/core/noncopyable.hpp>

#include "util/base/include/inamed.h"
#include "util/base/include/iround_trippable.h"
#include "util/base/include/time_vector.h"
#include "util/base/include/data_definition_util.h"

/*! 
* \ingroup Objects
* \brief Class which defines a portfolio standard policy. 
* \author Sonny Kim
*/
class PolicyPortfolioStandard: public INamed, public IRoundTrippable, private boost::noncopyable {
public:
    PolicyPortfolioStandard();

    const std::string& getName() const;
    const std::string& getXMLName() const;
    static const std::string& getXMLNameStatic();
    void XMLParse( const xercesc::DOMNode* node );
    void toInputXML( std::ostream& out, Tabs* tabs ) const;
    void toDebugXML( const int period, std::ostream& out, Tabs* tabs ) const;
    void completeInit( const std::string& aRegionName );
<<<<<<< HEAD
    void setQuantityConstraint( const std::vector<double>& aConstraint );
    void setShareConstraint( const std::vector<double>& aConstraint );
private:
    static const std::string XML_NAME; //!< node name for toXML methods
    std::string mName; //!< Policy name
    std::string mMarket; //!< Name of the market
    bool isFixedTax; //!< Boolean to use fixed tax or constraint
    std::string mPolicyType; //!< Type of policy (tax or subsidy)
    bool mIsShareBased; //!< Boolean to use share of total or quantity constraint
    std::vector<double> mConstraint; //!< Quantity constraint by year
    std::vector<double> mFixedTax; //!< Fixed tax on Fuel by year($/GJ)
    std::vector<double> mShareOfSectorOutput; //!< Share of total or sectoral output
    //! The minimum price below which the constraint is considered non-binding.
    std::vector<double> mMinPrice; 
    //! A price if known above which this policy will have effectively to behavior
    //! note this value will only be used as a hint to the solver.
    std::vector<double> mMaxPrice; 

    //! A label for the price units of this market
    std::string mPriceUnits;

    //! A label for the units of this market
    std::string mOutputUnits;
=======
protected:

    DEFINE_DATA(
        // PolicyPortfolioStandard is the only member of this container hierarchy.
        DEFINE_SUBCLASS_FAMILY( PolicyPortfolioStandard ),
        
        //! Policy name
        DEFINE_VARIABLE( SIMPLE, "name", mName, std::string ),
        
        //! Name of the market
        DEFINE_VARIABLE( SIMPLE, "market", mMarket, std::string ),
        
        //! Type of policy (tax or subsidy)
        DEFINE_VARIABLE( SIMPLE, "policyType", mPolicyType, std::string ),
        
        //! Boolean to use share of total or quantity constraint
        DEFINE_VARIABLE( SIMPLE, "isShareBased", mIsShareBased, bool ),
        
        //! Quantity constraint by year
        DEFINE_VARIABLE( ARRAY, "constraint", mConstraint, objects::PeriodVector<double> ),
        
        //! Fixed tax on Fuel by year($/GJ)
        DEFINE_VARIABLE( ARRAY, "fixedTax", mFixedTax, objects::PeriodVector<double> ),
        
        //! Share of total or sectoral output
        DEFINE_VARIABLE( ARRAY, "share-of-sector-output", mShareOfSectorOutput, objects::PeriodVector<double> ),
        
        //! The minimum price below which the constraint is considered non-binding.
        DEFINE_VARIABLE( ARRAY, "min-price", mMinPrice, objects::PeriodVector<double> )
    )
>>>>>>> 58c56b59
};

#endif // _POLICY_PORTFOLIO_STANDARD_H_<|MERGE_RESOLUTION|>--- conflicted
+++ resolved
@@ -70,31 +70,6 @@
     void toInputXML( std::ostream& out, Tabs* tabs ) const;
     void toDebugXML( const int period, std::ostream& out, Tabs* tabs ) const;
     void completeInit( const std::string& aRegionName );
-<<<<<<< HEAD
-    void setQuantityConstraint( const std::vector<double>& aConstraint );
-    void setShareConstraint( const std::vector<double>& aConstraint );
-private:
-    static const std::string XML_NAME; //!< node name for toXML methods
-    std::string mName; //!< Policy name
-    std::string mMarket; //!< Name of the market
-    bool isFixedTax; //!< Boolean to use fixed tax or constraint
-    std::string mPolicyType; //!< Type of policy (tax or subsidy)
-    bool mIsShareBased; //!< Boolean to use share of total or quantity constraint
-    std::vector<double> mConstraint; //!< Quantity constraint by year
-    std::vector<double> mFixedTax; //!< Fixed tax on Fuel by year($/GJ)
-    std::vector<double> mShareOfSectorOutput; //!< Share of total or sectoral output
-    //! The minimum price below which the constraint is considered non-binding.
-    std::vector<double> mMinPrice; 
-    //! A price if known above which this policy will have effectively to behavior
-    //! note this value will only be used as a hint to the solver.
-    std::vector<double> mMaxPrice; 
-
-    //! A label for the price units of this market
-    std::string mPriceUnits;
-
-    //! A label for the units of this market
-    std::string mOutputUnits;
-=======
 protected:
 
     DEFINE_DATA(
@@ -123,9 +98,17 @@
         DEFINE_VARIABLE( ARRAY, "share-of-sector-output", mShareOfSectorOutput, objects::PeriodVector<double> ),
         
         //! The minimum price below which the constraint is considered non-binding.
-        DEFINE_VARIABLE( ARRAY, "min-price", mMinPrice, objects::PeriodVector<double> )
+        DEFINE_VARIABLE( ARRAY, "min-price", mMinPrice, objects::PeriodVector<double> ),
+        
+        //! The maximum price below which the constraint is considered non-binding.
+        DEFINE_VARIABLE( ARRAY, "max-price", mMaxPrice, objects::PeriodVector<double> ),
+        
+        //! A label for the price units of this market
+        DEFINE_VARIABLE( SIMPLE, "price-unit", mPriceUnits, std::string ),
+        
+        //! A label for the units of this market
+        DEFINE_VARIABLE( SIMPLE, "output-unit", mOutputUnits, std::string )
     )
->>>>>>> 58c56b59
 };
 
 #endif // _POLICY_PORTFOLIO_STANDARD_H_