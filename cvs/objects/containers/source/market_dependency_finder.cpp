/*
* LEGAL NOTICE
* This computer software was prepared by Battelle Memorial Institute,
* hereinafter the Contractor, under Contract No. DE-AC05-76RL0 1830
* with the Department of Energy (DOE). NEITHER THE GOVERNMENT NOR THE
* CONTRACTOR MAKES ANY WARRANTY, EXPRESS OR IMPLIED, OR ASSUMES ANY
* LIABILITY FOR THE USE OF THIS SOFTWARE. This notice including this
* sentence must appear on any copies of this computer software.
* 
* EXPORT CONTROL
* User agrees that the Software will not be shipped, transferred or
* exported into any country or used in any manner prohibited by the
* United States Export Administration Act or any other applicable
* export laws, restrictions or regulations (collectively the "Export Laws").
* Export of the Software may require some form of license or other
* authority from the U.S. Government, and failure to obtain such
* export control license may result in criminal liability under
* U.S. laws. In addition, if the Software is identified as export controlled
* items under the Export Laws, User represents and warrants that User
* is not a citizen, or otherwise located within, an embargoed nation
* (including without limitation Iran, Syria, Sudan, Cuba, and North Korea)
*     and that User is not otherwise prohibited
* under the Export Laws from receiving the Software.
* 
* Copyright 2011 Battelle Memorial Institute.  All Rights Reserved.
* Distributed as open-source under the terms of the Educational Community 
* License version 2.0 (ECL 2.0). http://www.opensource.org/licenses/ecl2.php
* 
* For further details, see: http://www.globalchange.umd.edu/models/gcam/
*
*/


/*! 
 * \file market_dependency_finder.cpp
 * \ingroup Objects
 * \brief The MarketDependencyFinder class source file.
 * \author Pralit Patel
 */

#include "util/base/include/definitions.h"
#include <cassert>
#include <boost/algorithm/string/predicate.hpp>
#include "containers/include/market_dependency_finder.h"
#include "util/logger/include/ilogger.h"
#include "marketplace/include/marketplace.h"
#include "marketplace/include/market_container.h"
#include "marketplace/include/market_locator.h"
#include "marketplace/include/market.h"
#include "marketplace/include/linked_market.h"
#include "containers/include/iactivity.h"

#if GCAM_PARALLEL_ENABLED
#include "parallel/include/gcam_parallel.hpp"
#endif

using namespace std;

/*!
 * \brief Constructor.
 * \param aMarketplace The marketplace object in which this object is contained.
 */
MarketDependencyFinder::MarketDependencyFinder( Marketplace* aMarketplace ):
mMarketplace( aMarketplace ), mCalcVertexUIDCount( 0 )
#if GCAM_PARALLEL_ENABLED
,mTBBGraphGlobal( 0 )
#endif
{
}

/*!
 * \brief Destructor.
 * \details Note that this class assumes ownership of all member variables
 *          including the IActivity objects passed in.
 */
MarketDependencyFinder::~MarketDependencyFinder() {
    for( ItemIterator it = mDependencyItems.begin(); it != mDependencyItems.end(); ++it ) {
        delete *it;
    }
#if GCAM_PARALLEL_ENABLED
    delete mTBBGraphGlobal;
    for( CMarketToDepIterator it = mMarketsToDep.begin(); it != mMarketsToDep.end(); ++it ) {
        delete (*it)->mFlowGraph;
    }
#endif
}

//! DependencyItem destructor
MarketDependencyFinder::DependencyItem::~DependencyItem() {
    for( CVertexIterator priceIter = mPriceVertices.begin(); priceIter != mPriceVertices.end(); ++priceIter ) {
        delete *priceIter;
    }
    for( CVertexIterator demandIter = mDemandVertices.begin(); demandIter != mDemandVertices.end(); ++demandIter ) {
        delete *demandIter;
    }
}

//! CalcVertex destructor
MarketDependencyFinder::CalcVertex::~CalcVertex() {
    delete mCalcItem;
}

/*!
 * \brief Add a dependency relationship to keep track of.
 * \details Dependency relationships are given in terms of price dependence.  So
 *          that if aDependencyName changes it's price then aDependentName must
 *          be recalculated.  Note that region names must be specified as well to
 *          allow direct trading between regions.
 * \param aDependentName The name of the item which must be calculated after
 *                       aDependencyName.
 * \param aDependentRegion The region name in which aDependentName is contained.
 * \param aDependencyName The name of the item which must be calculated before
 *                       aDependentName.
 * \param aDependencyRegion The region name in which aDependencyName is contained.
 * \param aCanBeBroken True if when trial markets are created for aDependencyName
 *                     this dependency can be removed, false otherwise.  Note true
 *                     is the default value since it is almost always the case.
 * \return Wether a new entry was created to by adding this dependency, in other
 *         words it wasn't duplicative.
 */
bool MarketDependencyFinder::addDependency( const string& aDependentName,
                                            const string& aDependentRegion,
                                            const string& aDependencyName,
                                            const string& aDependencyRegion,
                                            const bool aCanBeBroken )
{
    // Find/create a DependencyItem entry for the dependent item
    auto_ptr<DependencyItem> item( new DependencyItem( aDependentName, aDependentRegion ) );
    ItemIterator dependentIter = mDependencyItems.find( item.get() );
    if( dependentIter == mDependencyItems.end() ) {
        dependentIter = mDependencyItems.insert( item.release() ).first;
    }

    // Check for self dependence
    if( aDependentName == aDependencyName && aDependentRegion == aDependencyRegion ) {
        (*dependentIter)->mHasSelfDependence = true;
        return false;
    }
    
    // Find/create a DependencyItem entry for the dependency 
    item.reset( new DependencyItem( aDependencyName, aDependencyRegion ) );
    ItemIterator dependencyIter = mDependencyItems.find( item.get() );
    if( dependencyIter == mDependencyItems.end() ) {
        dependencyIter = mDependencyItems.insert( item.release() ).first;
    }
    (*dependencyIter)->mCanBreakCycle &= aCanBeBroken;
    
    // These are kept track of by adding to the list of dependents for the
    // dependency item.
    return (*dependencyIter)->mDependentList.insert( *dependentIter ).second;
}

/*!
 * \brief Bind a dependency name to the actual activity which can be used to calculate
 *        it.
 * \details Note that it is possible for the same name to refer to multiple activities
 *          For instance with an end-use sector and the end-use final demand.
 *          In this case we assume a linear dependency for all items of the same name.
 *          The items which were dependencies of that name can just be dependent on the
 *          first activity item.
 * \param aRegionName The name of the region in which activity exists.
 * \param aActivityName The name of the activity.
 * \param aDemandActivity The item to bind to a dependency name.  This class will
 *                        assume ownership of this memory.
 * \param aPriceActivity The optional price item to bind to a dependency name.
 *                       This class will assume ownership of this memory.
 */
void MarketDependencyFinder::resolveActivityToDependency( const string& aRegionName,
                                                          const string& aActivityName,
                                                          IActivity* aDemandActivity,
                                                          IActivity* aPriceActivity )
{
    auto_ptr<DependencyItem> item( new DependencyItem( aActivityName, aRegionName ) );
    ItemIterator itemIter = mDependencyItems.find( item.get() );
    if( itemIter == mDependencyItems.end() ){
        // Could not match up the activity to a dependency name.
        ILogger& mainLog = ILogger::getLogger( "main_log" );
        mainLog.setLevel( ILogger::ERROR );
        mainLog << "Could not order activity: " << aActivityName <<  " in " << aRegionName << endl;
        delete aDemandActivity;
        delete aPriceActivity;
        return;
    }
    
    (*itemIter)->mDemandVertices.push_back( new CalcVertex( aDemandActivity, *itemIter, mCalcVertexUIDCount++ ) );
    // The price activity may not be necessary.
    if( aPriceActivity ) {
        (*itemIter)->mPriceVertices.push_back( new CalcVertex( aPriceActivity, *itemIter, mCalcVertexUIDCount++ ) );
    }
}

/*!
 * \brief Get an in-order list of activities to calculate.
 * \details If called with a market number of -1 (the default value) then the complete
 *          ordering which will calculate all objects in the model is returned.
 *          When a valid market number is given the in-order list of activities which
 *          would be affected by that market changing it's price would be generated
 *          and returned.
 * \param aMarketNumber The market number to get an ordered list of items which
 *                      are required to be calculated if that market changes prices,
 *                      or if -1 the full global list.
 * \return The appropriate list of activities to calculate for the given market.
 *         Note the caller is not responsible for the returned memory.
 */
const vector<IActivity*> MarketDependencyFinder::getOrdering( const int aMarketNumber ) const {
    if( aMarketNumber == -1 ) {
        // Just return the global ordering which has already been generated.
        return mGlobalOrdering;
    }
    else {
        // Find the entry points into the graph for the given market.
        auto_ptr<MarketToDependencyItem> marketToDep( new MarketToDependencyItem( aMarketNumber ) );
        CMarketToDepIterator mrktIter = mMarketsToDep.find( marketToDep.get() );
        if( mrktIter == mMarketsToDep.end() ) {
            // Somehow this market was not linked to any entry points into the graph.
            ILogger& mainLog = ILogger::getLogger( "main_log" );
            mainLog.setLevel( ILogger::ERROR );
            mainLog << "Could not find market: " << mMarketplace->mMarkets[ aMarketNumber ]->getName()
                    << " to get an ordering for." << endl;
            exit( 1 );
        }

        // First check the MarketToDependencyItem and see if we have this cached.
        if( !(*mrktIter)->mCalcList.empty() ) {
            return (*mrktIter)->mCalcList;
        }

        // We must generate the full list of nodes to calculate.  The createOrdering
        // method has created a link from markets to "entry points" into the graph.
        // We must then do a search on the graph from those entry points to come up
        // with a full set of items which must be recalculated.
        // To ensure the set of items are in order we can utilize the already created
        // global ordering.
        
        
        // Do a search from all of the entry points to get a set of unique items
        // to calculate.
        set<IActivity*> dependenentCalcs;
        typedef set<CalcVertex*>::const_iterator CVertexIterator;
        for( CVertexIterator it = (*mrktIter)->mImpliedVertices.begin(); it != (*mrktIter)->mImpliedVertices.end(); ++it ) {
            findVerticesToCalculate( *it, dependenentCalcs );
        }
        
        // Loop over the global ordering and move an item from the dependenentCalcs
        // into the ordered list to return should it exist in dependenentCalcs.
        vector<IActivity*> orderedListForMarket;
        for( vector<IActivity*>::const_iterator it = mGlobalOrdering.begin(); it != mGlobalOrdering.end(); ++it ) {
            set<IActivity*>::iterator dependIter = dependenentCalcs.find( *it );
            if( dependIter != dependenentCalcs.end() ) {
                orderedListForMarket.push_back( *dependIter );
                dependenentCalcs.erase( dependIter );
            }
        }
        // Go ahead and cache this list so we do not need to calculate it again.
        (*mrktIter)->mCalcList = orderedListForMarket;
        return orderedListForMarket;
    }
}

#if GCAM_PARALLEL_ENABLED
/*!
 * \brief Get flow graph which can be used to calculate the model in parallel.
 * \details If called with a market number of -1 (the default value) then the global
 *          graph which will calculate all objects in the model is returned.
 *          When a valid market number is given the flow graph of activities which
 *          would be affected by that market changing it's price would be generated
 *          and returned.
 * \param aMarketNumber The market number to get a flow graph of items which
 *                      are required to be calculated if that market changes prices,
 *                      or if -1 the full global list.
 * \return The appropriate list of activities to calculate for the given market.
 *         Note the caller is not responsible for the returned memory.
 */
GcamFlowGraph* MarketDependencyFinder::getFlowGraph( const int aMarketNumber ) {
    if( aMarketNumber == -1 ) {
        if( !mTBBGraphGlobal ) {
            // reads parameters from the global configuration
            GcamParallel config;
            GcamParallel::FlowGraph gcamFlowGraph;
            GcamParallel::FlowGraph grainGraph;

            // convert dependency table to flow graph 
            config.makeGCAMFlowGraph( *this, gcamFlowGraph );
            // parse flow graph
            config.graphParseGrainCollect( gcamFlowGraph, grainGraph ); 
            if( !gcamFlowGraph.topology_valid() ) {
                ILogger& mainLog = ILogger::getLogger( "main_log" );
                mainLog.setLevel( ILogger::ERROR );
                mainLog << "Topological indices not computed." << endl;
                abort();
            }
            // build the tbb graph structure
            mTBBGraphGlobal = new GcamFlowGraph();
            config.makeTBBFlowGraph( grainGraph, gcamFlowGraph, *mTBBGraphGlobal ); 
        }
        return mTBBGraphGlobal;
    }
    else {
        // Find the entry points into the graph for the given market.
        auto_ptr<MarketToDependencyItem> marketToDep( new MarketToDependencyItem( aMarketNumber ) );
        CMarketToDepIterator mrktIter = mMarketsToDep.find( marketToDep.get() );
        if( mrktIter == mMarketsToDep.end() ) {
            // Somehow this market was not linked to any entry points into the graph.
            ILogger& mainLog = ILogger::getLogger( "main_log" );
            mainLog.setLevel( ILogger::ERROR );
            mainLog << "Could not find market: " << mMarketplace->mMarkets[ aMarketNumber ]->getName()
                    << " to get an ordering for." << endl;
            exit( 1 );
        }

        // First check the MarketToDependencyItem and see if we have this cached.
        if( (*mrktIter)->mFlowGraph ) {
            return (*mrktIter)->mFlowGraph;
        }

        // We must generate the flow graph following the same procedure as the global graph.
        // It may be a good idea to make some of these tempararies members to avoid recalculating
        // them over and over.
        GcamParallel config;
        GcamParallel::FlowGraph gcamFlowGraph;
        GcamParallel::FlowGraph grainGraph;
        
        // convert dependency table to flow graph
        config.makeGCAMFlowGraph( *this, gcamFlowGraph );
        // Parse flow graph subsetting for only the activities effected.  Use getOrdering
        // to get this list incase it has not yet been calculated.
        config.graphParseGrainCollect( gcamFlowGraph, grainGraph, getOrdering( aMarketNumber ) );
        if( !gcamFlowGraph.topology_valid() ) {
            ILogger& mainLog = ILogger::getLogger( "main_log" );
            mainLog.setLevel( ILogger::ERROR );
            mainLog << "Topological indices not computed." << endl;
            abort();
        }
        // build the tbb graph structure
        (*mrktIter)->mFlowGraph = new GcamFlowGraph();
        config.makeTBBFlowGraph( grainGraph, gcamFlowGraph, *(*mrktIter)->mFlowGraph );
        return (*mrktIter)->mFlowGraph;
    }
}
#endif

/*!
 * \brief A depth first search collecting a unique set of the vertices visited.
 * \details Recursively search for vertices.  The end points for recursion are if
 *          at vertices which have already been found or that have no out edges.
 * \param aVertex The current vertex being visited.
 * \param aVisited The set of vertices which have already been visited.
 */
void MarketDependencyFinder::findVerticesToCalculate( CalcVertex* aVertex, std::set<IActivity*>& aVisited ) const {
    // Attempt to add the current vertex to the list of visited vertices.
    if( !aVisited.insert( aVertex->mCalcItem ).second ) {
        // Already processed this subgraph so no need to continue search from
        // here.
        return;
    }
    
    // Visit all vertices along the out edges from aVertex.
    typedef vector<CalcVertex*>::const_iterator CVertexIterator;
    for( CVertexIterator it = aVertex->mOutEdges.begin(); it != aVertex->mOutEdges.end(); ++it ) {
        findVerticesToCalculate( *it, aVisited );
    }

    // Add any implied in edges that should be calculated (special case for the
    // land-allocator).
    typedef set<CalcVertex*>::const_iterator CImpVertexIterator;
    for( CImpVertexIterator it = aVertex->mImpliedInEdges.begin(); it != aVertex->mImpliedInEdges.end(); ++it ) {
        findVerticesToCalculate( *it, aVisited );
    }
}

/*!
 * \brief A comparison functor to distinguish between DependencyItems.  Provides
 *        a way to determine if one DependencyItem is less than another.
 * \param aLHS The DependencyItem on the left hand side of the comparison.
 * \param aRHS The DependencyItem on the right hand side of the comparison.
 * \return True if aLHS < aRHS.
 */
bool MarketDependencyFinder::DependencyItemComp::operator()( const DependencyItem* aLHS,
                                                             const DependencyItem* aRHS ) const
{
    return aLHS->mName != aRHS->mName ? aLHS->mName < aRHS->mName :
        aLHS->mLocatedInRegion < aRHS->mLocatedInRegion;
}

/*!
 * \brief Connect the dependency graph then do a topological sort to come up with
 *        a serial ordering.  Note that cycles will be automatically broken by
 *        creating trial price and demand markets.
 * \details Note that this method will also need to bind markets with their entry
 *          points into the graph.  This can be used later to create market specific
 *          ordering.
 */
void MarketDependencyFinder::createOrdering() {
    // We have collected all dependency information and now all markets will have
    // been created so now we may create an ordering.
    
    // First associate markets to their corresponding dependency items
    map<int, DependencyItemSet> marketDepGrouping;
    for( CItemIterator it = mDependencyItems.begin(); it != mDependencyItems.end(); ++it ) {
        // locate the market by name
        int marketNumber = mMarketplace->mMarketLocator->getMarketNumber( (*it)->mLocatedInRegion, (*it)->mName );
        if( marketNumber != MarketLocator::MARKET_NOT_FOUND ) {
<<<<<<< HEAD
=======
            // Handle the linked market type by tracing back the links to the actual policy
            // and associating to that market directly.  Note that may be need to traverse
            // multiple linked markets before we arrive at the actual policy.
            if( mMarketplace->mMarkets[ marketNumber ]->getMarket( 0 )->getType() == IMarketType::LINKED ) {
                Market* currMarket = mMarketplace->mMarkets[ marketNumber ]->getMarket( 0 );
                int currMarketNumber = marketNumber;
                while( currMarket->getType() == IMarketType::LINKED ) {
                    currMarket = ((LinkedMarket*)currMarket)->mLinkedMarket;
                    if( !currMarket ) {
                        break;
                    }
                    currMarketNumber = mMarketplace->mMarketLocator->getMarketNumber( (*it)->mLocatedInRegion, currMarket->getGoodName() );
                }
                if( !currMarket ) {
                    continue;
                }
                marketNumber = currMarketNumber;
                assert( marketNumber != MarketLocator::MARKET_NOT_FOUND );
            }
            
>>>>>>> 174872a6
            // Find/create an entry for the market to dependency struct
            auto_ptr<MarketToDependencyItem> marketToDep( new MarketToDependencyItem( marketNumber ) );
            MarketToDepIterator mrktIter = mMarketsToDep.find( marketToDep.get() );
            if( mrktIter == mMarketsToDep.end() ) {
                mrktIter = mMarketsToDep.insert( marketToDep.release() ).first;
            }
            
            // Stash the market number and whether it is a solved market in any
            // model period.
            // Implied entry points will be added below.
            (*it)->mLinkedMarket = marketNumber;
            bool isSolved = false;
            for( int period = 1; period < mMarketplace->mMarkets[ marketNumber ]->size() && !isSolved; ++period ) {
                isSolved = mMarketplace->mMarkets[ marketNumber ]->getMarket( period )->isSolvable();
            }
            (*it)->mIsSolved = isSolved;
            // we don't need to wory about grouping solved markets since they will just
            // get disconnected anyways
            if( !isSolved || !(*it)->mCanBreakCycle ) {
                marketDepGrouping[ marketNumber ].insert( *it );
            }
        }
    }
    
    // Ajust dependencies for multi-region dependencies (such as global markets ) since a dependency
    // on an activity in just one region should actually apply to all regions in the market.  Note
    // we have excluded solved markets from this list for simplicitly since they will just drop the
    // dependencies anyways.
    for( auto depGrouping : marketDepGrouping ) {
        // skip groupings that are not multi-region
        if( depGrouping.second.size() > 1 ) {
            // add dependencies from any one of the regions to all of the others
            for( auto currDep : depGrouping.second ) {
                for( auto otherDep : depGrouping.second ) {
                    // note mDependentList is a set so we don't need to worry about
                    // duplicates which will happen a bunch but oh well..
                    currDep->mDependentList.insert( otherDep->mDependentList.begin(), otherDep->mDependentList.end() );
                }
            }
        }
    }
    
    // Initialize vertices in the graph.
    CalcVertexCountMap numDependencies;
    for( CItemIterator it = mDependencyItems.begin(); it != mDependencyItems.end(); ++it ) {
        // Initialize dependency counts which will be used to do the topological sort.
        for( CVertexIterator vertexIter = (*it)->mPriceVertices.begin(); vertexIter != (*it)->mPriceVertices.end(); ++vertexIter ) {
            numDependencies[ (*vertexIter) ] = 0;
        }
        for( CVertexIterator vertexIter = (*it)->mDemandVertices.begin(); vertexIter != (*it)->mDemandVertices.end(); ++vertexIter ) {
            numDependencies[ (*vertexIter) ] = 0;
        }
        
        // Should this dependency item have multiple activities then we will just
        // connect the price/demand vertices to each other and in that way from
        // now on we only need to worry about connecting other activities to just 
        // the first price/demand vertex.
        if( (*it)->mPriceVertices.size() > 1 ) {
            for( vector<CalcVertex*>::iterator vertexIter = (*it)->mPriceVertices.begin() + 1; vertexIter != (*it)->mPriceVertices.end(); ++vertexIter ) {
                (*(vertexIter - 1))->mOutEdges.push_back( *vertexIter );
                ++numDependencies[ *vertexIter ];
            }
        }
        if( (*it)->mDemandVertices.size() > 1 ) {
            for( vector<CalcVertex*>::reverse_iterator vertexIter = (*it)->mDemandVertices.rbegin() + 1; vertexIter != (*it)->mDemandVertices.rend(); ++vertexIter ) {
                (*(vertexIter - 1))->mOutEdges.push_back( *vertexIter );
                ++numDependencies[ *vertexIter ];
            }
        }
    }
    
    // Connect the graph by setting the out edges.
    for( CItemIterator it = mDependencyItems.begin(); it != mDependencyItems.end(); ++it ) {
        if( (*it)->mIsSolved ) {
            auto_ptr<MarketToDependencyItem> marketToDep( new MarketToDependencyItem( (*it)->mLinkedMarket ) );
            MarketToDepIterator mrktIter = mMarketsToDep.find( marketToDep.get() );
            assert( mrktIter != mMarketsToDep.end() );
            if( !(*it)->mPriceVertices.empty() ) {
                (*mrktIter)->mImpliedVertices.insert( (*it)->getFirstPriceVertex() );
            }
            if( !(*it)->mDemandVertices.empty() ) {
                (*mrktIter)->mImpliedVertices.insert( (*it)->getFirstDemandVertex() );
            }
            
            // If the market is solved then there really is no dependency on this
            // vertex; the dependent items do not need to wait for it to calculate
            // a price rather they get the solver price instead.  We do however
            // still need to make sure that they are recalculated when the solver
            // changes the price for this market.  We do that by adding them as
            // "implied" vertices to calculate.
            for( CItemIterator dependIt = (*it)->mDependentList.begin(); dependIt != (*it)->mDependentList.end(); ++dependIt ) {
                if( (*dependIt)->mName == "land-allocator" ) {
                    // The land allocator is a special case since it must work in conjunction
                    // with the ag supply sectors to set supplies into the marketplace.
                    // So we imply that any time the land allocator is recalculated then
                    // all of the items which directly depend on it must also be recalculated.
                    (*it)->getLastPriceVertex()->mOutEdges.push_back( (*dependIt)->getFirstDemandVertex() );
                    ++numDependencies[ (*dependIt)->getFirstDemandVertex() ];
                    (*dependIt)->getLastDemandVertex()->mOutEdges.push_back( (*it)->getFirstDemandVertex() );
                    ++numDependencies[ (*it)->getFirstDemandVertex() ];
                    // These implied in edges will be added to the list of verticies to calculate
                    // any time the land-allocator needs to be recalculated for any reason.
                    //(*dependIt)->getLastDemandVertex()->mImpliedInEdges.insert( (*it)->getLastPriceVertex() );
                }
                else {
                    if( !(*dependIt)->mPriceVertices.empty() ) {
                        (*mrktIter)->mImpliedVertices.insert( (*dependIt)->getFirstPriceVertex() );
                    }
                    else if( !(*dependIt)->mDemandVertices.empty() ) {
                        // Could get here for instance if a resource has dependencies
                        (*mrktIter)->mImpliedVertices.insert( (*dependIt)->getFirstDemandVertex() );
                    }
                }
            }
            // if this depenency can not have it's dependency broken then we can't skip adding
            // it's dependents even if it is solved
            if( (*it)->mCanBreakCycle ) {
                continue;
            }
        }
        
        if( (*it)->mDemandVertices.empty() ) {
            // Relies on an unsolved tax market so there is nothing to calculate.
            continue;
        }
        
        if( (*it)->mDependentList.empty() && !(*it)->mPriceVertices.empty() ) {
            // This is the fold back point, or final demand, so loop back on self
            // by linking the final price calculation to it's demand calculation.
            (*it)->getLastPriceVertex()->mOutEdges.push_back( (*it)->getFirstDemandVertex() );
            ++numDependencies[ (*it)->getFirstDemandVertex() ];
        }
        else {
            for( CItemIterator dependIt = (*it)->mDependentList.begin(); dependIt != (*it)->mDependentList.end(); ++dependIt ) {
                // Typical dependency case where we add an edge from the last price vertex
                // of this item to the first price vertex of it's dependent's item.
                // For the demand that is reversed so the last demand vertex of the
                // dependent's item links to the first demand vertex of this item.
                if( !(*it)->mPriceVertices.empty() ) {
                    if( (*dependIt)->mPriceVertices.empty() ) {
                        // Could get here for instance if a resource has dependencies
                        (*it)->getLastPriceVertex()->mOutEdges.push_back( (*dependIt)->getFirstDemandVertex() );
                        ++numDependencies[ (*dependIt)->getFirstDemandVertex() ];
                    }
                    else {
                        (*it)->getLastPriceVertex()->mOutEdges.push_back( (*dependIt)->getFirstPriceVertex() );
                        ++numDependencies[ (*dependIt)->getFirstPriceVertex() ];
                    }
                }
                if( !(*dependIt)->mDemandVertices.empty()) {
                    (*dependIt)->getLastDemandVertex()->mOutEdges.push_back( (*it)->getFirstDemandVertex() );
                    ++numDependencies[ (*it)->getFirstDemandVertex() ];
                }
            }
        }
    }

    // Before we can create an ordering we must take care of any item which have a
    // self dependence by converting them to solved via trial markets
    ILogger& depLog = ILogger::getLogger( "dependency_finder_log" );
    for( CItemIterator it = mDependencyItems.begin(); it != mDependencyItems.end(); ++it ) {
        if( (*it)->mHasSelfDependence ) {
            depLog.setLevel( ILogger::WARNING );
            depLog << "Creating trial markets for " << (*it)->mName << " in " << (*it)->mLocatedInRegion
                   << " due to self dependency." << endl;
            createTrialsForItem( it, numDependencies );
        }
    }
    
    // A map which will be populated with vertices in cycles the first time one is
    // found and can be used there after to break cycles as needed while
    // performing the topological sort.
    CalcVertexCountMap totalVisits;

    // Create a global ordering by performing a topological sort on the graph.
    // Cycles will be broken when they are no longer possible to avoid.
    while( !numDependencies.empty() ) {
        // We can clear a vertex and add it to the ordering list if the number of
        // dependencies on it is equal to zero.
        vector<CalcVertex*> justRemoved;
        typedef CalcVertexCountMap::iterator NumDepIterator;
        for( NumDepIterator it = numDependencies.begin(); it != numDependencies.end(); ) {
            if( (*it).second == 0 ) {
                justRemoved.push_back( (*it).first );
                numDependencies.erase( it++ );
            }
            else {
                ++it;
            }
        }
        for( VertexIterator removedIter = justRemoved.begin(); removedIter != justRemoved.end(); ++removedIter ) {
            // When a vertex is cleared we can reduce the number of remaining
            // dependencies from it's direct dependents.
            for( VertexIterator depIter = (*removedIter)->mOutEdges.begin(); depIter != (*removedIter)->mOutEdges.end(); ++ depIter ) {
                NumDepIterator dependCountIter = numDependencies.find( *depIter );
                if( dependCountIter != numDependencies.end() ) {
                    --(*dependCountIter).second;
                }
            }
            mGlobalOrdering.push_back( (*removedIter)->mCalcItem );
        }
        
        // We are no longer able to find any vertices without any dependencies and
        // all vertices have not yet been cleared.  This means we are now forced
        // to break a cycle.
        if( justRemoved.empty() && !numDependencies.empty() ) {
            depLog.setLevel( ILogger::WARNING );
            depLog << "Cycle detected attempting to break it." << endl;

            list<CalcVertex*> hasVisited;
            if( totalVisits.empty() ) {
                // We will need to create the list of possible vertices to use to break the
                // cycle.  We will do this by finding the strongly coupled components of the
                // graph that we have left, or put another way the vertices that are part of
                // a cycle.  Once we have these we can quickly find a suitable vertex to break
                // the cycle without having to search through a potentially large number of
                // extraneous vertices.
                int index = 0;
                for( NumDepIterator it = numDependencies.begin(); it != numDependencies.end(); ++it ) {
                    if( (*it).first->mIndex == -1 ) {
                        findStronglyConnected( (*it).first, index, hasVisited, totalVisits );
                    }
                }
            }
            else {
                // Since we have already determined which vertices are in a cycle we 
                // can just use them again.  We just need to update the list to remove
                // vertices which have been cleared since the last time it was used.
                for( NumDepIterator it = totalVisits.begin(); it != totalVisits.end(); ) {
                    if( numDependencies.find( (*it).first ) == numDependencies.end() ) {
                        totalVisits.erase( it++ );
                    }
                    else {
                        (*it).second = 0;
                        ++it;
                    }
                }
            }

            // The vertex chosen to break the cycle will be the one most visited
            // when searching the graph from all of the vertices which are part of
            // a strongly connected component.
            for( NumDepIterator it = totalVisits.begin(); it != totalVisits.end(); ++it ) {
                hasVisited.clear();
                markCycles( (*it).first, hasVisited, totalVisits );
            }

            // We will choose the vertex with the most visits to break a cycle unless
            // it has a dependency which can not be broken when creating trial markets.
            int max = 0;
            CalcVertex* maxVertex = 0;
            for( NumDepIterator it = totalVisits.begin(); it != totalVisits.end(); ++it ) {            
                if( (*it).first->mDepItem->mCanBreakCycle && (*it).second > max ) {
                    maxVertex = (*it).first;
                    max = (*it).second;
                }
            }
            if( !maxVertex ) {
                depLog.setLevel( ILogger::SEVERE );
                depLog << "Could not find an unbreakable item to break the cycle." << endl;
                exit( 1 );
            }
            
            depLog << "The following activity has been chosen to break the cycle: "
                   << maxVertex->mCalcItem->getDescription() << endl;
            
            // Now that we identified the best vertex to remove we must find the
            // corresponding dependency item since the current strategy for breaking
            // cycles requires that we solve the price and demand together.
            CItemIterator maxItem = mDependencyItems.end();
            for( CItemIterator it = mDependencyItems.begin(); it != mDependencyItems.end() && maxItem == mDependencyItems.end(); ++it ) {
                // The max vertex could be either a price or demand vertex so we
                // must check both vectors.
                for( VertexIterator vertexIter = (*it)->mPriceVertices.begin(); vertexIter != (*it)->mPriceVertices.end() && maxItem == mDependencyItems.end(); ++vertexIter ) {
                    if( *vertexIter == maxVertex ) {
                        maxItem = it;
                    }
                }
                for( VertexIterator vertexIter = (*it)->mDemandVertices.begin(); vertexIter != (*it)->mDemandVertices.end() && maxItem == mDependencyItems.end(); ++vertexIter ) {
                    if( *vertexIter == maxVertex ) {
                        maxItem = it;
                    }
                }
            }
            
            // Reset this item to be solved via trials and adjust the depenencies accordingly.
            createTrialsForItem( maxItem, numDependencies );

            // Remove both the price and demand vertex from totalVisits since they can not be
            // used again to try to break a dependency.
            NumDepIterator delIt = totalVisits.find( (*maxItem)->getFirstDemandVertex() );
            if( delIt != totalVisits.end() ) {
                totalVisits.erase( delIt );
            }
            delIt = totalVisits.find( (*maxItem)->getFirstPriceVertex() );
            if( delIt != totalVisits.end() ) {
                totalVisits.erase( delIt );
            }
        }
    }
    
    // All vertices are now cleared and we have a global ordering.
    depLog.setLevel( ILogger::DEBUG );
    depLog << "Global Ordering:" << endl;
    for( vector<IActivity*>::iterator it = mGlobalOrdering.begin(); it != mGlobalOrdering.end(); ++it ) {
        depLog << "- " << (*it)->getDescription() << endl;
    }
}

/*!
 * \brief An implementation of Tarjan's strongly connected components algorithm which
 *        is used to identify vertices that are part of a cycle.
 * \details This is an efficient algorithm to quickly identify activities that are
 *          part of a cycle and can give us a small subset of vertices to run
 *          markCycles on to figure out which is the best to use to break the cycles.
 * \param aCurrVertex The current vertex being visited.
 * \param aMaxIndex The current max index which can be used to give an index to an 
 *                  unprocessed vertex.
 * \param aHasVisited The list of vertices which make up the current search path.
 * \param aTotalVisits The map of vertices to the total number of times that node
 *                      has been visited to be used in markCycles but will be
 *                      initialized here.
 */
void MarketDependencyFinder::findStronglyConnected( CalcVertex* aCurrVertex, int& aMaxIndex,
                                                    list<CalcVertex*>& aHasVisited,
                                                    CalcVertexCountMap& aTotalVisits ) const
{
    // Initialize the newly found vertex with an index, increase the max count,
    // and add it to the current search patch.
    aCurrVertex->mIndex = aCurrVertex->mLowLink = aMaxIndex++;
    aHasVisited.push_back( aCurrVertex );

    for( VertexIterator it = aCurrVertex->mOutEdges.begin(); it != aCurrVertex->mOutEdges.end(); ++it ) {
        if( (*it)->mIndex == -1 ) {
            // This successor has not been processed recurse on it.
            findStronglyConnected( *it, aMaxIndex, aHasVisited, aTotalVisits );
            aCurrVertex->mLowLink = min( aCurrVertex->mLowLink, (*it)->mLowLink );
        }
        else if( find( aHasVisited.begin(), aHasVisited.end(), *it ) != aHasVisited.end() ) {
            // This successor is in the path thus we have found a cycle.
            aCurrVertex->mLowLink = min( aCurrVertex->mLowLink, (*it)->mIndex );
        }
    }

    // If the current vertex was part of a cycle then initialize aTotalVisits
    // with the members of the strongly connected component.
    /*
     * \note We are not currently keeping track of each set of strongly connected
     *       components and instead are just interested in any vertex that is part
     *       of a set of strongly connected components.  This is because we use
     *       markCycles to perform searches on this set to understand how they relate
     *       however if we want replace markCycles with a method that does not require
     *       searching this information may be valuable.
     */
    if( aCurrVertex->mIndex == aCurrVertex->mLowLink ) {
        if( aHasVisited.back() != aCurrVertex ) {
            aTotalVisits[ aCurrVertex ] = 0;
        }
        while( aHasVisited.back() != aCurrVertex ) {
            CalcVertex* w = aHasVisited.back();
            aTotalVisits[ w ] = 0;
            aHasVisited.pop_back();
        }
        aHasVisited.pop_back();
    }
}

/*!
 * \brief A helper method to perform a depth first search and count the total
 *        number of times each vertex has been visited in a cycle.
 * \details Since this graph can have a cycle the stop point for searching is
 *          when the current search path has returned to a vertex that is already
 *          in the search path.  Note an arbitrary threshold is placed on the number
 *          of times a vertex can be found to be in a cycle to avoid excessive searching
 *          when a good vertex to break a cycle has already been found.
 * \param aCurrVertex The current vertex being visited.
 * \param aHasVisited The list of vertices which make up the current search path.
 * \param aTotalVisits The map of vertices to the total number of times that node
 *                      has been visited.
 * \return The maximum number of cycle-visits so far.
 */
int MarketDependencyFinder::markCycles( CalcVertex* aCurrVertex, list<CalcVertex*>& aHasVisited,
                                        CalcVertexCountMap& aTotalVisits ) const
{
    if( aTotalVisits.find( aCurrVertex ) == aTotalVisits.end() ) {
        return 0;
    }
    typedef CalcVertexCountMap::iterator NumDepIterator;
    if( find( aHasVisited.begin(), aHasVisited.end(), aCurrVertex ) != aHasVisited.end() ) {
        // This search path has just formed a cycle, increase the visit count and
        // indicate that this path leads to a cycle.
        NumDepIterator it = aTotalVisits.find( aCurrVertex );
        if( it == aTotalVisits.end() ) {
            aTotalVisits[ aCurrVertex ] = 1;
        }
        else {
            ++aTotalVisits[ aCurrVertex ];
        }
        return aTotalVisits[ aCurrVertex ];
    }
    else {
        // Have not yet created a cycle so add this vertex to the search path and
        // keep searching.
        aHasVisited.push_back( aCurrVertex );
        const int MAX_CYCLE_VISITS = 1000;
        int cycleVisits = 0;
        for( VertexIterator it = aCurrVertex->mOutEdges.begin(); it != aCurrVertex->mOutEdges.end() && cycleVisits < MAX_CYCLE_VISITS; ++it ) {
            int currCycleVisits = markCycles( *it, aHasVisited, aTotalVisits );
            cycleVisits = max( cycleVisits, currCycleVisits );
        }
        aHasVisited.pop_back();

        // If any searches from this vertex eventually leads to a cycle then we
        // must increase the visit count for this vertex.
        if( cycleVisits ) {
            NumDepIterator it = aTotalVisits.find( aCurrVertex );
            if( it == aTotalVisits.end() ) {
                aTotalVisits[ aCurrVertex ] = 1;
            }
            else {
                ++aTotalVisits[ aCurrVertex ];
            }
        }
        return cycleVisits;
    }
}

/*!
 * \brief Reset a market identified by it's iterator into the dependency items to a solved
 *        market by using trial price/demand markets.
 * \details We instruct the marketplace to the the heavy lifting to restructure the markets.
 *          However the dependencies still need to be adjusted now that this market is solved.
 *          Namely:
 *            - All dependencies out of the price vertex are removed (only recalculated when
 *               the solver changes the price).
 *            - All dependencies into the demand vertex are removed.
 *            - A direct dependency between the price vertex and the demand must be added back.
 * \param aItemToReset An iterator into the dependency items that identifies which market to reset.
 * \param aNumDependencies The current count of dependencies on each activity which is used in
 *                         createOrdering.  This will need to be updated to reflect the changed
 *                         dependencies since the market is now solved.
 */
void MarketDependencyFinder::createTrialsForItem( CItemIterator aItemToReset, CalcVertexCountMap& aNumDependencies ) {
    // Instruct the marketplace to go ahead and create solved trial price and demand
    // markets for this good.
    const int demandMrkt = mMarketplace->resetToPriceMarket( (*aItemToReset)->mLinkedMarket );
    if( demandMrkt < 0 ) {
        ILogger& depLog = ILogger::getLogger( "dependency_finder_log" );
        depLog.setLevel( ILogger::SEVERE );
        depLog << "Unable to break the cycle." << endl;
        abort();
    }
    (*aItemToReset)->mIsSolved = true;

    // Remove dependencies on the demand vertex now that it is solved.
    // Dependencies on the price vertex must remain since it is responsible
    // for setting it's actual price into the marketplace.
    vector<CalcVertex*> fixedOutputVertices;
    for( CItemIterator it = mDependencyItems.begin(); it != mDependencyItems.end(); ++it ) {
        for( VertexIterator vertexIter = (*it)->mDemandVertices.begin(); vertexIter != (*it)->mDemandVertices.end(); ++vertexIter ) {
            VertexIterator dependIter = find( (*vertexIter)->mOutEdges.begin(), (*vertexIter)->mOutEdges.end(), (*aItemToReset)->getFirstDemandVertex() );
            if( dependIter != (*vertexIter)->mOutEdges.end() ) {
                if( boost::algorithm::ends_with( (*vertexIter)->mCalcItem->getDescription(), "-fixed-output" ) ) {
                    fixedOutputVertices.push_back( *vertexIter );
                }
                else {
                    (*vertexIter)->mOutEdges.erase( dependIter );
                }
            }
        }
    }
    aNumDependencies[ (*aItemToReset)->getFirstDemandVertex() ] = fixedOutputVertices.size();

    // Lookup/create the associated market linkages to the price and demand
    // vertices.
    auto_ptr<MarketToDependencyItem> marketToDep( new MarketToDependencyItem( (*aItemToReset)->mLinkedMarket ) );
    MarketToDepIterator priceMrktIter = mMarketsToDep.find( marketToDep.get() );
    assert( priceMrktIter != mMarketsToDep.end() );
    MarketToDepIterator demandMrktIter = mMarketsToDep.insert( new MarketToDependencyItem( demandMrkt ) ).first;

    // The price/demand vertices are obviously implied when the it's corresponding
    // price/demand trial price changes.
    (*priceMrktIter)->mImpliedVertices.insert( (*aItemToReset)->getFirstPriceVertex() );
    (*demandMrktIter)->mImpliedVertices.insert( (*aItemToReset)->getFirstDemandVertex() );
    
    for( VertexIterator fixedVertexIt = fixedOutputVertices.begin(); fixedVertexIt != fixedOutputVertices.end(); ++fixedVertexIt ) {
        (*demandMrktIter)->mImpliedVertices.insert( *fixedVertexIt );
    }

    // Make dependencies from these price vertices implied only.
    for( VertexIterator dependIter = (*aItemToReset)->getLastPriceVertex()->mOutEdges.begin(); dependIter != (*aItemToReset)->getLastPriceVertex()->mOutEdges.end(); ) {
        CalcVertexCountMap::iterator dependCountIter = aNumDependencies.find( *dependIter );
        if( dependCountIter != aNumDependencies.end() ) {
            --(*dependCountIter).second;
        }
        (*priceMrktIter)->mImpliedVertices.insert( *dependIter );
        dependIter = (*aItemToReset)->getLastPriceVertex()->mOutEdges.erase( dependIter );
    }

    // The price vertex still must be calculated before the demand vertex
    // so add that dependency back in.
    (*aItemToReset)->getLastPriceVertex()->mOutEdges.push_back( (*aItemToReset)->getFirstDemandVertex() );
    if( aNumDependencies.find( (*aItemToReset)->getFirstPriceVertex() ) != aNumDependencies.end() ) {
        ++aNumDependencies[ (*aItemToReset)->getFirstDemandVertex() ];
    }
}
<|MERGE_RESOLUTION|>--- conflicted
+++ resolved
@@ -400,29 +400,6 @@
         // locate the market by name
         int marketNumber = mMarketplace->mMarketLocator->getMarketNumber( (*it)->mLocatedInRegion, (*it)->mName );
         if( marketNumber != MarketLocator::MARKET_NOT_FOUND ) {
-<<<<<<< HEAD
-=======
-            // Handle the linked market type by tracing back the links to the actual policy
-            // and associating to that market directly.  Note that may be need to traverse
-            // multiple linked markets before we arrive at the actual policy.
-            if( mMarketplace->mMarkets[ marketNumber ]->getMarket( 0 )->getType() == IMarketType::LINKED ) {
-                Market* currMarket = mMarketplace->mMarkets[ marketNumber ]->getMarket( 0 );
-                int currMarketNumber = marketNumber;
-                while( currMarket->getType() == IMarketType::LINKED ) {
-                    currMarket = ((LinkedMarket*)currMarket)->mLinkedMarket;
-                    if( !currMarket ) {
-                        break;
-                    }
-                    currMarketNumber = mMarketplace->mMarketLocator->getMarketNumber( (*it)->mLocatedInRegion, currMarket->getGoodName() );
-                }
-                if( !currMarket ) {
-                    continue;
-                }
-                marketNumber = currMarketNumber;
-                assert( marketNumber != MarketLocator::MARKET_NOT_FOUND );
-            }
-            
->>>>>>> 174872a6
             // Find/create an entry for the market to dependency struct
             auto_ptr<MarketToDependencyItem> marketToDep( new MarketToDependencyItem( marketNumber ) );
             MarketToDepIterator mrktIter = mMarketsToDep.find( marketToDep.get() );
