--- conflicted
+++ resolved
@@ -64,11 +64,8 @@
 #include "sectors/include/production_sector.h"
 #include "sectors/include/ag_supply_sector.h"
 #include "sectors/include/energy_final_demand.h"
-<<<<<<< HEAD
 #include "sectors/include/consumer_final_demand.hpp"
-=======
 #include "sectors/include/negative_emissions_final_demand.h"
->>>>>>> cf824f30
 #include "sectors/include/export_sector.h"
 #include "sectors/include/pass_through_sector.h"
 
@@ -183,13 +180,11 @@
     else if( nodeName == EnergyFinalDemand::getXMLNameStatic() ){
         parseContainerNode( curr, mFinalDemands, new EnergyFinalDemand );
     }
-<<<<<<< HEAD
     else if( nodeName == ConsumerFinalDemand::getXMLNameStatic() ) {
         parseContainerNode( curr, mFinalDemands, new ConsumerFinalDemand );
-=======
+    }
     else if( nodeName == NegativeEmissionsFinalDemand::getXMLNameStatic() ){
         parseContainerNode( curr, mFinalDemands, new NegativeEmissionsFinalDemand );
->>>>>>> cf824f30
     }
     else if( nodeName == GCAMConsumer::getXMLNameStatic() ) {
         parseContainerNode( curr, mConsumers, new GCAMConsumer );
