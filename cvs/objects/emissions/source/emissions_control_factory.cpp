/*
* LEGAL NOTICE
* This computer software was prepared by Battelle Memorial Institute,
* hereinafter the Contractor, under Contract No. DE-AC05-76RL0 1830
* with the Department of Energy (DOE). NEITHER THE GOVERNMENT NOR THE
* CONTRACTOR MAKES ANY WARRANTY, EXPRESS OR IMPLIED, OR ASSUMES ANY
* LIABILITY FOR THE USE OF THIS SOFTWARE. This notice including this
* sentence must appear on any copies of this computer software.
* 
* EXPORT CONTROL
* User agrees that the Software will not be shipped, transferred or
* exported into any country or used in any manner prohibited by the
* United States Export Administration Act or any other applicable
* export laws, restrictions or regulations (collectively the "Export Laws").
* Export of the Software may require some form of license or other
* authority from the U.S. Government, and failure to obtain such
* export control license may result in criminal liability under
* U.S. laws. In addition, if the Software is identified as export controlled
* items under the Export Laws, User represents and warrants that User
* is not a citizen, or otherwise located within, an embargoed nation
* (including without limitation Iran, Syria, Sudan, Cuba, and North Korea)
*     and that User is not otherwise prohibited
* under the Export Laws from receiving the Software.
* 
* Copyright 2011 Battelle Memorial Institute.  All Rights Reserved.
* Distributed as open-source under the terms of the Educational Community 
* License version 2.0 (ECL 2.0). http://www.opensource.org/licenses/ecl2.php
* 
* For further details, see: http://www.globalchange.umd.edu/models/gcam/
*
*/


/*! 
* \file emissions_control_factory.cpp
* \ingroup Objects
* \brief EmissionsControlFactory source file.
* \author Kate Calvin
*/

#include "util/base/include/definitions.h"

#include <string>

#include "emissions/include/emissions_control_factory.h"
#include "emissions/include/mac_control.h"
#include "emissions/include/gdp_control.h"
<<<<<<< HEAD
#include "emissions/include/readin_control.h"
=======
#include "emissions/include/linear_control.h"
>>>>>>> 174872a6
#include "emissions/include/aemissions_control.h"

using namespace std;

/*!
 * \brief Return a new instance of a component of the requested type.
 * \return A newly created EmissionsDriver wrapped in an auto_ptr. The pointer
 *         is null if the type is unknown.
 */
auto_ptr<AEmissionsControl> EmissionsControlFactory::create( const string& aType ){
    if( aType == MACControl::getXMLNameStatic() ){
        return auto_ptr<AEmissionsControl>( new MACControl );
    }
    else if( aType == GDPControl::getXMLNameStatic() ){
        return auto_ptr<AEmissionsControl>( new GDPControl );
    }
<<<<<<< HEAD
    else if( aType == ReadInControl::getXMLNameStatic() ){
        return auto_ptr<AEmissionsControl>( new ReadInControl );
=======
    else if( aType == LinearControl::getXMLNameStatic() ){
        return auto_ptr<AEmissionsControl>( new LinearControl );
>>>>>>> 174872a6
    }
    return auto_ptr<AEmissionsControl>();
}

bool EmissionsControlFactory::isEmissionsControlNode( const string& aNodeName ){
    return aNodeName == MACControl::getXMLNameStatic() ||
           aNodeName == GDPControl::getXMLNameStatic() ||
<<<<<<< HEAD
           aNodeName == ReadInControl::getXMLNameStatic();
=======
           aNodeName == LinearControl::getXMLNameStatic();
>>>>>>> 174872a6
}<|MERGE_RESOLUTION|>--- conflicted
+++ resolved
@@ -45,11 +45,8 @@
 #include "emissions/include/emissions_control_factory.h"
 #include "emissions/include/mac_control.h"
 #include "emissions/include/gdp_control.h"
-<<<<<<< HEAD
 #include "emissions/include/readin_control.h"
-=======
 #include "emissions/include/linear_control.h"
->>>>>>> 174872a6
 #include "emissions/include/aemissions_control.h"
 
 using namespace std;
@@ -66,13 +63,11 @@
     else if( aType == GDPControl::getXMLNameStatic() ){
         return auto_ptr<AEmissionsControl>( new GDPControl );
     }
-<<<<<<< HEAD
     else if( aType == ReadInControl::getXMLNameStatic() ){
         return auto_ptr<AEmissionsControl>( new ReadInControl );
-=======
+    }
     else if( aType == LinearControl::getXMLNameStatic() ){
         return auto_ptr<AEmissionsControl>( new LinearControl );
->>>>>>> 174872a6
     }
     return auto_ptr<AEmissionsControl>();
 }
@@ -80,9 +75,6 @@
 bool EmissionsControlFactory::isEmissionsControlNode( const string& aNodeName ){
     return aNodeName == MACControl::getXMLNameStatic() ||
            aNodeName == GDPControl::getXMLNameStatic() ||
-<<<<<<< HEAD
-           aNodeName == ReadInControl::getXMLNameStatic();
-=======
+           aNodeName == ReadInControl::getXMLNameStatic() ||
            aNodeName == LinearControl::getXMLNameStatic();
->>>>>>> 174872a6
 }