--- conflicted
+++ resolved
@@ -76,15 +76,6 @@
 //! Default destructor.
 NonCO2Emissions::~NonCO2Emissions(){
     clear();
-<<<<<<< HEAD
-}
-
-//! Copy constructor.
-NonCO2Emissions::NonCO2Emissions( const NonCO2Emissions& aOther )
-: AGHG( aOther ){
-    copy( aOther );
-=======
->>>>>>> 174872a6
 }
 
 //! Clone operator.
