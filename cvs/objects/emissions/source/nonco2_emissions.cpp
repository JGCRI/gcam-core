--- conflicted
+++ resolved
@@ -382,12 +382,7 @@
     // Compute emissions sequestration and adjust total emissions accordingly.
     if( aSequestrationDevice ) {
         double emissionsSequestered = aSequestrationDevice->calcSequesteredAmount(
-<<<<<<< HEAD
            aRegionName, getName(), totalEmissions, aPeriod );
-=======
-                                                                                  aRegionName, getName(), totalEmissions, aPeriod );
-        mEmissionsSequestered[ aPeriod ] = emissionsSequestered;
->>>>>>> 328c4b99
         totalEmissions -= emissionsSequestered;
     }
     
