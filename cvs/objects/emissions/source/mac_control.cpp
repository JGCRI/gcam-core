/*
* LEGAL NOTICE
* This computer software was prepared by Battelle Memorial Institute,
* hereinafter the Contractor, under Contract No. DE-AC05-76RL0 1830
* with the Department of Energy (DOE). NEITHER THE GOVERNMENT NOR THE
* CONTRACTOR MAKES ANY WARRANTY, EXPRESS OR IMPLIED, OR ASSUMES ANY
* LIABILITY FOR THE USE OF THIS SOFTWARE. This notice including this
* sentence must appear on any copies of this computer software.
* 
* EXPORT CONTROL
* User agrees that the Software will not be shipped, transferred or
* exported into any country or used in any manner prohibited by the
* United States Export Administration Act or any other applicable
* export laws, restrictions or regulations (collectively the "Export Laws").
* Export of the Software may require some form of license or other
* authority from the U.S. Government, and failure to obtain such
* export control license may result in criminal liability under
* U.S. laws. In addition, if the Software is identified as export controlled
* items under the Export Laws, User represents and warrants that User
* is not a citizen, or otherwise located within, an embargoed nation
* (including without limitation Iran, Syria, Sudan, Cuba, and North Korea)
*     and that User is not otherwise prohibited
* under the Export Laws from receiving the Software.
* 
* Copyright 2011 Battelle Memorial Institute.  All Rights Reserved.
* Distributed as open-source under the terms of the Educational Community 
* License version 2.0 (ECL 2.0). http://www.opensource.org/licenses/ecl2.php
* 
* For further details, see: http://www.globalchange.umd.edu/models/gcam/
*
*/


/*! 
 * \file mac_control.cpp
 * \ingroup Objects
 * \brief MACControl class source file.
 * \author Kate Calvin
 */

#include "util/base/include/definitions.h"

#include <cmath>
#include <xercesc/dom/DOMNode.hpp>
#include <xercesc/dom/DOMNodeList.hpp>

#include "emissions/include/mac_control.h"
#include "containers/include/scenario.h"
#include "util/base/include/xml_helper.h"
#include "util/logger/include/ilogger.h"
#include "containers/include/scenario.h"
#include "marketplace/include/marketplace.h"
#include "containers/include/iinfo.h"
#include "containers/include/market_dependency_finder.h"
#include "util/curves/include/point_set_curve.h"
#include "util/curves/include/explicit_point_set.h"
#include "util/curves/include/xy_data_point.h"

using namespace std;
using namespace xercesc;

extern Scenario* scenario;

//! Default constructor.
MACControl::MACControl():
<<<<<<< HEAD
AEmissionsControl()
=======
AEmissionsControl(),
mNoZeroCostReductions( false ),
mZeroCostPhaseInTime( 25 ),
mCovertPriceValue( 1 ),
mPriceMarketName( "CO2" ),
mMacCurve( new PointSetCurve( new ExplicitPointSet() ) )
>>>>>>> 328c4b99
{
    mNoZeroCostReductions = false;
    mMacCurve = new PointSetCurve( new ExplicitPointSet() );
}

//! Default destructor.
MACControl::~MACControl(){
    delete mMacCurve;
}

//! Copy constructor.
MACControl::MACControl( const MACControl& aOther )
: AEmissionsControl( aOther ) {
    mMacCurve = 0;
    copy( aOther );
}

//! Clone operator.
MACControl* MACControl::clone() const {
    return new MACControl( *this );
}

//! Assignment operator.
MACControl& MACControl::operator=( const MACControl& aOther ){
    if( this != &aOther ){
        // Free memory before copying.  Since this is just a single
        // variable I am just deleting it directly here.
        delete mMacCurve;
        mMacCurve = 0;
        AEmissionsControl::operator=( aOther );
        copy( aOther );
    }
    return *this;
}

//! Copy helper function.
void MACControl::copy( const MACControl& aOther ){
    /*!
     * \pre mMacCurve should be null otherwise we have a memory leak.
     */
    assert( !mMacCurve );
    mMacCurve = aOther.mMacCurve->clone();
    mNoZeroCostReductions = aOther.mNoZeroCostReductions;
    mZeroCostPhaseInTime = aOther.mZeroCostPhaseInTime;
    mCovertPriceValue = aOther.mCovertPriceValue;
    mPriceMarketName = aOther.mPriceMarketName;
}

/*!
 * \brief Get the XML node name for output to XML.
 * \details This public function accesses the private constant string, XML_NAME.
 *          This way the tag is always consistent for both read-in and output and can be easily changed.
 *          This function may be virtual to be overridden by derived class pointers.
 * \author Jim Naslund
 * \return The constant XML_NAME.
 */
const string& MACControl::getXMLName() const {
    return getXMLNameStatic();
}

const string& MACControl::getXMLNameStatic(){
    static const string XML_NAME = "mac-control";
    return XML_NAME;
}

bool MACControl::XMLDerivedClassParse( const string& aNodeName, const DOMNode* aCurrNode ){
 
    if ( aNodeName == "mac-reduction" ){
        double taxVal = XMLHelper<double>::getAttr( aCurrNode, "tax" );
        double reductionVal = XMLHelper<double>::getValue( aCurrNode );
        XYDataPoint* currPoint = new XYDataPoint( taxVal, reductionVal );
        mMacCurve->getPointSet()->addPoint( currPoint );
    }
    else if ( aNodeName == "no-zero-cost-reductions" ){
        mNoZeroCostReductions = true;
    }
    else if ( aNodeName == "zero-cost-phase-in-time" ){
        mZeroCostPhaseInTime = XMLHelper<int>::getValue( aCurrNode );
    }
    else if ( aNodeName == "mac-price-conversion" ){
        mCovertPriceValue = XMLHelper<double>::getValue( aCurrNode );
    }
    else if ( aNodeName == "market-name" ){
        mPriceMarketName = XMLHelper<string>::getValue( aCurrNode );
    }
    else{
        return false;
    }    
    return true;
}


void MACControl::toInputXMLDerived( ostream& aOut, Tabs* aTabs ) const {
    
    const vector<pair<double,double> > pairs = mMacCurve->getSortedPairs();
    typedef vector<pair<double, double> >::const_iterator PairIterator;
    map<string, double> attrs;
    for( PairIterator currPair = pairs.begin(); currPair != pairs.end(); ++currPair ) {
        attrs[ "tax" ] = currPair->first;
        XMLWriteElementWithAttributes( currPair->second, "mac-reduction", aOut, aTabs, attrs );
    }
    XMLWriteElementCheckDefault( mZeroCostPhaseInTime, "zero-cost-phase-in-time", aOut, aTabs, 25 );
    XMLWriteElementCheckDefault( mNoZeroCostReductions, "no-zero-cost-reductions", aOut, aTabs, false );    
    XMLWriteElementCheckDefault( mCovertPriceValue, "mac-price-conversion", aOut, aTabs, 1.0 );
    XMLWriteElement( mPriceMarketName, "market-name", aOut, aTabs );
}

void MACControl::toDebugXMLDerived( const int period, ostream& aOut, Tabs* aTabs ) const {
    toInputXMLDerived( aOut, aTabs );
}

void MACControl::completeInit( const string& aRegionName, const string& aSectorName,
                               const IInfo* aTechInfo )
{
    scenario->getMarketplace()->getDependencyFinder()->addDependency( aSectorName, aRegionName, mPriceMarketName, aRegionName );

    if ( mMacCurve->getMaxX() == -DBL_MAX ) {
        ILogger& mainLog = ILogger::getLogger( "main_log" );
        mainLog.setLevel( ILogger::WARNING );
        mainLog << "MAC Curve " << getName() << " appears to have no data. " << endl;
    }
}

void MACControl::initCalc( const string& aRegionName,
                           const IInfo* aTechInfo,
                           const NonCO2Emissions* aParentGHG,
                           const int aPeriod )
{
}

void MACControl::calcEmissionsReduction( const std::string& aRegionName, const int aPeriod, const GDP* aGDP ) {
    // Check first if MAC curve operation should be turned off
    if ( mCovertPriceValue < 0 ) { // User flag to turn off MAC curves
        setEmissionsReduction( 0 );
        return;
    }
    
    const Marketplace* marketplace = scenario->getMarketplace();
    double emissionsPrice = marketplace->getPrice( mPriceMarketName, aRegionName, aPeriod, false );
    if( emissionsPrice == Marketplace::NO_MARKET_PRICE ) {
        emissionsPrice = 0;
    }
    
    emissionsPrice *= mCovertPriceValue;

    double reduction = getMACValue( emissionsPrice );
    
    if( mNoZeroCostReductions && emissionsPrice <= 0.0 ) {
        reduction = 0.0;
    }

    // Adjust to smoothly phase-in "no-cost" emission reductions
    // Some MAC curves have non-zero abatement at zero emissions price. Unless the users sets
    // mNoZeroCostReductions, this reduction will occur even without an emissions price. This
    // code smoothly phases in this abatement so that a sudden change in emissions does not
    // occur. The phase-in period has a default value that can be altered
    // by the user. This code also reduces this phase-in period if there is a emissions-price,
    // which avoids an illogical situation where a high emissions price is present and mitigation
    // is maxed out, but the "no-cost" reductions are not fully phased in.
    const int lastCalYear = scenario->getModeltime()->getper_to_yr( 
                            scenario->getModeltime()->getFinalCalibrationPeriod() );
    int modelYear = scenario->getModeltime()->getper_to_yr( aPeriod );

    // Amount of zero-cost reduction
    double zeroCostReduction = getMACValue( 0 );

    if ( ( reduction > 0.0 ) && ( zeroCostReduction > 0.0 ) &&
        ( modelYear <= ( lastCalYear + mZeroCostPhaseInTime ) ) )
    {
        const double maxEmissionsTax = mMacCurve->getMaxX();

		// Fraction of zero cost that is removed from original reduction value
		// Equal to 1 at last calibration year and zero at the zero cost phase in time
		double multiplier = ( static_cast<double>( lastCalYear ) + mZeroCostPhaseInTime
		                    - static_cast<double>( modelYear ) ) / mZeroCostPhaseInTime;

		// If emissions price is not zero, accelerate the phase in for consistency if there are 
		// zero cost reductions to phase in
        double adjEmissionsPrice = min( emissionsPrice, maxEmissionsTax );
        multiplier *= ( maxEmissionsTax - adjEmissionsPrice ) / maxEmissionsTax;
		
		reduction = reduction - zeroCostReduction * multiplier;
    }
    
    setEmissionsReduction( reduction );
}

/*! \brief Get MAC curve value
 *  Wrapper function that takes care of error handling for MAC curve values.
 *  If there is an error, a value of zero is returned and a message is logged.
 * \param aCarbonPrice carbon price
 */
double MACControl::getMACValue( const double aCarbonPrice ) const {
    const double maxCO2Tax = mMacCurve->getMaxX();
    
    // so that getY function won't interpolate beyond last value
    double effectiveCarbonPrice = min( aCarbonPrice, maxCO2Tax );

    double reduction = mMacCurve->getY( effectiveCarbonPrice );

    // If no mac curve read in then reduction should be zero.
    // This is a legitimate option for a user to remove a mac curve
    if ( ( mMacCurve->getMinX() == mMacCurve->getMaxX() ) && ( mMacCurve->getMaxX() == 0 ) ) {
         reduction = 0;
    }
    // Check to see if some other error has occurred
    else if ( reduction == -DBL_MAX ) {
        ILogger& mainLog = ILogger::getLogger( "main_log" );
        mainLog.setLevel( ILogger::ERROR );
        mainLog << " An error occured when evaluating MAC curve for a GHG." << endl;
        reduction = 0;
    }
    
    return reduction;
}<|MERGE_RESOLUTION|>--- conflicted
+++ resolved
@@ -63,19 +63,13 @@
 
 //! Default constructor.
 MACControl::MACControl():
-<<<<<<< HEAD
-AEmissionsControl()
-=======
 AEmissionsControl(),
 mNoZeroCostReductions( false ),
 mZeroCostPhaseInTime( 25 ),
 mCovertPriceValue( 1 ),
 mPriceMarketName( "CO2" ),
 mMacCurve( new PointSetCurve( new ExplicitPointSet() ) )
->>>>>>> 328c4b99
 {
-    mNoZeroCostReductions = false;
-    mMacCurve = new PointSetCurve( new ExplicitPointSet() );
 }
 
 //! Default destructor.
@@ -153,7 +147,7 @@
         mZeroCostPhaseInTime = XMLHelper<int>::getValue( aCurrNode );
     }
     else if ( aNodeName == "mac-price-conversion" ){
-        mCovertPriceValue = XMLHelper<double>::getValue( aCurrNode );
+        mCovertPriceValue = XMLHelper<Value>::getValue( aCurrNode );
     }
     else if ( aNodeName == "market-name" ){
         mPriceMarketName = XMLHelper<string>::getValue( aCurrNode );
@@ -176,7 +170,7 @@
     }
     XMLWriteElementCheckDefault( mZeroCostPhaseInTime, "zero-cost-phase-in-time", aOut, aTabs, 25 );
     XMLWriteElementCheckDefault( mNoZeroCostReductions, "no-zero-cost-reductions", aOut, aTabs, false );    
-    XMLWriteElementCheckDefault( mCovertPriceValue, "mac-price-conversion", aOut, aTabs, 1.0 );
+    XMLWriteElementCheckDefault( mCovertPriceValue, "mac-price-conversion", aOut, aTabs, Value( 1.0 ) );
     XMLWriteElement( mPriceMarketName, "market-name", aOut, aTabs );
 }
 
