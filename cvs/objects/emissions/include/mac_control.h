--- conflicted
+++ resolved
@@ -47,6 +47,7 @@
 #include <memory>
 
 #include "emissions/include/aemissions_control.h"
+#include "util/base/include/time_vector.h"
 
 class PointSetCurve;
 
@@ -85,13 +86,6 @@
 
     virtual void calcEmissionsReduction( const std::string& aRegionName, const int aPeriod, const GDP* aGDP );
     
-<<<<<<< HEAD
-    //! Technology change
-    std::vector<double> mTechChange;
-    
-    //! The underlying Curve (as read in)
-    std::auto_ptr<PointSetCurve> mMacCurve;
-=======
     // Define data such that introspection utilities can process the data from this
     // subclass together with the data members of the parent classes.
     DEFINE_DATA_WITH_PARENT(
@@ -99,6 +93,9 @@
         
         //! Boolean indicating whether reductions should occur at a zero carbon price
         DEFINE_VARIABLE( SIMPLE, "no-zero-cost-reductions", mNoZeroCostReductions, bool ),
+        
+        //! Technology change
+        DEFINE_VARIABLE( ARRAY, "tech-change", mTechChange, objects::PeriodVector<double> ),
         
         //! The underlying Curve (as read in)
         DEFINE_VARIABLE( CONTAINER, "mac-reduction", mMacCurve, PointSetCurve* ),
@@ -112,7 +109,6 @@
         //! Name of market who's price is used to look up the curve.
         DEFINE_VARIABLE( SIMPLE, "market-name", mPriceMarketName, std::string )
     )
->>>>>>> 174872a6
 
 private:
     void copy( const MACControl& other );
