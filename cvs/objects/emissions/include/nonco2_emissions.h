#ifndef _NONCO2_EMISSIONS_H_
#define _NONCO2_EMISSIONS_H_
#if defined(_MSC_VER)
#pragma once
#endif

/*
* LEGAL NOTICE
* This computer software was prepared by Battelle Memorial Institute,
* hereinafter the Contractor, under Contract No. DE-AC05-76RL0 1830
* with the Department of Energy (DOE). NEITHER THE GOVERNMENT NOR THE
* CONTRACTOR MAKES ANY WARRANTY, EXPRESS OR IMPLIED, OR ASSUMES ANY
* LIABILITY FOR THE USE OF THIS SOFTWARE. This notice including this
* sentence must appear on any copies of this computer software.
* 
* EXPORT CONTROL
* User agrees that the Software will not be shipped, transferred or
* exported into any country or used in any manner prohibited by the
* United States Export Administration Act or any other applicable
* export laws, restrictions or regulations (collectively the "Export Laws").
* Export of the Software may require some form of license or other
* authority from the U.S. Government, and failure to obtain such
* export control license may result in criminal liability under
* U.S. laws. In addition, if the Software is identified as export controlled
* items under the Export Laws, User represents and warrants that User
* is not a citizen, or otherwise located within, an embargoed nation
* (including without limitation Iran, Syria, Sudan, Cuba, and North Korea)
*     and that User is not otherwise prohibited
* under the Export Laws from receiving the Software.
* 
* Copyright 2011 Battelle Memorial Institute.  All Rights Reserved.
* Distributed as open-source under the terms of the Educational Community 
* License version 2.0 (ECL 2.0). http://www.opensource.org/licenses/ecl2.php
* 
* For further details, see: http://www.globalchange.umd.edu/models/gcam/
*
*/


/*! 
 * \file nonco2_emissions.h
 * \ingroup Objects
 * \brief NonCO2Emissions class header file.
 * \author Kate Calvin
 */

#include "emissions/include/aghg.h"
#include "util/base/include/time_vector.h"
#include "util/base/include/value.h"

// Forward declaration
class AEmissionsDriver;
class AEmissionsControl;
class IInfo;

/*! 
 * \ingroup Objects
 * \brief An class that represents Non-CO2 emissions.
 * \author Kate Calvin
 */
class NonCO2Emissions: public AGHG {

public:
    NonCO2Emissions();
    
    virtual ~NonCO2Emissions();
    
    virtual NonCO2Emissions* clone() const;

    virtual void copyGHGParameters( const AGHG* aPrevGHG );
    
    static const std::string& getXMLNameStatic();

    virtual void completeInit( const std::string& aRegionName,
                               const std::string& aSectorName,
                               const IInfo* aTechIInfo );

    virtual void initCalc( const std::string& aRegionName,
                           const IInfo* aTechIInfo,
                           const int aPeriod );

    virtual double getGHGValue( const std::string& aRegionName,
                                const std::vector<IInput*>& aInputs,
                                const std::vector<IOutput*>& aOutputs,
                                const ICaptureComponent* aSequestrationDevice,
                                const int aPeriod ) const;

	virtual void calcEmission( const std::string& aRegionName, 
                               const std::vector<IInput*>& aInputs,
                               const std::vector<IOutput*>& aOutputs,
					           const GDP* aGDP,
					           ICaptureComponent* aSequestrationDevice,
                               const int aPeriod );
    
    virtual void doInterpolations( const int aYear, const int aPreviousYear,
                                   const int aNextYear, const AGHG* aPreviousGHG,
                                   const AGHG* aNextGHG );

    double getAdjustedEmissCoef( const int aPeriod ) const;
    
protected:
    NonCO2Emissions( const NonCO2Emissions& aOther );
    NonCO2Emissions& operator=( const NonCO2Emissions& aOther );
    
    virtual const std::string& getXMLName() const;
    virtual bool XMLDerivedClassParse( const std::string& aNodeName, const xercesc::DOMNode* aCurrNode );
    virtual void toInputXMLDerived( std::ostream& aOut, Tabs* aTabs ) const;
    virtual void toDebugXMLDerived( const int period, std::ostream& aOut, Tabs* aTabs ) const;
    
    // Define data such that introspection utilities can process the data from this
    // subclass together with the data members of the parent classes.
    DEFINE_DATA_WITH_PARENT(
        AGHG,

<<<<<<< HEAD
        //! The emissions coefficient.
        DEFINE_VARIABLE( SIMPLE | STATE, "emiss-coef", mEmissionsCoef, Value ),

        //! Emissions to calibrate to if provided.
        DEFINE_VARIABLE( SIMPLE, "input-emissions", mInputEmissions, Value ),
                                
        //! Set of emissions controls
        DEFINE_VARIABLE( CONTAINER, "emissions-control", mEmissionsControls, std::vector<AEmissionsControl*> )
    )

=======
private:    
    //! The emissions coefficient.
    Value mEmissionsCoef;
    
    //! Emissions to calibrate to if provided.
    Value mInputEmissions;
    
    //! Stored Emissions Coefficient (needed for some control technologies)
    //! The emissions coefficient is the current ratio of emissions to driver, accounting for any controls   
    objects::PeriodVector<Value> mAdjustedEmissCoef; 
    
>>>>>>> 328c4b99
    //! A flag to indicate if mInputEmissions should be used recalibrate mEmissionsCoef
    //! in the current model period.
    bool mShouldCalibrateEmissCoef;

    //! A weark reference to the regional GDP object which needs to be stashed to be
    //! able to calculate the emissions controls.
    const GDP* mGDP;

    //! Emissions driver delegate
    //! Include this in DEFINE_DATA?  These currently have no data at all and are simply "tags".
    std::auto_ptr<AEmissionsDriver> mEmissionsDriver;

    // typdef to help simplify code
    typedef std::vector<AEmissionsControl*>::const_iterator CControlIterator;

    void clear();

    void copy( const NonCO2Emissions& aOther );
};

#endif // _NONCO2_EMISSIONS_H_<|MERGE_RESOLUTION|>--- conflicted
+++ resolved
@@ -112,7 +112,6 @@
     DEFINE_DATA_WITH_PARENT(
         AGHG,
 
-<<<<<<< HEAD
         //! The emissions coefficient.
         DEFINE_VARIABLE( SIMPLE | STATE, "emiss-coef", mEmissionsCoef, Value ),
 
@@ -120,22 +119,13 @@
         DEFINE_VARIABLE( SIMPLE, "input-emissions", mInputEmissions, Value ),
                                 
         //! Set of emissions controls
-        DEFINE_VARIABLE( CONTAINER, "emissions-control", mEmissionsControls, std::vector<AEmissionsControl*> )
+        DEFINE_VARIABLE( CONTAINER, "emissions-control", mEmissionsControls, std::vector<AEmissionsControl*> ),
+                                
+        //! Stored Emissions Coefficient (needed for some control technologies)
+        //! The emissions coefficient is the current ratio of emissions to driver, accounting for any controls   
+        DEFINE_VARIABLE( ARRAY | STATE, "control-adjusted-emiss-coef", mAdjustedEmissCoef, objects::PeriodVector<Value> )
     )
 
-=======
-private:    
-    //! The emissions coefficient.
-    Value mEmissionsCoef;
-    
-    //! Emissions to calibrate to if provided.
-    Value mInputEmissions;
-    
-    //! Stored Emissions Coefficient (needed for some control technologies)
-    //! The emissions coefficient is the current ratio of emissions to driver, accounting for any controls   
-    objects::PeriodVector<Value> mAdjustedEmissCoef; 
-    
->>>>>>> 328c4b99
     //! A flag to indicate if mInputEmissions should be used recalibrate mEmissionsCoef
     //! in the current model period.
     bool mShouldCalibrateEmissCoef;
