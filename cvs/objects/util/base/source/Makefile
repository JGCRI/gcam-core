#------------------------------------------------------------------------
# Makefile for objects/util/base
# William.Gustafson@pnl.gov; 5-Sep-2008
#------------------------------------------------------------------------

#PATHOFFSET = path to objects directory
PATHOFFSET = ../../..
include ${PATHOFFSET}/build/linux/configure.gcam

<<<<<<< HEAD
OBJS       = atom.o \
             atom_registry.o \
             configuration.o \
             input_finder.o \
             model_time.o \
             supply_demand_curve.o \
             supply_demand_curve_saver.o \
             timer.o \
             calibrate_share_weight_visitor.o \
             calibrate_resource_visitor.o \
             interpolation_rule.o \
             interpolation_function_factory.o \
             fixed_interpolation_function.o \
             linear_interpolation_function.o \
             s_curve_interpolation_function.o \
             gcam_fusion.o \
             manage_state_variables.o \
             util.o
=======
SRCS = $(wildcard *.cpp)
OBJS = $(SRCS:.cpp=.o)
DEPS = $(SRCS:.cpp=.d)
>>>>>>> 3aaf030b

util_base_dir: ${OBJS}

-include $(DEPS)

clean:
	rm *.o *.d<|MERGE_RESOLUTION|>--- conflicted
+++ resolved
@@ -7,30 +7,9 @@
 PATHOFFSET = ../../..
 include ${PATHOFFSET}/build/linux/configure.gcam
 
-<<<<<<< HEAD
-OBJS       = atom.o \
-             atom_registry.o \
-             configuration.o \
-             input_finder.o \
-             model_time.o \
-             supply_demand_curve.o \
-             supply_demand_curve_saver.o \
-             timer.o \
-             calibrate_share_weight_visitor.o \
-             calibrate_resource_visitor.o \
-             interpolation_rule.o \
-             interpolation_function_factory.o \
-             fixed_interpolation_function.o \
-             linear_interpolation_function.o \
-             s_curve_interpolation_function.o \
-             gcam_fusion.o \
-             manage_state_variables.o \
-             util.o
-=======
 SRCS = $(wildcard *.cpp)
 OBJS = $(SRCS:.cpp=.o)
 DEPS = $(SRCS:.cpp=.d)
->>>>>>> 3aaf030b
 
 util_base_dir: ${OBJS}
 
