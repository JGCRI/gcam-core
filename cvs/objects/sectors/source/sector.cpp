/*
* LEGAL NOTICE
* This computer software was prepared by Battelle Memorial Institute,
* hereinafter the Contractor, under Contract No. DE-AC05-76RL0 1830
* with the Department of Energy (DOE). NEITHER THE GOVERNMENT NOR THE
* CONTRACTOR MAKES ANY WARRANTY, EXPRESS OR IMPLIED, OR ASSUMES ANY
* LIABILITY FOR THE USE OF THIS SOFTWARE. This notice including this
* sentence must appear on any copies of this computer software.
* 
* EXPORT CONTROL
* User agrees that the Software will not be shipped, transferred or
* exported into any country or used in any manner prohibited by the
* United States Export Administration Act or any other applicable
* export laws, restrictions or regulations (collectively the "Export Laws").
* Export of the Software may require some form of license or other
* authority from the U.S. Government, and failure to obtain such
* export control license may result in criminal liability under
* U.S. laws. In addition, if the Software is identified as export controlled
* items under the Export Laws, User represents and warrants that User
* is not a citizen, or otherwise located within, an embargoed nation
* (including without limitation Iran, Syria, Sudan, Cuba, and North Korea)
*     and that User is not otherwise prohibited
* under the Export Laws from receiving the Software.
* 
* Copyright 2011 Battelle Memorial Institute.  All Rights Reserved.
* Distributed as open-source under the terms of the Educational Community 
* License version 2.0 (ECL 2.0). http://www.opensource.org/licenses/ecl2.php
* 
* For further details, see: http://www.globalchange.umd.edu/models/gcam/
*
*/


/*!
* \file sector.cpp
* \ingroup Objects
* \brief Sector class source file.
* \author Sonny Kim, Steve Smith, Josh Lurz
*/

#include "util/base/include/definitions.h"
#include <string>
#include <fstream>
#include <cassert>
#include <algorithm>
#include <stack>

// xml headers
#include <xercesc/dom/DOMNode.hpp>
#include <xercesc/dom/DOMNodeList.hpp>
#include <xercesc/dom/DOMNamedNodeMap.hpp>

#include "util/base/include/xml_helper.h"
#include "sectors/include/more_sector_info.h"
#include "sectors/include/sector.h"
#include "sectors/include/subsector.h"
#include "containers/include/scenario.h"
#include "util/base/include/model_time.h"
#include "marketplace/include/marketplace.h"
#include "util/base/include/configuration.h"
#include "util/base/include/summary.h"
#include "containers/include/world.h"
#include "util/base/include/util.h"
#include "util/logger/include/ilogger.h"
#include "containers/include/info_factory.h"
#include "util/logger/include/logger.h"
#include "containers/include/iinfo.h"
#include "util/base/include/ivisitor.h"
#include "reporting/include/sector_report.h"
#include "sectors/include/tran_subsector.h"
#include "sectors/include/sector_utils.h"
#include "functions/include/idiscrete_choice.hpp"
#include "functions/include/discrete_choice_factory.hpp"
#include "containers/include/market_dependency_finder.h"

using namespace std;
using namespace xercesc;

extern Scenario* scenario;

/*! \brief Default constructor.
*
* Constructor initializes member variables with default values, sets vector
* sizes, and sets value of debug flag.
*
* \author Sonny Kim, Steve Smith, Josh Lurz
*/
Sector::Sector( const string& aRegionName )
    :mObjectMetaInfo()
{
    mRegionName = aRegionName;
    mDiscreteChoiceModel = 0;
    mUseTrialMarkets = false;
}

/*! \brief Destructor
* \details Deletes all subsector objects associated  with this Sector.
* \author Josh Lurz
*/
Sector::~Sector() {
    clear();
}

//! Clear member variables
void Sector::clear(){
    for( SubsectorIterator subSecIter = mSubsectors.begin(); subSecIter != mSubsectors.end(); subSecIter++ ) {
        delete *subSecIter;
    }
    
    delete mDiscreteChoiceModel;
}

/*! \brief Returns Sector name
*
* \author Sonny Kim
* \return Sector name as a string
*/
const string& Sector::getName() const {
    return mName;
}

/*! \brief Set data members from XML input
*
* \author Josh Lurz
* \param node pointer to the current node in the XML input tree
* \todo josh to add appropriate detailed comment here
*/
void Sector::XMLParse( const DOMNode* node ){
    /*! \pre make sure we were passed a valid node. */
    assert( node );

    // get the name attribute.
    mName = XMLHelper<string>::getAttr( node, "name" );

    // Temporary code to warn about no longer read-in demand sector
    // perCapitaBasedString. TODO: Remove this warning.
    if( XMLHelper<bool>::getAttr( node, "perCapitaBased" ) ){
        ILogger& mainLog = ILogger::getLogger( "main_log" );
        mainLog.setLevel( ILogger::WARNING );
        mainLog << "The perCapitaBased attribute is no longer supported and will not be read."
            << " Convert the attribute to an element." << endl;
    }
    
    // get all child nodes.
    DOMNodeList* nodeList = node->getChildNodes();
    const Modeltime* modeltime = scenario->getModeltime();

    // loop through the child nodes.
    for( unsigned int i = 0; i < nodeList->getLength(); i++ ){
        DOMNode* curr = nodeList->item( i );
        string nodeName = XMLHelper<string>::safeTranscode( curr->getNodeName() );

        if( nodeName == "#text" ) {
            continue;
        }
        else if( nodeName == "price" ){
            XMLHelper<Value>::insertValueIntoVector( curr, mPrice, modeltime );
        }
        else if( nodeName == "output-unit" ){
            mOutputUnit = XMLHelper<string>::getValue( curr );
        }
        else if( nodeName == "input-unit" ){
            mInputUnit = XMLHelper<string>::getValue( curr );
        }
        else if( nodeName == "price-unit" ){
            mPriceUnit = XMLHelper<string>::getValue( curr );
        }
        else if ( nodeName == object_meta_info_type::getXMLNameStatic() ){
            /* Read in object meta info here into mObjectMetaInfo.  This
             * will be copied into mSectorInfo in completeInit()
             */
            object_meta_info_type metaInfo;
            if ( metaInfo.XMLParse( curr ) ){
                // Add to collection
                mObjectMetaInfo.push_back( metaInfo );
            }
        }
        else if( nodeName == Subsector::getXMLNameStatic() ){
            parseContainerNode( curr, mSubsectors, new Subsector( mRegionName, mName ) );
        }
        else if( nodeName == TranSubsector::getXMLNameStatic() ){
            parseContainerNode( curr, mSubsectors, new TranSubsector( mRegionName, mName ) );
        }
        else if( nodeName == "keyword" ){
            DOMNamedNodeMap* keywordAttributes = curr->getAttributes();
            for( unsigned int attrNum = 0; attrNum < keywordAttributes->getLength(); ++attrNum ) {
                DOMNode* attrTemp = keywordAttributes->item( attrNum );
                mKeywordMap[ XMLHelper<string>::safeTranscode( attrTemp->getNodeName() ) ] =
                    XMLHelper<string>::safeTranscode( attrTemp->getNodeValue() );
            }
        }
        else if( DiscreteChoiceFactory::isOfType( nodeName ) ) {
            parseSingleNode( curr, mDiscreteChoiceModel, DiscreteChoiceFactory::create( nodeName ).release() );
        }
        else if( nodeName == "use-trial-market" ) {
            mUseTrialMarkets = XMLHelper<bool>::getValue( curr );
        }
        else if( XMLDerivedClassParse( nodeName, curr ) ){
        }
        else {
            ILogger& mainLog = ILogger::getLogger( "main_log" );
            mainLog.setLevel( ILogger::WARNING );
            mainLog << "Unrecognized text string: " << nodeName << " found while parsing "
                    << getXMLName() << "." << endl;
        }
    }
}

/*! \brief Write object to xml output stream
*
* Method writes the contents of this object to the XML output stream.
*
* \author Josh Lurz
* \param out reference to the output stream
* \param tabs A tabs object responsible for printing the correct number of tabs.
*/
void Sector::toInputXML( ostream& aOut, Tabs* aTabs ) const {
    const Modeltime* modeltime = scenario->getModeltime();

    XMLWriteOpeningTag ( getXMLName(), aOut, aTabs, mName );

    // write the xml for the class members.
    XMLWriteElement( mOutputUnit, "output-unit", aOut, aTabs );
    XMLWriteElement( mInputUnit, "input-unit", aOut, aTabs );
    XMLWriteElement( mPriceUnit, "price-unit", aOut, aTabs );
    mDiscreteChoiceModel->toInputXML( aOut, aTabs );
    XMLWriteElementCheckDefault( mUseTrialMarkets, "use-trial-market", aOut, aTabs, false );
    XMLWriteVector( mPrice, "price", aOut, aTabs, modeltime );

    if( !mKeywordMap.empty() ) {
        XMLWriteElementWithAttributes( "", "keyword", aOut, aTabs, mKeywordMap );
    }

    if ( mObjectMetaInfo.size() ) {
        for ( object_meta_info_vector_type::const_iterator metaInfoIterItem = mObjectMetaInfo.begin();
            metaInfoIterItem != mObjectMetaInfo.end(); 
            ++metaInfoIterItem ) {
                metaInfoIterItem->toInputXML( aOut, aTabs );
            }
    }

    // write out variables for derived classes
    toInputXMLDerived( aOut, aTabs );

    // write out the subsector objects.
    for( CSubsectorIterator k = mSubsectors.begin(); k != mSubsectors.end(); k++ ){
        ( *k )->toInputXML( aOut, aTabs );
    }

    // finished writing xml for the class members.
    XMLWriteClosingTag( getXMLName(), aOut, aTabs );
}

/*! \brief Write information useful for debugging to XML output stream
*
* Function writes market and other useful info to XML. Useful for debugging.
*
* \author Josh Lurz
* \param period model period
* \param out reference to the output stream
* \param aTabs A tabs object responsible for printing the correct number of tabs.
*/
void Sector::toDebugXML( const int aPeriod, ostream& aOut, Tabs* aTabs ) const {

    XMLWriteOpeningTag ( getXMLName(), aOut, aTabs, mName );

    // write the xml for the class members.
    XMLWriteElement( mOutputUnit, "output-unit", aOut, aTabs );
    XMLWriteElement( mInputUnit, "input-unit", aOut, aTabs );
    XMLWriteElement( mPriceUnit, "price-unit", aOut, aTabs );
    XMLWriteElement( mUseTrialMarkets, "use-trial-market", aOut, aTabs );
    mDiscreteChoiceModel->toDebugXML( aPeriod, aOut, aTabs );

    // Write out the data in the vectors for the current period.
    XMLWriteElement( getOutput( aPeriod ), "output", aOut, aTabs );
    XMLWriteElement( getFixedOutput( aPeriod ), "fixed-output", aOut, aTabs );
    XMLWriteElement( outputsAllFixed( aPeriod ), "outputs-all-fixed", aOut, aTabs );
    XMLWriteElement( getCalOutput( aPeriod ), "cal-output", aOut, aTabs );

    if ( mObjectMetaInfo.size() ) {
        for ( object_meta_info_vector_type::const_iterator metaInfoIterItem = mObjectMetaInfo.begin();
            metaInfoIterItem != mObjectMetaInfo.end(); 
            ++metaInfoIterItem ) {
                metaInfoIterItem->toInputXML( aOut, aTabs );
            }
    }

    toDebugXMLDerived (aPeriod, aOut, aTabs);

    // Write out the summary
    // summary[ aPeriod ].toDebugXML( aPeriod, aOut );

    // write out the subsector objects.
    for( CSubsectorIterator j = mSubsectors.begin(); j != mSubsectors.end(); j++ ){
        ( *j )->toDebugXML( aPeriod, aOut, aTabs );
    }

    // finished writing xml for the class members.

    XMLWriteClosingTag( getXMLName(), aOut, aTabs );
}

/*! \brief Complete the initialization
*
* This routine is only called once per model run
*
* \author Josh Lurz
* \param aRegionInfo Regional information object.
* \param aLandAllocator Regional land allocator.
* \warning markets are not necessarily set when completeInit is called
*/
void Sector::completeInit( const IInfo* aRegionInfo, ILandAllocator* aLandAllocator )
{
    if( !mDiscreteChoiceModel ) {
        ILogger& mainLog = ILogger::getLogger( "main_log" );
        mainLog.setLevel( ILogger::ERROR );
        mainLog << "No Discrete Choice function set in " << mRegionName << ", " << mName << endl;
        abort();
    }

    // Allocate the sector info.
    // Do not reset if mSectorInfo contains information from derived sector classes.
    // This assumes that info from derived sector contains region info (parent).
    if( !mSectorInfo.get() ){
        mSectorInfo.reset( InfoFactory::constructInfo( aRegionInfo, mRegionName + "-" + mName ) );
    }

    // Set output and price unit of sector into sector info.
    mSectorInfo->setString( "output-unit", mOutputUnit );
    mSectorInfo->setString( "input-unit", mInputUnit );
    mSectorInfo->setString( "price-unit", mPriceUnit );

    if ( mObjectMetaInfo.size() ) {
        // Put values in mSectorInfo
        for ( object_meta_info_vector_type::const_iterator metaInfoIterItem = mObjectMetaInfo.begin(); 
            metaInfoIterItem != mObjectMetaInfo.end();
            ++metaInfoIterItem ) {
                mSectorInfo->setDouble( (*metaInfoIterItem).getName(), (*metaInfoIterItem).getValue() );
            }
    }

    // Complete the subsector initializations.
    for( vector<Subsector*>::iterator subSecIter = mSubsectors.begin(); subSecIter != mSubsectors.end(); subSecIter++ ) {
        ( *subSecIter )->completeInit( mSectorInfo.get(), aLandAllocator );
    }

    if( mUseTrialMarkets ) {
        // Adding a self dependency will force the MarketDependencyFinder to create
        // solved trial price/demand markets for this sector.
        MarketDependencyFinder* depFinder = scenario->getMarketplace()->getDependencyFinder();
        depFinder->addDependency( mName, mRegionName, mName, mRegionName );
    }
}

/*! \brief Perform any initializations needed for each period.
*
* Any initializations or calculations that only need to be done once per period
* (instead of every iteration) should be placed in this function.
*
* \author Steve Smith
* \param aPeriod Model period
*/
void Sector::initCalc( NationalAccount* aNationalAccount,
                      const Demographic* aDemographics,
                      const int aPeriod )
{
    // do any sub-Sector initializations
    for ( unsigned int i = 0; i < mSubsectors.size(); ++i ){
        mSubsectors[ i ]->initCalc( aNationalAccount, aDemographics, 0, aPeriod );
    }
}

/*! \brief Test to see if calibration worked for this sector
*
* Compares the sum of calibrated + fixed values to output of sector.
* Will optionally print warning to the screen (and eventually log file).
*
* If all outputs are not calibrated then this does not check for consistency.
*
* \author Steve Smith
* \param period Model period
* \param calAccuracy Accuracy (fraction) to check if calibrations are within.
* \param printWarnings if true prints a warning
* \return Boolean true if calibration is ok.
*/
bool Sector::isAllCalibrated( const int period, double calAccuracy, const bool printWarnings ) const {
    bool isAllCalibrated = true;
    // Check if each subsector is calibrated.
    for( unsigned int i = 0; i < mSubsectors.size(); ++i ){
        isAllCalibrated &= mSubsectors[ i ]->isAllCalibrated( period, calAccuracy, printWarnings );
    }
    return isAllCalibrated;
}

/*!
 * \brief Calculate technology costs for the Sector.
 * \param aPeriod Period.
 * \todo Move to supply sector and make private once demand and supply sectors
 *       are separate.
 */
void Sector::calcCosts( const int aPeriod ){
    // Instruct all subsectors to calculate their costs. This must be done
    // before prices can be calculated.
    for( unsigned int i = 0; i < mSubsectors.size(); ++i ){
        mSubsectors[ i ]->calcCost( aPeriod );
    }
}

/*! \brief Calculate the shares for the subsectors.
* \details This routine calls subsector::calcShare for each subsector, which
*          calculated an unnormalized share, and then calls normShare to
*          normalize the shares for each subsector. Fixed subsectors are ignored
*          here as they do not have a share of the new investment.
* \param aGDP Regional GDP container.
* \param aPeriod Model period.
* \return A vector of normalized shares, one per subsector, ordered by subsector.
*/
const vector<double> Sector::calcSubsectorShares( const GDP* aGDP, const int aPeriod ) const {
    // Calculate unnormalized shares.
    vector<double> subsecShares( mSubsectors.size() );
    for( unsigned int i = 0; i < mSubsectors.size(); ++i ){
        subsecShares[ i ] = mSubsectors[ i ]->calcShare( mDiscreteChoiceModel, aGDP, aPeriod );
    }

    // Normalize the shares.  After normalization they will be true shares, not log(shares).
    pair<double, double> shareSum = SectorUtils::normalizeLogShares( subsecShares );
    if( shareSum.first == 0.0 && !outputsAllFixed( aPeriod ) ){
        // This should no longer happen, but it's still technically possible.
        ILogger& mainLog = ILogger::getLogger( "main_log" );
        mainLog.setLevel( ILogger::DEBUG );
<<<<<<< HEAD
        mainLog << "Shares for sector " << name << " in region " << regionName
            << " did not normalize correctly. Sum is " << shareSum.first << " * exp( "
            << shareSum.second << " ) "<< "." << endl;
=======
        mainLog << "Shares for sector " << mName << " in region " << mRegionName
            << " did not normalize correctly. Sum is " << shareSum << "." << endl;
>>>>>>> 174872a6
        
        // All shares are zero likely due to underflow.  Give 100% share to the
        // minimum cost subsector.
        assert( subsec.size() > 0 );
        int minPriceIndex = 0;
        double minPrice = mSubsectors[ minPriceIndex ]->getPrice( aGDP, aPeriod );
        subsecShares[ 0 ] = 0.0;
        for( int i = 1; i < mSubsectors.size(); ++i ) {
            double currPrice = mSubsectors[ i ]->getPrice( aGDP, aPeriod );
            subsecShares[ i ] = 0.0;                  // zero out all subsector shares ...
            if( currPrice < minPrice ) {
                minPrice = currPrice;
                minPriceIndex = i;
            }
        }
        subsecShares[ minPriceIndex ] = 1.0;        // ... except the lowest price
    }
    /*! \post There is one share per subsector. */
    assert( subsecShares.size() == subsec.size() );
    return subsecShares;
}

/*! \brief Calculate and return weighted average price of subsectors.
* \param period Model period
* \return The weighted sector price.
* \author Sonny Kim, Josh Lurz, James Blackwood
* \param period Model period
* \return Weighted sector price.
*/
double Sector::getPrice( const GDP* aGDP, const int aPeriod ) const {
    const vector<double>& subsecShares = calcSubsectorShares( aGDP, aPeriod );
    double sectorPrice = 0;
    double sumSubsecShares = 0;
    for ( unsigned int i = 0; i < mSubsectors.size(); ++i ){
        // Subsectors with no share cannot affect price. The getPrice function
        // is constant so skipping it will not avoid any side effects. What?
        if( subsecShares[ i ] > util::getSmallNumber() ){
            sumSubsecShares += subsecShares[ i ];
            double currPrice = mSubsectors[ i ]->getPrice( aGDP, aPeriod );
            sectorPrice += subsecShares[ i ] * currPrice;
        }
    }
    
    return sectorPrice;
}

/*! \brief Returns true if all sub-Sector outputs are fixed or calibrated.
*
* Routine loops through all the subsectors in the current Sector. If output is
* calibrated, assigned a fixed output, or set to zero (because share weight is
* zero) then true is returned. If all ouptput is not fixed, then the Sector has
* at least some capacity to respond to a change in prices.
*
* \author Steve Smith
* \param period Model period
* \return Boolean that is true if entire Sector is calibrated or has fixed
*         output
*/
bool Sector::outputsAllFixed( const int period ) const {
    assert( period >= 0 );
    for ( unsigned int i = 0; i < mSubsectors.size(); ++i ){
        if ( !( mSubsectors[ i ]->allOutputFixed( period ) ) ) {
            return false;
        }
    }
    return true;
}

/*!
 * \brief Calculate the total amount of fixed output in the Sector.
 * \details Fixed output is defined as infra-marginal output. This means that
 *          the production of this output is below the margin, and so does not
 *          affect the marginal cost of producing the Sector's output. Fixed
 *          output may be the output of vintages, or may be fixed investment
 *          that is determined by exogenous, non-cost based, factors. Fixed
 *          output should never be used to specify an investment or output
 *          pathway for a good that should be competitively determined. For
 *          example, investment in hydro-electricity is input as fixed output,
 *          because the investment is determined not be marginal cost but by
 *          government decisions. Since fixed output is infra-marginal, it is
 *          not included in the cost calculation. The total fixed output is
 *          removed from the desired output of the sector before the output is
 *          distributed to variable output technologies(which are on the
 *          margin).
 * \note Currently the price of a Sector with all fixed output is undefined. If
 *       the model encounters the condition, it will set variable output to zero
 *       and scale fixed output to equal total output. The price will be set as
 *       the previous period's price. This is not generally an issue in
 *       equilibrium, as the socio-economic scenarios used have increasing
 *       output, and depreciation of capital causes new capital to be required.
 *       If this became an issue, there are two potential solutions: A fraction
 *       of marginal output could be forced into the Sector, which would assist
 *       the model to solve but not be economically consistent. The economically
 *       consistent solution would be to back down the supply schedule and
 *       shutdown the marginal fixed output producer.
 *
 * \author Steve Smith, Josh Lurz
 * \param aPeriod Model period
 * \return Total fixed output.
 */
double Sector::getFixedOutput( const int aPeriod ) const {
    const double sectorPrice = scenario->getMarketplace()->getPrice( mName, mRegionName, aPeriod );
    double totalfixedOutput = 0;
    for ( unsigned int i = 0; i < mSubsectors.size(); ++i ){
        totalfixedOutput += mSubsectors[ i ]->getFixedOutput( aPeriod, sectorPrice );
    }
    return totalfixedOutput;
}

/*! \brief Return subsector total calibrated outputs.
*
* Returns the total calibrated outputs from all subsectors and technologies.
* Note that any calibrated input values are converted to outputs and are included.
*
* This returns only calibrated outputs, not values otherwise fixed (as fixed or zero share weights)
*
* \author Steve Smith
* \param period Model period
* \return total calibrated outputs
*/
double Sector::getCalOutput( const int period  ) const {
    double totalCalOutput = 0;
    for ( unsigned int i = 0; i < mSubsectors.size(); ++i ){
        totalCalOutput += mSubsectors[ i ]->getTotalCalOutputs( period );
    }
    return totalCalOutput;
}

/*! \brief Calculate GHG emissions for each Sector from subsectors.
*
* Calculates emissions for subsectors and technologies, then updates emissions maps for emissions by gas and emissions by fuel & gas.
*
* Note that at present (10/03), emissions only occur at technology level.
*
* \author Sonny Kim
* \param period Model period
*/
void Sector::emission( const int period ) {
    summary[ period ].clearemiss(); // clear emissions map
    summary[ period ].clearemfuelmap(); // clear emissions fuel map
    for( unsigned int i = 0; i < mSubsectors.size(); ++i ){
        mSubsectors[ i ]->emission( period );
        summary[ period ].updateemiss( mSubsectors[ i ]->getemission( period )); // by gas
        summary[ period ].updateemfuelmap( mSubsectors[ i ]->getemfuelmap( period )); // by fuel and gas
    }
}

//! Write Sector output to database.
void Sector::csvOutputFile( const GDP* aGDP,
                            const IndirectEmissionsCalculator* aIndirectEmissCalc ) const {
    // function protocol
    void fileoutput3( string var1name,string var2name,string var3name,
        string var4name,string var5name,string uname,vector<double> dout);

    // function arguments are variable name, double array, db name, table name
    // the function writes all years
    // total Sector output
    const Modeltime* modeltime = scenario->getModeltime();
    const int maxper = modeltime->getmaxper();
    vector<double> temp(maxper);
    // sector output or production
    for( int per = 0; per < maxper; ++per ){
        temp[ per ] = getOutput( per );
    }
    fileoutput3( mRegionName, mName, " ", " ", "production", mOutputUnit, temp );

    // Sector price
    for( int per = 0; per < maxper; ++per ){
        temp[ per ] = getPrice( aGDP, per );
    }
    fileoutput3( mRegionName, mName, " ", " ", "price", mPriceUnit, temp);

    // do for all subsectors in the Sector
    for( unsigned int i = 0; i < mSubsectors.size(); ++i ){
        // output or demand for each technology
        mSubsectors[ i ]->csvOutputFile( aGDP, aIndirectEmissCalc );
    }
}

/*! \brief Return fuel consumption map for this Sector
*
* \author Sonny Kim
* \param period Model period
* \todo Input change name of this and other methods here to proper capitilization
* \return fuel consumption map
*/
map<string, double> Sector::getfuelcons( const int period ) const {
    return summary[ period ].getfuelcons();
}

//!  Get the second fuel consumption map in summary object.
/*! \brief Return fuel consumption for the specifed fuel
*
* \author Sonny Kim
* \param period Model period
* \param fuelName name of fuel
* \return fuel consumption
*/
double Sector::getConsByFuel( const int period, const std::string& fuelName ) const {
    return summary[ period ].get_fmap_second( fuelName );
}

/*! \brief Return the ghg emissions map for this Sector
*
* \author Sonny Kim
* \param period Model period
* \return GHG emissions map
*/
map<string, double> Sector::getemission( const int period ) const {
    return summary[ period ].getemission();
}

/*! \brief Return ghg emissions map in summary object
*
* This map is used to calculate the emissions coefficient for this Sector (and fuel?) in region
*
* \author Sonny Kim
* \param period Model period
* \return GHG emissions map
*/
map<string, double> Sector::getemfuelmap( const int period ) const {
    return summary[ period ].getemfuelmap();
}

/*! \brief update summaries for reporting
*
*  Updates summary information for the Sector and all subsectors.
*
* \author Sonny Kim
* \param period Model period
* \return GHG emissions map
*/
void Sector::updateSummary( const list<string>& aPrimaryFuelList, const int period ) {
    // clears Sector fuel consumption map
    summary[ period ].clearfuelcons();

    for( unsigned int i = 0; i < mSubsectors.size(); ++i ){
        // call update summary for subsector
        mSubsectors[ i ]->updateSummary( aPrimaryFuelList, period );
        // sum subsector fuel consumption for Sector fuel consumption
        summary[ period ].updatefuelcons( aPrimaryFuelList, mSubsectors[ i ]->getfuelcons( period ));
    }
}

/*! \brief Initialize the marketplaces in the base year to get initial demands from each technology in subsector
*
* \author Pralit Patel
* \param period The period is usually the base period
*/
void Sector::updateMarketplace( const int period ) {
    for( unsigned int i = 0; i < mSubsectors.size(); i++ ) {
        mSubsectors[ i ]->updateMarketplace( period );
    }
}

/*! \brief Function to finalize objects after a period is solved.
* \details This function is used to calculate and store variables which are only needed after the current
* period is complete.
* \param aPeriod The period to finalize.
* \todo Finish this function.
* \author Josh Lurz, Sonny Kim
*/
void Sector::postCalc( const int aPeriod ){
    // Finalize sectors.
    for( SubsectorIterator subsector = mSubsectors.begin(); subsector != mSubsectors.end(); ++subsector ){
        (*subsector)->postCalc( aPeriod );
    }
    // Set member price vector to solved market prices
    if( aPeriod > 0 ){
        mPrice[ aPeriod ] = scenario->getMarketplace()->getPrice( mName, mRegionName, aPeriod, true );
    }
}

/*! \brief For outputting SGM data to a flat csv File
*
* \author Pralit Patel
* \param period The period which we are outputting for
*/
void Sector::csvSGMOutputFile( ostream& aFile, const int period ) const {

    // when csvSGMOutputFile() is called, a new sector report is created, updated and printed
    // this function writes a sector report for each sector
    auto_ptr<IVisitor> sectorReport( new SectorReport( aFile ) );
    accept( sectorReport.get(), period );
    sectorReport->finish();
    for( unsigned int i = 0; i < mSubsectors.size(); i++ ) {
        mSubsectors[ i ]->csvSGMOutputFile( aFile, period );
    }
}

void Sector::accept( IVisitor* aVisitor, const int aPeriod ) const {
    aVisitor->startVisitSector( this, aPeriod );
    for( unsigned int i = 0; i < mSubsectors.size(); i++ ) {
        mSubsectors[ i ]->accept( aVisitor, aPeriod );
    }
    
    aVisitor->endVisitSector( this, aPeriod );
}<|MERGE_RESOLUTION|>--- conflicted
+++ resolved
@@ -428,14 +428,9 @@
         // This should no longer happen, but it's still technically possible.
         ILogger& mainLog = ILogger::getLogger( "main_log" );
         mainLog.setLevel( ILogger::DEBUG );
-<<<<<<< HEAD
-        mainLog << "Shares for sector " << name << " in region " << regionName
+        mainLog << "Shares for sector " << mName << " in region " << mRegionName
             << " did not normalize correctly. Sum is " << shareSum.first << " * exp( "
             << shareSum.second << " ) "<< "." << endl;
-=======
-        mainLog << "Shares for sector " << mName << " in region " << mRegionName
-            << " did not normalize correctly. Sum is " << shareSum << "." << endl;
->>>>>>> 174872a6
         
         // All shares are zero likely due to underflow.  Give 100% share to the
         // minimum cost subsector.
