/*
* LEGAL NOTICE
* This computer software was prepared by Battelle Memorial Institute,
* hereinafter the Contractor, under Contract No. DE-AC05-76RL0 1830
* with the Department of Energy (DOE). NEITHER THE GOVERNMENT NOR THE
* CONTRACTOR MAKES ANY WARRANTY, EXPRESS OR IMPLIED, OR ASSUMES ANY
* LIABILITY FOR THE USE OF THIS SOFTWARE. This notice including this
* sentence must appear on any copies of this computer software.
* 
* EXPORT CONTROL
* User agrees that the Software will not be shipped, transferred or
* exported into any country or used in any manner prohibited by the
* United States Export Administration Act or any other applicable
* export laws, restrictions or regulations (collectively the "Export Laws").
* Export of the Software may require some form of license or other
* authority from the U.S. Government, and failure to obtain such
* export control license may result in criminal liability under
* U.S. laws. In addition, if the Software is identified as export controlled
* items under the Export Laws, User represents and warrants that User
* is not a citizen, or otherwise located within, an embargoed nation
* (including without limitation Iran, Syria, Sudan, Cuba, and North Korea)
*     and that User is not otherwise prohibited
* under the Export Laws from receiving the Software.
* 
* Copyright 2011 Battelle Memorial Institute.  All Rights Reserved.
* Distributed as open-source under the terms of the Educational Community 
* License version 2.0 (ECL 2.0). http://www.opensource.org/licenses/ecl2.php
* 
* For further details, see: http://www.globalchange.umd.edu/models/gcam/
*
*/


/*! 
* \file ag_supply_sector.cpp
* \ingroup Objects
* \brief AgSupplySector class source file.
* \author Marshall Wise, Kate Calvin
*/

#include "util/base/include/definitions.h"
#include <string>
#include <xercesc/dom/DOMNode.hpp>
#include "util/base/include/xml_helper.h"

#include "sectors/include/ag_supply_sector.h"
#include "sectors/include/ag_supply_subsector.h"
#include "util/base/include/model_time.h"
#include "marketplace/include/marketplace.h"
#include "containers/include/iinfo.h"
#include "containers/include/scenario.h"

using namespace std;
using namespace xercesc;

extern Scenario* scenario;

/*! \brief Default constructor.
* \author James Blackwood
*/
<<<<<<< HEAD
AgSupplySector::AgSupplySector( std::string& regionName ): SupplySector( regionName ),
   mCalPrice( -1.0 ),
   mSubsidy( 0.0 )   
=======
AgSupplySector::AgSupplySector( std::string& regionName ): SupplySector( regionName )
>>>>>>> 174872a6
{
    mCalPrice = -1.0;
}

//! Default destructor
AgSupplySector::~AgSupplySector( ) {
}

/*! \brief Parses any attributes specific to derived classes
* \author Josh Lurz, James Blackwood
* \param nodeName The name of the curr node. 
* \param curr pointer to the current node in the XML input tree
*/
bool AgSupplySector::XMLDerivedClassParse( const string& nodeName, const DOMNode* curr ){
    if ( nodeName == AgSupplySubsector::getXMLNameStatic() ) {
        parseContainerNode( curr, mSubsectors, new AgSupplySubsector( mRegionName, mName ) );
    }
    else if ( nodeName == "calPrice" ) {
        mCalPrice = XMLHelper<double>::getValue( curr );
    }
	else if ( nodeName == "subsidy" ) {
        XMLHelper<double>::insertValueIntoVector( curr, mSubsidy, scenario->getModeltime() );
    }
    else if( nodeName == "market" ){
        mMarketName = XMLHelper<string>::getValue( curr );
    }
    else if( !SupplySector::XMLDerivedClassParse( nodeName, curr ) ) {
        return false;
    }
    return true;
}

/*! \brief XML output stream for derived classes
*
* Function writes output due to any variables specific to derived classes to XML
*
* \author Steve Smith, Josh Lurz
* \param out reference to the output stream
* \param tabs A tabs object responsible for printing the correct number of tabs. 
*/
void AgSupplySector::toInputXMLDerived( ostream& out, Tabs* tabs ) const {
    SupplySector::toInputXMLDerived( out, tabs );
    XMLWriteElementCheckDefault( mCalPrice, "calPrice", out, tabs, -1.0 );
    XMLWriteElementCheckDefault( mMarketName, "market", out, tabs, string( "" ) );
}	

void AgSupplySector::toDebugXMLDerived( const int period, std::ostream& out, Tabs* tabs ) const {
    SupplySector::toDebugXMLDerived( period, out, tabs );
    XMLWriteElement( scenario->getMarketplace()->getPrice( mName, mRegionName, 1, true ), "calPrice", out, tabs );
    XMLWriteElement( mMarketName, "market", out, tabs );
}

/*! \brief Perform any initializations specific to this sector
* \author James Blackwood
*/
void AgSupplySector::completeInit( const IInfo* aRegionInfo,
                                   ILandAllocator* aLandAllocator )
{
    if ( !aLandAllocator ) {
        ILogger& mainLog = ILogger::getLogger( "main_log" );
        mainLog.setLevel( ILogger::ERROR );
        mainLog << "LandAllocator not read in." << endl;
    }

    if( mMarketName.empty() ){
        ILogger& mainLog = ILogger::getLogger( "main_log" );
        mainLog.setLevel( ILogger::WARNING );
        mainLog << "Market name for sector " << mName << " was not set. Defaulting to regional market." << endl;
        mMarketName = mRegionName;
    }
	
    SupplySector::completeInit( aRegionInfo, aLandAllocator );
	
	// Store subsidies in the marketplace so technology has access to them.
	Marketplace* marketplace = scenario->getMarketplace();
	const Modeltime* modeltime = scenario->getModeltime();
	for( int per = 0; per < modeltime->getmaxper(); ++per ){
		marketplace->getMarketInfo( name, regionName, per, true )->setDouble( regionName + "subsidy", mSubsidy[ per ] );
	}
}

/*! \brief Calculate the sector price.
* \details AgSupplySectors are solved markets, so this function is overridden
*          to use the market price instead of an average subsector price.
* \param aGDP Regional GDP container.
* \param aPeriod model period.
* \return The sector price.
*/
double AgSupplySector::getPrice( const GDP* aGDP, const int aPeriod ) const {
    return scenario->getMarketplace()->getPrice( mName, mRegionName, aPeriod, true );
}

/*! \brief Get the XML node name for output to XML.
*
* This public function accesses the private constant string, XML_NAME.
* This way the tag is always consistent for both read-in and output and can be easily changed.
* This function may be virtual to be overridden by derived class pointers.
* \author Josh Lurz, James Blackwood
* \return The constant XML_NAME.
*/
const string& AgSupplySector::getXMLName() const {
    return getXMLNameStatic();
}

/*! \brief Get the XML node name in static form for comparison when parsing XML.
*
* This public function accesses the private constant string, XML_NAME.
* This way the tag is always consistent for both read-in and output and can be easily changed.
* The "==" operator that is used when parsing, required this second function to return static.
* \note A function cannot be static and virtual.
* \author Josh Lurz, James Blackwood
* \return The constant XML_NAME as a static.
*/
const string& AgSupplySector::getXMLNameStatic() {
    const static string XML_NAME = "AgSupplySector";
    return XML_NAME;
}

void AgSupplySector::supply( const GDP* aGDP, const int aPeriod ) {
    // The demand value passed to setOutput does not matter as the 
    // supply and demand will be made equal by the market.
	/* for agSupplySectors, output is summed from technology output rather than shared
	  like it is for default GCAM sector */
    for( unsigned int i = 0; i < mSubsectors.size(); ++i ){
        // set subsector output from Sector demand
        mSubsectors[ i ]->setOutput( 1, 1, aGDP, aPeriod );
    }  
}

//! Create markets
void AgSupplySector::setMarket() {
    Marketplace* marketplace = scenario->getMarketplace();
    const Modeltime* modeltime = scenario->getModeltime();

    /* Since agSupplySectors are solved, they can be in multiregional markets */
    if ( marketplace->createMarket( mRegionName, mMarketName, mName, IMarketType::NORMAL ) ) {
        // Set price and output units for period 0 market info
        IInfo* marketInfo = marketplace->getMarketInfo( mName, mRegionName, 0, true );
        marketInfo->setString( "price-unit", mPriceUnit );
        marketInfo->setString( "output-unit", mOutputUnit );

        // Set market prices to initial price vector
        marketplace->setPriceVector( mName, mRegionName, convertToVector( mPrice ) );
        // Reset base period price to mCalPrice
        marketplace->setPrice( mName, mRegionName, mCalPrice, 0, true );

        for( int per = 1; per < modeltime->getmaxper(); ++per ){
            marketplace->setMarketToSolve( mName, mRegionName, per );
        }
        // Don't set calPrice or indicate the market is fully calibrated if mCalPrice is not valid.
        if ( mCalPrice > 0 ) {
            for( int per = 0; per < modeltime->getmaxper(); ++per ){
                IInfo* marketInfo = marketplace->getMarketInfo( mName, mRegionName, per, true );
                marketInfo->setDouble( "calPrice", mCalPrice );
                marketInfo->setBoolean( "fully-calibrated", true );
            }
        }
    }
}

<|MERGE_RESOLUTION|>--- conflicted
+++ resolved
@@ -58,15 +58,10 @@
 /*! \brief Default constructor.
 * \author James Blackwood
 */
-<<<<<<< HEAD
 AgSupplySector::AgSupplySector( std::string& regionName ): SupplySector( regionName ),
    mCalPrice( -1.0 ),
    mSubsidy( 0.0 )   
-=======
-AgSupplySector::AgSupplySector( std::string& regionName ): SupplySector( regionName )
->>>>>>> 174872a6
 {
-    mCalPrice = -1.0;
 }
 
 //! Default destructor
@@ -142,7 +137,7 @@
 	Marketplace* marketplace = scenario->getMarketplace();
 	const Modeltime* modeltime = scenario->getModeltime();
 	for( int per = 0; per < modeltime->getmaxper(); ++per ){
-		marketplace->getMarketInfo( name, regionName, per, true )->setDouble( regionName + "subsidy", mSubsidy[ per ] );
+		marketplace->getMarketInfo( mName, mRegionName, per, true )->setDouble( mRegionName + "subsidy", mSubsidy[ per ] );
 	}
 }
 
