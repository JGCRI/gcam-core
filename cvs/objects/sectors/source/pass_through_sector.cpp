--- conflicted
+++ resolved
@@ -135,20 +135,20 @@
     // the safest way to do so to ensure proper behavior when calculating partial
     // derivatives.
     Marketplace* marketplace = scenario->getMarketplace();
-    marketplace->createMarket( regionName,
-                               regionName,
+    marketplace->createMarket( mRegionName,
+                               mRegionName,
                                fixedDemandActivityName,
                                IMarketType::TRIAL_VALUE );
     
     // Set price and output units for period 0 market info
-    IInfo* marketInfoTrialSupplySector = marketplace->getMarketInfo( fixedDemandActivityName, regionName, 0, true );
+    IInfo* marketInfoTrialSupplySector = marketplace->getMarketInfo( fixedDemandActivityName, mRegionName, 0, true );
     marketInfoTrialSupplySector->setString( "price-unit", mOutputUnit );
     marketInfoTrialSupplySector->setString( "output-unit", mOutputUnit );
     
     // This trial market is used purely to pass data between sectors and should
     // never be solved.
     for( int per = 0; per < scenario->getModeltime()->getmaxper(); ++per ){
-        marketplace->unsetMarketToSolve( fixedDemandActivityName, regionName, per );
+        marketplace->unsetMarketToSolve( fixedDemandActivityName, mRegionName, per );
     }
 }
 
@@ -175,20 +175,15 @@
  * \param aPeriod The current model period.
  */
 void PassThroughSector::setFixedDemandsToMarket( const int aPeriod ) const {
-    double fixedOutput = getFixedOutput( aPeriod );
-
-    const string fixedDemandActivityName = name + "-fixed-output";
+    const_cast<PassThroughSector*>( this )->mLastCalcFixedOutput = getFixedOutput( aPeriod );
+
+    const string fixedDemandActivityName = mName + "-fixed-output";
     Marketplace* marketplace = scenario->getMarketplace();
-<<<<<<< HEAD
     // set the fixed out to both sides of the equation (supply=price for trial markets)
     // so the solver doesn't complain it is "unsolved"
-    mLastCalcFixedOutput = marketplace->addToDemand( fixedDemandActivityName, regionName,
-                                                     fixedOutput, mLastCalcFixedOutput, aPeriod );
-    marketplace->setPrice( fixedDemandActivityName, regionName, fixedOutput, aPeriod );
-=======
-    IInfo* marketInfo = marketplace->getMarketInfo( mName, mRegionName, aPeriod, true );
-    marketInfo->setDouble( "fixed-output", fixedOutput );
->>>>>>> 174872a6
+    marketplace->addToDemand( fixedDemandActivityName, mRegionName,
+                              const_cast<PassThroughSector*>( this )->mLastCalcFixedOutput, aPeriod );
+    marketplace->setPrice( fixedDemandActivityName, mRegionName, mLastCalcFixedOutput, aPeriod );
 }
 
 CalcFixedOutputActivity::CalcFixedOutputActivity( const PassThroughSector* aSector ):
