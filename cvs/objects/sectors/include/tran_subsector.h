#ifndef _TRAN_SUBSECTOR_H_
#define _TRAN_SUBSECTOR_H_
#if defined(_MSC_VER)
#pragma once
#endif

/*
* LEGAL NOTICE
* This computer software was prepared by Battelle Memorial Institute,
* hereinafter the Contractor, under Contract No. DE-AC05-76RL0 1830
* with the Department of Energy (DOE). NEITHER THE GOVERNMENT NOR THE
* CONTRACTOR MAKES ANY WARRANTY, EXPRESS OR IMPLIED, OR ASSUMES ANY
* LIABILITY FOR THE USE OF THIS SOFTWARE. This notice including this
* sentence must appear on any copies of this computer software.
* 
* EXPORT CONTROL
* User agrees that the Software will not be shipped, transferred or
* exported into any country or used in any manner prohibited by the
* United States Export Administration Act or any other applicable
* export laws, restrictions or regulations (collectively the "Export Laws").
* Export of the Software may require some form of license or other
* authority from the U.S. Government, and failure to obtain such
* export control license may result in criminal liability under
* U.S. laws. In addition, if the Software is identified as export controlled
* items under the Export Laws, User represents and warrants that User
* is not a citizen, or otherwise located within, an embargoed nation
* (including without limitation Iran, Syria, Sudan, Cuba, and North Korea)
*     and that User is not otherwise prohibited
* under the Export Laws from receiving the Software.
* 
* Copyright 2011 Battelle Memorial Institute.  All Rights Reserved.
* Distributed as open-source under the terms of the Educational Community 
* License version 2.0 (ECL 2.0). http://www.opensource.org/licenses/ecl2.php
* 
* For further details, see: http://www.globalchange.umd.edu/models/gcam/
*
*/



/*! 
* \file tran_subsector.h
* \ingroup Objects
* \brief The TranSubsector header file. 
* \author Marshall Wise, Sonny Kim, Josh Lurz
*/

#include <string>
#include "sectors/include/subsector.h"
#include "util/base/include/time_vector.h"
#include "util/base/include/value.h"

// Forward declarations
class GDP;
class Demographic;
class IInfo;

/*! 
* \ingroup Objects
* \brief A derived subsector representing a mode of transportation.
* \author Sonny Kim, Josh Lurz, Steve Smith, Marshall Wise
*/


class TranSubsector: public Subsector{
    friend class XMLDBOutputter;
public:
    TranSubsector();
    static const std::string& getXMLNameStatic();
    const std::string& getXMLName() const;

    virtual void completeInit( const IInfo* aSectorInfo,
                               ILandAllocator* aLandAllocator );
    
    virtual void initCalc( NationalAccount* aNationalAccount,
                           const Demographic* aDemographics,
                           const int aPeriod );
    double getPrice( const GDP* aGDP, const int aPeriod ) const;

    virtual void setOutput( const double aVariableSubsectorDemand,
                            const double aFixedOutputScaleFactor,
                            const GDP* aGDP,
                            const int aPeriod );
    virtual void accept( IVisitor* aVisitor, const int aPeriod ) const;
protected:
    
    // Define data such that introspection utilities can process the data from this
    // subclass together with the data members of the parent classes.
    DEFINE_DATA_WITH_PARENT(
        Subsector,

        //! Speed of Mode in Miles/hour
        DEFINE_VARIABLE( ARRAY, "speed", mSpeed, objects::PeriodVector<Value> ),

        //! copy of population from demographics
        DEFINE_VARIABLE( ARRAY | NOT_PARSABLE, "population", mPopulation, objects::PeriodVector<double> ),

        //! Population Density Elasticity of mode
        DEFINE_VARIABLE( ARRAY, "popDenseElasticity", mPopDenseElasticity, objects::PeriodVector<double> ),

        //! Time value multiplier
        DEFINE_VARIABLE( ARRAY, "time-value-multiplier", mTimeValueMult, objects::PeriodVector<Value> ),

        //! add value of time to price term
        DEFINE_VARIABLE( SIMPLE, "addTimeValue", mAddTimeValue, bool )
    )
    
<<<<<<< HEAD
    //! Save time value for debugging purposes.
    mutable double mTimeValue;

=======
    bool XMLDerivedClassParse( const std::string& nodeName, const xercesc::DOMNode* curr );
>>>>>>> c00a5cee
    void toDebugXMLDerived( const int period, std::ostream& out, Tabs* tabs ) const;

    double getTimeValue( const GDP* aGDP, const int aPeriod ) const;
    double getTimeInTransit( const int aPeriod ) const;
    double getServicePerCapita( const int aPeriod ) const;
    double getGeneralizedPrice( const GDP* aGDP, const int aPeriod ) const;
};


#endif // _TRAN_SUBSECTOR_H_<|MERGE_RESOLUTION|>--- conflicted
+++ resolved
@@ -105,13 +105,6 @@
         DEFINE_VARIABLE( SIMPLE, "addTimeValue", mAddTimeValue, bool )
     )
     
-<<<<<<< HEAD
-    //! Save time value for debugging purposes.
-    mutable double mTimeValue;
-
-=======
-    bool XMLDerivedClassParse( const std::string& nodeName, const xercesc::DOMNode* curr );
->>>>>>> c00a5cee
     void toDebugXMLDerived( const int period, std::ostream& out, Tabs* tabs ) const;
 
     double getTimeValue( const GDP* aGDP, const int aPeriod ) const;
