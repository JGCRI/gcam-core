#ifndef _TECHNOLOGY_H_
#define _TECHNOLOGY_H_
#if defined(_MSC_VER)
#pragma once
#endif

/*
* LEGAL NOTICE
* This computer software was prepared by Battelle Memorial Institute,
* hereinafter the Contractor, under Contract No. DE-AC05-76RL0 1830
* with the Department of Energy (DOE). NEITHER THE GOVERNMENT NOR THE
* CONTRACTOR MAKES ANY WARRANTY, EXPRESS OR IMPLIED, OR ASSUMES ANY
* LIABILITY FOR THE USE OF THIS SOFTWARE. This notice including this
* sentence must appear on any copies of this computer software.
* 
* EXPORT CONTROL
* User agrees that the Software will not be shipped, transferred or
* exported into any country or used in any manner prohibited by the
* United States Export Administration Act or any other applicable
* export laws, restrictions or regulations (collectively the "Export Laws").
* Export of the Software may require some form of license or other
* authority from the U.S. Government, and failure to obtain such
* export control license may result in criminal liability under
* U.S. laws. In addition, if the Software is identified as export controlled
* items under the Export Laws, User represents and warrants that User
* is not a citizen, or otherwise located within, an embargoed nation
* (including without limitation Iran, Syria, Sudan, Cuba, and North Korea)
*     and that User is not otherwise prohibited
* under the Export Laws from receiving the Software.
* 
* Copyright 2011 Battelle Memorial Institute.  All Rights Reserved.
* Distributed as open-source under the terms of the Educational Community 
* License version 2.0 (ECL 2.0). http://www.opensource.org/licenses/ecl2.php
* 
* For further details, see: http://www.globalchange.umd.edu/models/gcam/
*
*/



/*! 
* \file technology.h
* \ingroup Objects
* \brief The Technology class header file.
* \author Sonny Kim
*/

#include <string>
#include <vector>
#include <map>
#include <memory>
#include <xercesc/dom/DOMNode.hpp>

#include "util/base/include/istandard_component.h"
#include "util/base/include/ivisitable.h"
#include "util/base/include/value.h"
#include "functions/include/ifunction.h" // For TechChange struct.
#include "util/base/include/iround_trippable.h"
#include "technologies/include/itechnology.h"
#include "util/base/include/time_vector.h"

// Forward declaration
class AGHG;
class GDP;
class ICaptureComponent;
class IShutdownDecider;
class IInput;
class IFunction;
class IInfo;
class ICalData;
class ILandAllocator;
class Demographic;
class IProductionState;
class IOutput;
class ITechnicalChangeCalc;
class Tabs;

/*! 
 * \ingroup Objects
 * \brief This Technology class is based on the MiniCAM description of
 *        technology.
 * \details The technology class is where all fuels are either consumed or
 *          transformed. This class has options for calibration, fixed output,
 *          vintaging, emissions, secondary outputs, and carbon capture and
 *          storage.
 *
 *          The Technology class behavior is determined by a series of
 *          components which modify the behavior of the Technology. The
 *          components are as follows:
 *
 *         - Outputs. Output objects are stored in the mOutputs vector and
 *           defined by the IOutput interface. Output objects determine the
 *           level of output for a good based on the output determined by the
 *           Technology for the primary output. They may also assign a cost or
 *           value for the output. All technologies have at least one output,
 *           the primary output. This object is created automatically by the 
 *           Technology.
 *
 *         - Emissions. Emissions objects are stored in the ghg vector and
 *           defined by the AGHG interface. Emissions objects are similar to
 *           output objects, they determine a level of emissions from the
 *           primary output, or other factors such as the current income level,
 *           and determine a cost(such as a tax, or sequestration cost), or
 *           value(in the case of a negative emission). Emissions interact with
 *           the Technology's optional capture component to determine the cost
 *           of sequestration and the fraction of emissions captured.
 *
 *         - Capture component. A Technology may optionally have a single
 *           capture component that is stored in mCaptureComponent and
 *           represented by the ICaptureComponent interface. The Technology will
 *           call the capture component to adjust the Technology's non-energy
 *           cost and effective efficiency. The Technology also passes the
 *           capture component to the GHGs so that they may adjust their
 *           emissions, taxes and costs accordingly.
 *
 *         - Shutdown deciders. Shutdown deciders are stored in the
 *           mShutdownDeciders vector and are represented by the
 *           IShutdownDecider interface Shutdown deciders are only affect
 *           Technologies in the vintage output state; they do not affect new
 *           investment. Shutdown deciders determine the percentage of the
 *           initial output level to produce in a later period. The effects of
 *           the shutdown deciders are multiplicative.
 *
 *         - Calibration data. A Technology may optionally have a single
 *           calibration data object, stored in mCalValue and represented by the
 *           ICalData interface. The calibration object is responsible for
 *           determining the level of input and output in the new investment
 *           period, assuming that the period is defined to be a calibration
 *           period by the Modeltime.
 *
 *         - Production state. The production state for each period is stored in
 *           the mProductionState vector and represented by the IProductionState
 *           interface. The production state is responsible for determining the
 *           level of output of the Technology for each period. It contains
 *           information about whether the Technology is new investment, a
 *           vintage, fixed output, or retired. The production state is
 *           dynamically created by the Technology for each period. See
 *           ProductionStateFactory::create for an explanation of which
 *           production state is created for each point in the lifecycle of a
 *           Technology.
 *
 * \todo Document input.
 * \todo Better document the plug-in points for the derived classes.
 * \note Technology is the abstract base class for the various Technology
 *       implementations. It contains default implementations of the abstract
 *       functions which may be called by the derived classes to perform the
 *       default actions.
 * \author Sonny Kim, Josh Lurz
 */
class Technology: public ITechnology
{
    // TODO: Remove the need for this. These classes should use public
    // interfaces.
    friend class XMLDBOutputter;
    friend class MarginalProfitCalculator;
    friend class IndirectEmissionsCalculator;
    friend class EnergyBalanceTable;
public:
    Technology( const std::string& aName, const int aYear );
    virtual Technology* clone() const = 0;
    virtual ~Technology();

    virtual void setYear( const int aNewYear );
    virtual int getYear() const;
    
    virtual bool isSameType( const std::string& aType ) const;

    bool XMLParse( const xercesc::DOMNode* tempnode );
    void toInputXML( std::ostream& out, Tabs* tabs ) const;
    void toDebugXML( const int period, std::ostream& out, Tabs* tabs ) const;
    virtual void toInputXMLForRestart( std::ostream& out, Tabs* tabs ) const;
    static const std::string& getXMLVintageNameStatic();
    
    virtual const std::string& getXMLName() const = 0;
    
    virtual void completeInit( const std::string& aRegionName,
                               const std::string& aSectorName,
                               const std::string& aSubsectorName,
                               const IInfo* aSubsectorIInfo,
                               ILandAllocator* aLandAllocator );
    
    virtual void initCalc( const std::string& aRegionName,
                           const std::string& aSectorName,
                           const IInfo* aSubsectorInfo,
                           const Demographic* aDemographics,
                           PreviousPeriodInfo& aPrevPeriodInfo,
                           const int aPeriod );
    
    virtual void postCalc( const std::string& aRegionName,
                           const int aPeriod );

    virtual void production( const std::string& aRegionName,
                             const std::string& aSectorName, 
                             double aVariableDemand,
                             double aFixedOutputScaleFactor,
                             const GDP* aGDP,
                             const int aPeriod );

    virtual double calcShare( const IDiscreteChoice* aChoiceFn,
                              const GDP* aGDP,
                              int aPeriod ) const;
    
    virtual void calcCost( const std::string& aRegionName,
                           const std::string& aSectorName,
                           const int aPeriod );

    double getCost( const int aPeriod ) const;

    const std::map<std::string,double> getEmissions( const std::string& aGoodName, const int aPeriod ) const;

    const std::string& getName() const;

    void setShareWeight( double shareWeightValue );
    
    virtual double getCalibrationOutput( const bool aHasRequiredInput,
                                         const std::string& aRequiredInput, 
                                         const int aPeriod ) const;

    virtual bool hasCalibratedValue( const int aPeriod ) const;

    // TODO: Make this non-virtual when transportation is fixed by units.
    virtual double getEnergyCost( const std::string& aRegionName,
                                  const std::string& aSectorName,
                                  const int aPeriod ) const;

    double getOutput( const int aPeriod ) const;

    virtual double getTotalGHGCost( const std::string& aRegionName, const std::string& aSectorName, 
                            const int aPeriod ) const;

    double getShareWeight() const;
    virtual Value getParsedShareWeight() const;

    virtual int getNumbGHGs() const;

    void copyGHGParameters( const AGHG* prevGHG );

    virtual const AGHG* getGHGPointer( const std::string& aGHGName ) const;

    double getEnergyInput( const int aPeriod ) const;

    const std::vector<std::string> getGHGNames() const;
 
    double getEmissionsByGas( const std::string& aGasName, const int aPeriod ) const;

    double getFixedOutput( const std::string& aRegionName,
                           const std::string& aSectorName,
                           const bool aHasRequiredInput,
                           const std::string& aRequiredInput,
                           const double aMarginalRevenue,
                           const int aPeriod ) const;
    
    bool isAllCalibrated( const int aPeriod,
                          double aCalAccuracy,
                          const std::string& aRegionName,
                          const std::string& aSectorName,
                          const std::string& aSubsectorName,
                          const bool aPrintWarnings ) const;

    // TODO: rename this method to isOutputFixedOrCalibrated
    //       or something else which better describes what it
    //       is intended for
    bool isOutputFixed( const bool aHasRequiredInput,
                        const std::string& aRequiredInput, 
                        const int aPeriod ) const;

    bool isFixedOutputTechnology( const int aPeriod ) const;

    virtual double calcFuelPrefElasticity( const int aPeriod ) const;

    virtual bool isAvailable( const int aPeriod ) const;
    
    virtual bool isOperating( const int aPeriod ) const;

    const std::map<std::string, double> getFuelMap( const int aPeriod ) const;

    virtual void accept( IVisitor* aVisitor, const int aPeriod ) const;
    
    virtual void doInterpolations( const Technology* aPrevTech, const Technology* aNextTech );
protected:
    
    // Define data such that introspection utilities can process the data from this
    // subclass together with the data members of the parent classes.
    DEFINE_DATA_WITH_PARENT(
        ITechnology,

        // These member variables are ordered by decreasing size to optimize memory
        // usage. When adding a new variable add it to the section with the
        // variables type.

        //! Suite of greenhouse gases
        DEFINE_VARIABLE( CONTAINER, "ghg", mGHG, std::vector<AGHG*> ),

        //! Vector of output objects representing the outputs of the technology.
        DEFINE_VARIABLE( CONTAINER, "output", mOutputs, std::vector<IOutput*> ),

        //! Vector of inputs to the Technology.
        DEFINE_VARIABLE( CONTAINER, "input", mInputs, std::vector<IInput*> ),
                                
        //! The current production state for each period.
        DEFINE_VARIABLE( CONTAINER, "production-state", mProductionState, objects::PeriodVector<IProductionState*> ),

        //! The objects which combine to calculate the shutdown coefficient.
        DEFINE_VARIABLE( CONTAINER, "shutdown-decider", mShutdownDeciders, std::vector<IShutdownDecider*> ),
                                
        //! An add-on which sequesters emissions.
        DEFINE_VARIABLE( CONTAINER, "capture-component", mCaptureComponent, ICaptureComponent* ),
                                
        //! Calibration value
        DEFINE_VARIABLE( CONTAINER, "calibration-value", mCalValue, ICalData* ),

        //! An add-on which calculates technical change for the Technology.
        DEFINE_VARIABLE( CONTAINER, "tech-change-calc", mTechChangeCalc, ITechnicalChangeCalc* ),

        /*!
         * \brief The calculated cost of the Technology period.
         * \note calcCost must be called in an iteration before this value is valid.
         * \sa Technology::calcCost
         */
        DEFINE_VARIABLE( ARRAY | STATE, "cost", mCosts, objects::PeriodVector<Value> ),

        //! A map of a keyword to its keyword group
        DEFINE_VARIABLE( SIMPLE, "keyword", mKeywordMap, std::map<std::string, std::string> ),

        //! Name of this technology.
        DEFINE_VARIABLE( SIMPLE, "name", mName, std::string ),

        //! Logit share weight
        DEFINE_VARIABLE( SIMPLE | STATE, "share-weight", mShareWeight, Value ),

        //! The Logit share weight that was parsed by the user
        DEFINE_VARIABLE( SIMPLE, "parsed-share-weight", mParsedShareWeight, Value ),
        
        //! Price multiplier (multiplies costs but not secondary revenue)
        DEFINE_VARIABLE( SIMPLE, "pMultiplier", mPMultiplier, double ),

        //! Amount of fixed supply for this tech, exclusive of constraints
        DEFINE_VARIABLE( SIMPLE, "fixedOutput", mFixedOutput, double ),

        //! Alpha-zero coefficient for the current period. This is calculated by the
        //! mTechChangeCalc if one exists, otherwise it is set to 1. It is constant
        //! throughout a period.
        DEFINE_VARIABLE( SIMPLE, "alpha-zero", mAlphaZero, double ),

        //! period year or vintage
        DEFINE_VARIABLE( SIMPLE, "year", mYear, int ),

        //! Number of years for which the vintage exists.
        DEFINE_VARIABLE( SIMPLE, "lifetime", mLifetimeYears, int )
    )

    //! The technology's information store.
    std::auto_ptr<IInfo> mTechnologyInfo;
    
    //! Production function for the technology.
    const IFunction* mProductionFunction;

<<<<<<< HEAD
=======
    //! Logit share weight
    Value mShareWeight;

    //! The Logit share weight that was parsed by the user
    Value mParsedShareWeight;
    
    //! The annual capacity factor
    double mCapacityFactor;
    
    //! Price multiplier (multiplies costs but not secondary revenue)
    double mPMultiplier;

    //! Amount of fixed supply for this tech, exclusive of constraints
    double mFixedOutput;

    //! Alpha-zero coefficient for the current period. This is calculated by the
    //! mTechChangeCalc if one exists, otherwise it is set to 1. It is constant
    //! throughout a period.
    double mAlphaZero;

    int year; //!< period year or vintage

    //! Number of years for which the vintage exists.
    int mLifetimeYears;

>>>>>>> 328c4b99
    //! The current marginal revenue.  TODO: cleaner solution for getting
    //! this information to the profit shutdown decider.
    mutable double mMarginalRevenue;

    static double getFixedOutputDefault();

    void setProductionState( const int aPeriod );

    double getMarginalProfit( const std::string& aRegionName,
                              const std::string& aSectorName,
                              const int aPeriod ) const;

    bool hasInput( const std::string& aInput ) const;
    
    virtual double getTotalInputCost( const std::string& aRegionName,
                                      const std::string& aSectorName,
                                      const int aPeriod ) const;

    double getMarginalRevenue( const std::string& aRegionName,
                               const std::string& aSectorName,
                               const int aPeriod ) const;

    virtual void calcEmissionsAndOutputs( const std::string& aRegionName,
                                  const double aPrimaryOutput,
                                  const GDP* aGDP,
                                  const int aPeriod );

    // TODO: Make this non-virtual when transportation is fixed by units.
    virtual double calcSecondaryValue( const std::string& aRegionName,
                                       const int aPeriod ) const;

    bool hasNoInputOrOutput( const int aPeriod ) const;

    virtual const IFunction* getProductionFunction() const;

    virtual bool XMLDerivedClassParse( const std::string& nodeName, const xercesc::DOMNode* curr ) = 0;
    virtual void toInputXMLDerived( std::ostream& out, Tabs* tabs ) const = 0;
    virtual void toDebugXMLDerived( const int period, std::ostream& out, Tabs* tabs ) const = 0;
    virtual void acceptDerived( IVisitor* aVisitor, const int aPeriod ) const;

    virtual const IInfo* getTechInfo() const;
    int calcDefaultLifetime() const;
    void copy( const Technology& techIn );
private:
    void init();
    void clear();
};

#endif // _TECHNOLOGY_H_<|MERGE_RESOLUTION|>--- conflicted
+++ resolved
@@ -330,6 +330,9 @@
 
         //! The Logit share weight that was parsed by the user
         DEFINE_VARIABLE( SIMPLE, "parsed-share-weight", mParsedShareWeight, Value ),
+
+        //! The annual capacity factor
+        DEFINE_VARIABLE( SIMPLE, "capacity-factor", mCapacityFactor, double ),
         
         //! Price multiplier (multiplies costs but not secondary revenue)
         DEFINE_VARIABLE( SIMPLE, "pMultiplier", mPMultiplier, double ),
@@ -355,34 +358,6 @@
     //! Production function for the technology.
     const IFunction* mProductionFunction;
 
-<<<<<<< HEAD
-=======
-    //! Logit share weight
-    Value mShareWeight;
-
-    //! The Logit share weight that was parsed by the user
-    Value mParsedShareWeight;
-    
-    //! The annual capacity factor
-    double mCapacityFactor;
-    
-    //! Price multiplier (multiplies costs but not secondary revenue)
-    double mPMultiplier;
-
-    //! Amount of fixed supply for this tech, exclusive of constraints
-    double mFixedOutput;
-
-    //! Alpha-zero coefficient for the current period. This is calculated by the
-    //! mTechChangeCalc if one exists, otherwise it is set to 1. It is constant
-    //! throughout a period.
-    double mAlphaZero;
-
-    int year; //!< period year or vintage
-
-    //! Number of years for which the vintage exists.
-    int mLifetimeYears;
-
->>>>>>> 328c4b99
     //! The current marginal revenue.  TODO: cleaner solution for getting
     //! this information to the profit shutdown decider.
     mutable double mMarginalRevenue;
