--- conflicted
+++ resolved
@@ -215,7 +215,7 @@
         ILogger& mainLog = ILogger::getLogger( "main_log" );
         mainLog.setLevel( ILogger::WARNING );
         mainLog << "Changing regional markets and linking to different markets over time is not reccommend." << endl;
-        mainLog << "A safer appraoch would be to use regional markets in this use case." << endl;
+        mainLog << "A safer approach would be to use regional markets in this use case." << endl;
     }
 
     // Create the index within the market locator.
@@ -225,7 +225,6 @@
     // If the market number is the unique number we passed it, the market did not already exist and 
     // we should create the market objects, one per period.
     const bool isNewMarket = ( marketNumber == uniqueNumber );
-<<<<<<< HEAD
 
     // Find the market to link to.
     const int linkedMarketNumber = mMarketLocator->getMarketNumber( regionName, linkedGoodName );
@@ -238,43 +237,17 @@
     // we assume the user wanted to link for all period.  Otherwise we must assume this linked policy
     // is simply adding it's region to the market.
     if( isNewMarket ) {
-        vector<Market*> tempVector( scenario->getModeltime()->getmaxper(), static_cast<Market*>( 0 ) );
-        for( unsigned int i = max( aStartPeriod, 0 ); i < tempVector.size(); i++ ){
-            tempVector[ i ] = new LinkedMarket( linkedMarketNumber == MarketLocator::MARKET_NOT_FOUND ? 0
-                    : markets[ linkedMarketNumber ][ i ], goodName, marketName, i );
-        }
-        markets.push_back( tempVector );
-=======
-    if( isNewMarket ){
-        const int linkedMarketNumber = mMarketLocator->getMarketNumber( regionName, linkedMarket );
-        if( linkedMarketNumber == MarketLocator::MARKET_NOT_FOUND ) {
-            ILogger& mainLog = ILogger::getLogger( "main_log" );
-            mainLog.setLevel( ILogger::WARNING );
-            mainLog << "Linked market "<< goodName << " in " << regionName << " could not be linked to " << linkedMarket << endl;
-        }
         mMarkets.push_back( new MarketContainer( linkedMarketNumber == MarketLocator::MARKET_NOT_FOUND ? 0
-                                                 : mMarkets[ linkedMarketNumber ], goodName, marketName ) );
->>>>>>> 174872a6
-    }
-    else if( aStartPeriod > 0 ) {
-        vector<Market*> tempVector = markets[ marketNumber ];
-        for( unsigned int i = aStartPeriod; i < tempVector.size(); i++ ){
-            delete tempVector[ i ];
-            tempVector[ i ] = new LinkedMarket( linkedMarketNumber == MarketLocator::MARKET_NOT_FOUND ? 0
-                    : markets[ linkedMarketNumber ][ i ], goodName, marketName, i );
-        }
-        markets[ marketNumber ] = tempVector;
+                                                 : mMarkets[ linkedMarketNumber ], goodName, marketName, aStartPeriod ) );
+    }
+    else {
+        mMarkets[ marketNumber ]->changeLinkedMarket( linkedMarketNumber == MarketLocator::MARKET_NOT_FOUND ? 0
+                                                      : mMarkets[ linkedMarketNumber ], aStartPeriod );
     }
     
     // Add the region onto the market.
-<<<<<<< HEAD
-    for( unsigned int i = max( aStartPeriod, 0 ); i < markets[ marketNumber ].size(); i++ ) {
-        markets[ marketNumber ][ i ]->addRegion( regionName );
-    }
-=======
     mMarkets[ marketNumber ]->addRegion( regionName );
     
->>>>>>> 174872a6
     // Return whether we were required to create a new market.
     return isNewMarket;
 }
