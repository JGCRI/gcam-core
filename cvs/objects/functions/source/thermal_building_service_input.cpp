--- conflicted
+++ resolved
@@ -78,81 +78,8 @@
     return getXMLNameStatic();
 }
 
-<<<<<<< HEAD
-void ThermalBuildingServiceInput::XMLParse( const DOMNode* aNode ) {
-    /*! \pre make sure we were passed a valid node. */
-    assert( aNode );
-    
-    // get the name attribute.
-    mName = XMLHelper<string>::getAttr( aNode, "name" );
-    
-    // get all child nodes.
-    const DOMNodeList* nodeList = aNode->getChildNodes();
-    
-    // loop through the child nodes.
-    for( unsigned int i = 0; i < nodeList->getLength(); i++ ){
-        const DOMNode* curr = nodeList->item( i );
-        if( curr->getNodeType() == DOMNode::TEXT_NODE ){
-            continue;
-        }
-        const string nodeName = XMLHelper<string>::safeTranscode( curr->getNodeName() );
-        
-        if ( nodeName == "base-service" ) {
-            XMLHelper<Value>::insertValueIntoVector( curr, mServiceDemand, scenario->getModeltime() );
-        }
-
-        else if( nodeName == "internal-gains-scalar" ) {
-            mInternalGainsScalar = XMLHelper<Value>::getValue( curr );
-        }
-        else if( nodeName == "degree-days" ) {
-            XMLHelper<Value>::insertValueIntoVector( curr, mDegreeDays, scenario->getModeltime() );
-        }
-
-		else if (nodeName == "bias-adder") {
-            XMLHelper<Value>::insertValueIntoVector(curr, mBiasAdderEn, scenario->getModeltime());
-		}
-
-        else if (nodeName == "A-coal") {
-            mCoalA = (XMLHelper<double>::getValue(curr));
-        }
-
-        else if (nodeName == "k-coal") {
-            mCoalK = (XMLHelper<double>::getValue(curr));
-        }
-
-        else if (nodeName == "base-coal") {
-            mCoalBase = (XMLHelper<double>::getValue(curr));
-        }
-
-        else if (nodeName == "x-TradBio") {
-            mTradBioX = (XMLHelper<double>::getValue(curr));
-        }
-
-        else if (nodeName == "y-TradBio") {
-            mTradBioY = (XMLHelper<double>::getValue(curr));
-        }
-
-        else if (nodeName == "base-TradBio") {
-            mTradBioBase = (XMLHelper<double>::getValue(curr));
-        }
-
-		else if (nodeName == "coef") {
-			mCoef = (XMLHelper<double>::getValue(curr));
-		}
-
-        else if( nodeName == SatiationDemandFunction::getXMLNameStatic() ) {
-            parseSingleNode( curr, mSatiationDemandFunction, new SatiationDemandFunction );
-        }
-        else {
-            ILogger& mainLog = ILogger::getLogger( "main_log" );
-            mainLog.setLevel( ILogger::WARNING );
-            mainLog << "Unrecognized text string: " << nodeName << " found while parsing " << getXMLNameStatic() << "." << endl;
-        }
-    }
-=======
 const string& ThermalBuildingServiceInput::getXMLReportingName() const {
     return getXMLNameStatic();
->>>>>>> 8b84ef48
 }
 
 void ThermalBuildingServiceInput::completeInit( const string& aRegionName,
