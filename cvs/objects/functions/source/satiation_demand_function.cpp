/*
* LEGAL NOTICE
* This computer software was prepared by Battelle Memorial Institute,
* hereinafter the Contractor, under Contract No. DE-AC05-76RL0 1830
* with the Department of Energy (DOE). NEITHER THE GOVERNMENT NOR THE
* CONTRACTOR MAKES ANY WARRANTY, EXPRESS OR IMPLIED, OR ASSUMES ANY
* LIABILITY FOR THE USE OF THIS SOFTWARE. This notice including this
* sentence must appear on any copies of this computer software.
* 
* EXPORT CONTROL
* User agrees that the Software will not be shipped, transferred or
* exported into any country or used in any manner prohibited by the
* United States Export Administration Act or any other applicable
* export laws, restrictions or regulations (collectively the "Export Laws").
* Export of the Software may require some form of license or other
* authority from the U.S. Government, and failure to obtain such
* export control license may result in criminal liability under
* U.S. laws. In addition, if the Software is identified as export controlled
* items under the Export Laws, User represents and warrants that User
* is not a citizen, or otherwise located within, an embargoed nation
* (including without limitation Iran, Syria, Sudan, Cuba, and North Korea)
*     and that User is not otherwise prohibited
* under the Export Laws from receiving the Software.
* 
* Copyright 2011 Battelle Memorial Institute.  All Rights Reserved.
* Distributed as open-source under the terms of the Educational Community 
* License version 2.0 (ECL 2.0). http://www.opensource.org/licenses/ecl2.php
* 
* For further details, see: http://www.globalchange.umd.edu/models/gcam/
*
*/


/*! 
* \file satiation_demand_function.cpp
* \ingroup Objects
* \brief The SatiationDemandFunction class source file.
* \author Pralit Patel
* \author Jiyong Eom
*/

#include "util/base/include/definitions.h"
#include <cmath>
#include <cassert>

#include "functions/include/satiation_demand_function.h"
#include "util/base/include/xml_helper.h"
#include "containers/include/scenario.h"
#include "util/base/include/model_time.h"

using namespace std;

extern Scenario* scenario;

SatiationDemandFunction::SatiationDemandFunction()
{
    mParsedSatiationAdder = 0;
}

SatiationDemandFunction* SatiationDemandFunction::clone() {
    SatiationDemandFunction* clone = new SatiationDemandFunction();
    clone->copy( *this );
    return clone;
}

void SatiationDemandFunction::copy( const SatiationDemandFunction& aOther ) {
    mBaseYearSatiationMultiplier = aOther.mBaseYearSatiationMultiplier;
    mParsedSatiationLevel = aOther.mParsedSatiationLevel;
    mSatiationLevel = aOther.mSatiationLevel;
    mSatiationImpedance = aOther.mSatiationImpedance;
    mParsedSatiationAdder = aOther.mParsedSatiationAdder;
    mSatiationAdder = aOther.mSatiationAdder;
	mParsedSatiationImpedance = aOther.mParsedSatiationImpedance;
	mParsedBiasAdder = aOther.mParsedBiasAdder;
}

const string& SatiationDemandFunction::getXMLNameStatic() {
    const static string XML_NAME = "satiation-demand-function";
    return XML_NAME;
}

const string& SatiationDemandFunction::getName() const {
    return getXMLNameStatic();
}

<<<<<<< HEAD
bool SatiationDemandFunction::XMLParse( const DOMNode* aNode ) {
    /*! \pre Make sure we were passed a valid node. */
    assert( aNode );

    // get all child nodes.
    DOMNodeList* nodeList = aNode->getChildNodes();
    
    // loop through the child nodes.
    for( unsigned int i = 0; i < nodeList->getLength(); i++ ){
        DOMNode* curr = nodeList->item( i );
        string nodeName = XMLHelper<string>::safeTranscode( curr->getNodeName() );
        
        if( nodeName == XMLHelper<void>::text() ) {
            continue;
        }
        else if( nodeName == "satiation-level" ) {
            mParsedSatiationLevel.set( XMLHelper<double>::getValue( curr ) );
        }
        else if( nodeName == "satiation-adder" ) {
            mParsedSatiationAdder.set( XMLHelper<double>::getValue( curr ) );
        }
		else if (nodeName == "satiation-impedance") {
			mParsedSatiationImpedance.set(XMLHelper<double>::getValue(curr));
		}
		else if (nodeName == "bias-adder") {
			mParsedBiasAdder.set(XMLHelper<double>::getValue(curr));
		}
        else if( nodeName == "satiation-base-year-increase" ) {
            mBaseYearSatiationMultiplier.set( XMLHelper<double>::getValue( curr ) );
            
            /*!
             * \pre The increase from base year demand to set as the satiation
             *      level must be greater than 1.
             */
            assert( mBaseYearSatiationMultiplier > 1.0 );
        }
        else {
            ILogger& mainLog = ILogger::getLogger( "main_log" );
            mainLog.setLevel( ILogger::ERROR );
            mainLog << "Unknown element " << nodeName << " encountered while parsing " << getXMLNameStatic() << endl;
        }
    }
    
    return true;
}

=======
>>>>>>> 8b84ef48
/*!
 * \brief Evaluate the satiation function at the given driver level.
 * \param aDemandDriver The value at which to calculate the function.
 * \return The value of the function at the given demand driver.
 */
double SatiationDemandFunction::calcDemand( const double aDemandDriver ) const {

	double SatiationLevel = SatiationDemandFunction::mParsedSatiationLevel;
	double SatiationImpedance = SatiationDemandFunction::mParsedSatiationImpedance;
	double SatiationAdder = SatiationDemandFunction::mParsedSatiationAdder;
	

    const double log2 = log( 2.0 );
    return (SatiationLevel)
        * ( 1 - exp( -log2 / SatiationImpedance * aDemandDriver ) ) + SatiationAdder;

	
}

/*!
 * \brief Calibrate the satiation impedance given the data point (aDemand, aDemandDriver).
 * \details With the given data point, satiation adder (subsistence level), and satiation level
 *          (asymptote) then the last shape parameter satiation impedance can be determined.
 *          If the user specified the satiation level as a base year demand increase
 *          that value can also be determined now.
 * \param aDemand The calibrated output of this function.
 * \param aDemandDriver The driver for the calibrated demand level.
 * \param aPeriod The model period.
 */<|MERGE_RESOLUTION|>--- conflicted
+++ resolved
@@ -83,55 +83,6 @@
     return getXMLNameStatic();
 }
 
-<<<<<<< HEAD
-bool SatiationDemandFunction::XMLParse( const DOMNode* aNode ) {
-    /*! \pre Make sure we were passed a valid node. */
-    assert( aNode );
-
-    // get all child nodes.
-    DOMNodeList* nodeList = aNode->getChildNodes();
-    
-    // loop through the child nodes.
-    for( unsigned int i = 0; i < nodeList->getLength(); i++ ){
-        DOMNode* curr = nodeList->item( i );
-        string nodeName = XMLHelper<string>::safeTranscode( curr->getNodeName() );
-        
-        if( nodeName == XMLHelper<void>::text() ) {
-            continue;
-        }
-        else if( nodeName == "satiation-level" ) {
-            mParsedSatiationLevel.set( XMLHelper<double>::getValue( curr ) );
-        }
-        else if( nodeName == "satiation-adder" ) {
-            mParsedSatiationAdder.set( XMLHelper<double>::getValue( curr ) );
-        }
-		else if (nodeName == "satiation-impedance") {
-			mParsedSatiationImpedance.set(XMLHelper<double>::getValue(curr));
-		}
-		else if (nodeName == "bias-adder") {
-			mParsedBiasAdder.set(XMLHelper<double>::getValue(curr));
-		}
-        else if( nodeName == "satiation-base-year-increase" ) {
-            mBaseYearSatiationMultiplier.set( XMLHelper<double>::getValue( curr ) );
-            
-            /*!
-             * \pre The increase from base year demand to set as the satiation
-             *      level must be greater than 1.
-             */
-            assert( mBaseYearSatiationMultiplier > 1.0 );
-        }
-        else {
-            ILogger& mainLog = ILogger::getLogger( "main_log" );
-            mainLog.setLevel( ILogger::ERROR );
-            mainLog << "Unknown element " << nodeName << " encountered while parsing " << getXMLNameStatic() << endl;
-        }
-    }
-    
-    return true;
-}
-
-=======
->>>>>>> 8b84ef48
 /*!
  * \brief Evaluate the satiation function at the given driver level.
  * \param aDemandDriver The value at which to calculate the function.
