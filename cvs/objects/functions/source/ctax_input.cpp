--- conflicted
+++ resolved
@@ -152,17 +152,6 @@
     }
 }
 
-<<<<<<< HEAD
-void CTaxInput::toInputXML( ostream& aOut,
-                               Tabs* aTabs ) const
-{
-    XMLWriteOpeningTag( getXMLNameStatic(), aOut, aTabs, mName );
-	XMLWriteElement(mCachedCCoef, "fuel-C-coef", aOut, aTabs);
-    XMLWriteClosingTag( getXMLNameStatic(), aOut, aTabs );
-}
-
-=======
->>>>>>> ba0079bc
 void CTaxInput::toDebugXML( const int aPeriod,
                                ostream& aOut,
                                Tabs* aTabs ) const
