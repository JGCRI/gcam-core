#ifndef _ABSOLUTE_COST_LOGIT_HPP_
#define _ABSOLUTE_COST_LOGIT_HPP_
#if defined(_MSC_VER)
#pragma once
#endif

/*
* LEGAL NOTICE
* This computer software was prepared by Battelle Memorial Institute,
* hereinafter the Contractor, under Contract No. DE-AC05-76RL0 1830
* with the Department of Energy (DOE). NEITHER THE GOVERNMENT NOR THE
* CONTRACTOR MAKES ANY WARRANTY, EXPRESS OR IMPLIED, OR ASSUMES ANY
* LIABILITY FOR THE USE OF THIS SOFTWARE. This notice including this
* sentence must appear on any copies of this computer software.
* 
* EXPORT CONTROL
* User agrees that the Software will not be shipped, transferred or
* exported into any country or used in any manner prohibited by the
* United States Export Administration Act or any other applicable
* export laws, restrictions or regulations (collectively the "Export Laws").
* Export of the Software may require some form of license or other
* authority from the U.S. Government, and failure to obtain such
* export control license may result in criminal liability under
* U.S. laws. In addition, if the Software is identified as export controlled
* items under the Export Laws, User represents and warrants that User
* is not a citizen, or otherwise located within, an embargoed nation
* (including without limitation Iran, Syria, Sudan, Cuba, and North Korea)
*     and that User is not otherwise prohibited
* under the Export Laws from receiving the Software.
* 
* Copyright 2011 Battelle Memorial Institute.  All Rights Reserved.
* Distributed as open-source under the terms of the Educational Community 
* License version 2.0 (ECL 2.0). http://www.opensource.org/licenses/ecl2.php
* 
* For further details, see: http://www.globalchange.umd.edu/models/gcam/
*
*/

/*!
 * \file absolute_cost_logit.hpp
 * \ingroup Objects
 * \brief AbsoluteCostLogit class declaration file
 * \author Robert Link
 */

#include "functions/include/idiscrete_choice.hpp"
#include "util/base/include/time_vector.h"

/*!
 * \ingroup Objects
 * \brief The absolute cost logit based discrete choice function.
 * \details A more technical description for the absolute cost logit function is
 *          the Generalized Extreme Value (GEV) variant of the logit discrete choice
 *          function.
 *
 *          <b>XML specification for AbsoluteCostLogit</b>
 *          - XML name: \c AbsoluteCostLogit::getXMLNameStatic()
 *          - Contained by: Sector and Subsector
 *          - Parsing inherited from class: None
 *          - Attributes: None
 *          - Elements:
 *              - \c "logit-exponent" AbsoluteCostLogit::mLogitExponent
 *                   The logit exponent used to describe the width of the distribution.
 *              - \c "base-cost" AbsoluteCostLogit::mBaseCost
 *                   The base cost that sets the scale for cost differences.
 *
 * \author Robert Link
 */
class AbsoluteCostLogit : public IDiscreteChoice {
    friend class CalibrateShareWeightVisitor;
public:
    AbsoluteCostLogit();
    virtual ~AbsoluteCostLogit();

    static const std::string& getXMLNameStatic();

    // IParsable methods
    virtual bool XMLParse( const xercesc::DOMNode *aNode );

    // IRoundTrippable methods
    virtual void toInputXML( std::ostream& aOut, Tabs* aTabs ) const;

    // IDiscreteChoice methods
    virtual const std::string& getXMLName() const { return getXMLNameStatic(); }

    virtual void toDebugXML( const int aPeriod, std::ostream& aOut,
                             Tabs *aTabs ) const;

    virtual double calcUnnormalizedShare( const double aShareWeight, const double aCost,
                                          const int aPeriod ) const;

    virtual double calcAverageCost( const double aUnnormalizedShareSum,
                                    const double aLogShareFac,
                                    const int aPeriod ) const;

    virtual double calcShareWeight( const double aShare, const double aCost, const double aAnchorShare,
                                    const double aAnchorCost, const int aPeriod ) const;

    virtual double calcShareWeight( const double aShare, const double aCost, const int aPeriod ) const;

    virtual double calcImpliedCost( const double aShare, const double aCost, const int aPeriod ) const;

    virtual void setOutputCost( const double aCost );

    virtual void setBaseCost( const double aBaseCost, const std::string &aFailMsg );

<<<<<<< HEAD
private:
    //! The logit exponents by period.
    objects::PeriodVector<double> mLogitExponent;

    //! scale factor for cost -- may be parsed or set in calibration
    double mBaseCost;

    //! flag indicating whether a base cost was set in the XML input
    bool mParsedBaseCost;

    double mOutputCost;
=======
protected:
    
    // Define data such that introspection utilities can process the data from this
    // subclass together with the data members of the parent classes.
    DEFINE_DATA_WITH_PARENT(
        IDiscreteChoice,
                            
        //! The logit exponents by period.
        DEFINE_VARIABLE( ARRAY, "logit-exponent", mLogitExponent, objects::PeriodVector<double> ),

        //! scale factor for cost -- may be parsed or set in calibration
        DEFINE_VARIABLE( SIMPLE, "base-cost", mBaseCost, double ),

        //! flag indicating whether a base cost was set in the XML input
        DEFINE_VARIABLE( SIMPLE, "is-base-cost-parsed", mParsedBaseCost, bool )
    )
>>>>>>> 174872a6
};

#endif // _ABSOLUTE_COST_LOGIT_HPP_<|MERGE_RESOLUTION|>--- conflicted
+++ resolved
@@ -104,19 +104,6 @@
 
     virtual void setBaseCost( const double aBaseCost, const std::string &aFailMsg );
 
-<<<<<<< HEAD
-private:
-    //! The logit exponents by period.
-    objects::PeriodVector<double> mLogitExponent;
-
-    //! scale factor for cost -- may be parsed or set in calibration
-    double mBaseCost;
-
-    //! flag indicating whether a base cost was set in the XML input
-    bool mParsedBaseCost;
-
-    double mOutputCost;
-=======
 protected:
     
     // Define data such that introspection utilities can process the data from this
@@ -131,9 +118,11 @@
         DEFINE_VARIABLE( SIMPLE, "base-cost", mBaseCost, double ),
 
         //! flag indicating whether a base cost was set in the XML input
-        DEFINE_VARIABLE( SIMPLE, "is-base-cost-parsed", mParsedBaseCost, bool )
+        DEFINE_VARIABLE( SIMPLE, "is-base-cost-parsed", mParsedBaseCost, bool ),
+
+        //! TODO: comments
+        DEFINE_VARIABLE( SIMPLE, "output-cost", mOutputCost, double )
     )
->>>>>>> 174872a6
 };
 
 #endif // _ABSOLUTE_COST_LOGIT_HPP_