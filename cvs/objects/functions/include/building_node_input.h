#ifndef _BUILDING_NODE_INPUT_H_
#define _BUILDING_NODE_INPUT_H_
#if defined(_MSC_VER)
#pragma once
#endif

/*
* LEGAL NOTICE
* This computer software was prepared by Battelle Memorial Institute,
* hereinafter the Contractor, under Contract No. DE-AC05-76RL0 1830
* with the Department of Energy (DOE). NEITHER THE GOVERNMENT NOR THE
* CONTRACTOR MAKES ANY WARRANTY, EXPRESS OR IMPLIED, OR ASSUMES ANY
* LIABILITY FOR THE USE OF THIS SOFTWARE. This notice including this
* sentence must appear on any copies of this computer software.
* 
* EXPORT CONTROL
* User agrees that the Software will not be shipped, transferred or
* exported into any country or used in any manner prohibited by the
* United States Export Administration Act or any other applicable
* export laws, restrictions or regulations (collectively the "Export Laws").
* Export of the Software may require some form of license or other
* authority from the U.S. Government, and failure to obtain such
* export control license may result in criminal liability under
* U.S. laws. In addition, if the Software is identified as export controlled
* items under the Export Laws, User represents and warrants that User
* is not a citizen, or otherwise located within, an embargoed nation
* (including without limitation Iran, Syria, Sudan, Cuba, and North Korea)
*     and that User is not otherwise prohibited
* under the Export Laws from receiving the Software.
* 
* Copyright 2011 Battelle Memorial Institute.  All Rights Reserved.
* Distributed as open-source under the terms of the Educational Community 
* License version 2.0 (ECL 2.0). http://www.opensource.org/licenses/ecl2.php
* 
* For further details, see: http://www.globalchange.umd.edu/models/gcam/
*
*/


/*! 
* \file building_node_input.h
* \ingroup Objects
* \brief BuildingNodeInput class header file.
* \author Pralit Patel
* \author Jiyong Eom
*/

#include "util/base/include/definitions.h"

#include "functions/include/inested_input.h"
#include "util/base/include/value.h"
#include "util/base/include/time_vector.h"

class IFunction;
class SatiationDemandFunction;

/*! 
 * \ingroup Objects
 * \brief A node class which drives building services and floorspace demands.
 *
 * \details Contains leaves which will represent building services as well as
 *          characteristics for this type of building such as floorspace, shell
 *          conductance and floor to surface area ratio.  This class is also
 *          responsible for setting up a trial market for internal gains.
 *
 *          <b>XML specification for BuildingNodeInput</b>
 *          - XML name: \c BuildingNodeInput::getXMLNameStatic()
 *          - Contained by: NodeInput
 *          - Parsing inherited from class: None
 *          - Attributes: \c name BuildingNodeInput::mName
 *          - Elements:
 *              - \c BuildingServiceInput::getXMLNameStatic() BuildingNodeInput::mNestedInputs
 *                   A building service input which will be added as a child to this node.
 *              - \c ThermalBuildingServiceInput::getXMLNameStatic() BuildingNodeInput::mNestedInputs
 *                   A heating or cooling building service input which will be added as a
 *                   child to this node.
 *              - \c prodDmdFnType BuildingNodeInput::mFunctionType
 *                   The name of the function that will calculate demand for the child inputs.
 *                   This will most likely be a building-service-function.
 *              - \c base-building-size BuildingNodeInput::mBuildingSize
 *                   The base year size in terms of floorspace which can be utilized to back out
 *                   coefficients.
 *              - \c is-building-size-fixed BuildingNodeInput::mIsFixedBuildingSize
 *                   A flag to indicate the user wants to fix the building size to the parsed value
 *              - \c price-exponent BuildingNodeInput::mPriceExponent
 *                   Price exponent by period to be used in calculating a demand for this
 *                   building type.
 *              - \c shell-conductance BuildingNodeInput::mShellConductance
 *                   The building shell conductance by period which encapsulates technical change
 *                   characterisitics which affect heating and cooling service demand.
 *              - \c floor-to-surface-ratio BuildingNodeInput::mFloorToSurfaceRatio
 *                   The building floor to surface area by period which building structual change
 *                   characterisitics which affect heating and cooling service demand.
 *              - \c internal-gains-market-name BuildingNodeInput::mInternalGainsMarketname
 *                   A name to use when setting up a trial market for the internal gains of this
 *                   building type.
 *              - \c internal-gains-unit BuildingNodeInput::mInternalGainsUnit
 *                   A string which describes the units for internal gains.
 *              - \c internal-gains-trial-supply BuildingNodeInput::mInternalGainsTrialSupply
 *                   Initial trial supplies to set into the market for internal gains.  These
 *                   values are not necessary and only used to start the solver with a reasonable
 *                   trial supply.
 *              - \c SatiationDemandFunction::getXMLNameStatic() BuildingNodeInput::mSatiationDemandFunction
 *                   The self contained satiation demand function which will parse it's own
 *                   parameters.

  *              - \c GompertzDemandFunction::getXMLNameStatic() BuildingNodeInput::GompertzDemandFunction
 *                   The self contained gompertz demand function which will parse it's own
 *                   parameters.
 *
 * \author Pralit Patel
 * \author Jiyong Eom
 */
class BuildingNodeInput : public INestedInput
{
friend class GompertzDemandFunction;
public:
    BuildingNodeInput();
    ~BuildingNodeInput();

    static const std::string& getXMLNameStatic();

    // Building NodeInput specific methods
    Value getSubregionalPopulation() const;

    Value getSubregionalIncome() const;

    Value getShellConductance( const int aPeriod ) const;

    Value getFloorToSurfaceRatio( const int aPeriod ) const;

    double getInternalGains( const std::string& aRegionName, const int aPeriod ) const;

    SatiationDemandFunction* getSatiationDemandFunction() const;

    // INestedInput methods
    virtual void removeEmptyInputs();

    virtual void initialize();

    virtual void calcCoefficient( const std::string& aRegionName, const std::string& aSectorName,
        const int aTechPeriod );

    virtual void changeElasticity( const std::string& aRegionName, const int aPeriod,
        const double aAlphaZero );

    virtual void calcLevelizedCost( const std::string& aRegionName, const std::string& aSectorName,
        const int aPeriod, const double aAlphaZero );

    virtual double calcInputDemand( const std::string& aRegionName, const std::string& aSectorName,
        const int aPeriod, const double aPhysicalOutput, const double aUtilityParameterA,
        const double aAlphaZero );

    virtual const IFunction* getFunction() const;
    
    virtual double getLevelizedCost( const std::string& aRegionName, const std::string& aSectorName,
        const int aPeriod ) const;

    // INestedInput methods that will not be implemented
    virtual void changeSigma( const std::string& aRegionName, const int aPeriod,
        const double aAlphaZero )
    {
        // Change sigma refers to adjusting from a new vintage technology to an old vintage
        // technology.  So for instance changing from a high elasticity of substitutio to a low.
        // This concept makes no sense for buildings and so it is not implemented.
    }

    virtual double calcCapitalOutputRatio( const std::string& aRegionName, const std::string& aSectorName,
        const int aPeriod, const double aAlphaZero )
    {
        return 0;
    }

    virtual void calcVariableLevelizedCost( const std::string& aRegionName, const std::string& aSectorName,
        const int aPeriod, const double aAlphaZero )
    {
    }

    virtual void applyTechnicalChange( const std::string& aRegionName, const std::string& aSectorName,
        const int aPeriod, const TechChange& aTechChange )
    {
    }

    virtual void resetCalcLevelizedCostFlag() {}

    // IInput methods
    virtual IInput* clone() const;
    
    virtual void copyParam( const IInput* aInput,
                            const int aPeriod );

    virtual bool isSameType( const std::string& aType ) const;
    
    virtual const std::string& getName() const;

    virtual const std::string& getMarketName( const std::string& aRegionName ) const { return aRegionName; }

    virtual const std::string& getXMLReportingName() const;
    
    virtual const std::string& getXMLName() const;

    virtual void toDebugXML( const int aPeriod,
                             std::ostream& aOut,
                             Tabs* aTabs ) const;
    
    virtual bool hasTypeFlag( const int aTypeFlag ) const;

    virtual void completeInit( const std::string& aRegionName,
                               const std::string& aSectorName,
                               const std::string& aSubsectorName,
                               const std::string& aTechName,
                               const IInfo* aTechInfo );

    virtual void initCalc( const std::string& aRegionName,
                           const std::string& aSectorName,
                           const bool aIsNewInvestmentPeriod,
                           const bool aIsTrade,
                           const IInfo* aTechInfo,
                           const int aPeriod );

    virtual double getPhysicalDemand( const int aPeriod ) const;
    
    virtual void setPhysicalDemand( const double aPhysicalDemand,
                                    const std::string& aRegionName, 
                                    const int aPeriod );

    virtual double getPrice( const std::string& aRegionName,
                             const int aPeriod ) const;

    virtual void setPrice( const std::string& aRegionName,
                           const double aPrice,
                           const int aPeriod );

    virtual double getPricePaid( const std::string& aRegionName,
                                 const int aPeriod ) const;

    virtual void setPricePaid( const double aPricePaid,
                               const int aPeriod );

    virtual double getPriceElasticity( const int aPeriod ) const;

    // Methods that NodeInput will not implement
    virtual double getCurrencyDemand( const int aPeriod ) const
    {
        return 0;
    }

    virtual void setCurrencyDemand( const double aCurrencyDemand,
                                    const std::string& aRegionName, 
                                    const int aPeriod )
    {
    }

    virtual double getCarbonContent( const int aPeriod ) const
    {
        return 0;
    }

    virtual double getPriceAdjustment() const
    {
        return 0;
    }

    virtual double getConversionFactor( const int aPeriod ) const
    {
        return 0;
    }

    virtual double getCO2EmissionsCoefficient( const std::string& aGHGName,
                                             const int aPeriod ) const
    {
        return 0;
    }

    virtual void tabulateFixedQuantity( const std::string& aRegionName,
                                        const double aFixedOutput,
                                        const bool aIsInvestmentPeriod,
                                        const int aPeriod )
    {
    }

    virtual void scaleCalibrationQuantity( const double aScaleFactor )
    {
    }

    virtual double getCalibrationQuantity( const int aPeriod ) const
    {
        return 0;
    }

    virtual double getTechChange( const int aPeriod ) const
    {
        return 0;
    }
    
    virtual double getIncomeElasticity( const int aPeriod ) const
    {
        return 1;
    }
    
    virtual double getCoefficient( const int aPeriod ) const
    {
        return 0;
    }
    
    virtual void setCoefficient( const double aCoefficient,
                                const int aPeriod )
    {
    }

    virtual void calcPricePaid( const std::string& aRegionName,
                                const std::string& aSectorName,
                                const std::vector<AGHG*>& aGhgs,
                                const ICaptureComponent* aSequestrationDevice,
                                const int aLifetimeYears,
                                const int aPeriod ) {}

    virtual double calcTaxes( const std::string& aRegionName,
                            NationalAccount* aNationalAccount,
                            Expenditure* aExpenditure,
                            const int aPeriod ) const { return 0; }
      
    virtual void copyParamsInto( EnergyInput& aInput,
        const int aPeriod ) const {}

    virtual void copyParamsInto( NonEnergyInput& aInput,
        const int aPeriod ) const {}

    virtual void copyParamsInto( RenewableInput& aInput,
        const int aPeriod ) const {}

    virtual void copyParamsInto( InputSubsidy& aInput,
        const int aPeriod ) const {}

    virtual void copyParamsInto( InputTax& aInput,
        const int aPeriod ) const {}

    virtual void copyParamsInto( InputOMVar& aInput,
                                const int aPeriod ) const {}
    
    virtual void copyParamsInto( InputOMFixed& aInput,
                                const int aPeriod ) const {}
    
    virtual void copyParamsInto( InputCapital& aInput,
                                const int aPeriod ) const {}

    virtual void copyParamsInto( NodeInput& aInput,
        const int aPeriod ) const {}

    virtual void doInterpolations( const int aYear, const int aPreviousYear,
                                   const int aNextYear, const IInput* aPreviousInput,
                                   const IInput* aNextInput ) {}

    // IVisitable interface.
    virtual void accept( IVisitor* aVisitor,
                        const int aPeriod ) const;


protected:
    
    // Define data such that introspection utilities can process the data from this
    // subclass together with the data members of the parent classes.
    DEFINE_DATA_WITH_PARENT(
        INestedInput,

        //! Vector of child inputs
        DEFINE_VARIABLE( CONTAINER, "nodeInput", mNestedInputs, std::vector<INestedInput*> ),
        
        //! The name of this input
        DEFINE_VARIABLE( SIMPLE, "name", mName, std::string ),

        //! Type of function used
        DEFINE_VARIABLE( SIMPLE, "prodDmdFnType", mFunctionType, std::string ),

        //! Building size by period.
        DEFINE_VARIABLE( ARRAY | STATE, "base-building-size", mBuildingSize, objects::PeriodVector<Value> ),

        //! A flag to indicate the user wants to fix the building size to the parsed value.
        DEFINE_VARIABLE( ARRAY | NOT_PARSABLE, "is-building-size-fixed", mIsFixedBuildingSize, objects::PeriodVector<bool>),

        //! Price exponent by period.
        DEFINE_VARIABLE( ARRAY, "price-exponent", mPriceExponent, objects::PeriodVector<Value> ),

        //! Satiation demand function.
        DEFINE_VARIABLE( CONTAINER, "satiation-demand-function", mSatiationDemandFunction, SatiationDemandFunction* ),

        //! Shell conductance by period.
        DEFINE_VARIABLE( ARRAY, "shell-conductance", mShellConductance, objects::PeriodVector<Value> ),

        //! Floor to surface ratio by period.
        DEFINE_VARIABLE( ARRAY, "floor-to-surface-ratio", mFloorToSurfaceRatio, objects::PeriodVector<Value> ),

        //! Internal gains market name
        DEFINE_VARIABLE( SIMPLE, "internal-gains-market-name", mInternalGainsMarketname, std::string ),

        //! Internal gains output unit used to create the market
        DEFINE_VARIABLE( SIMPLE, "internal-gains-unit", mInternalGainsUnit, std::string ),

        //! Current Subregional population.  Note that this is just a
        //! temporary value used during demand calculations
        DEFINE_VARIABLE( SIMPLE | NOT_PARSABLE, "subregional-population", mCurrentSubregionalPopulation, Value ),

        //! Current Subregional income.  Note that this is just a
        //! temporary value used during demand calculations
        DEFINE_VARIABLE( SIMPLE | NOT_PARSABLE, "subregional-income", mCurrentSubregionalIncome, Value ),

        //! The sum product of energy service price necessary to drive demands.
<<<<<<< HEAD
        DEFINE_VARIABLE( ARRAY | STATE, "price", mPrice, objects::PeriodVector<Value> ),
=======
        DEFINE_VARIABLE( ARRAY | STATE | NOT_PARSABLE, "price", mPrice, objects::PeriodVector<Value> ),
>>>>>>> 8b84ef48

        //! The unadjusted satiation level to use during calcDemand. Parsed from XML
        DEFINE_VARIABLE(SIMPLE, "unadjust-satiation", mUnadjustSatiation, Value),

        //! The habitable land to use during calcDemand. Parsed from XML
        DEFINE_VARIABLE(SIMPLE, "habitable-land", mHabitableLand, Value),

        //! The base pcFlsp to use during calcDemand. Parsed from XML
        DEFINE_VARIABLE(SIMPLE, "base-pcFlsp", mBasepcFlsp, Value),

        //! The land density parameter to use during calcDemand. Parsed from XML
        DEFINE_VARIABLE(SIMPLE, "land-density-param", mLandDensityParam, Value),

        //! The base floorspace parameter to use during calcDemand. Parsed from XML
        DEFINE_VARIABLE(SIMPLE, "b-param", mbParam, Value),

<<<<<<< HEAD
        //! The base floorspace parameter to use during calcDemand. Parsed from XML
        DEFINE_VARIABLE(SIMPLE, "tot-dens", mTotDens, Value),

=======
>>>>>>> 8b84ef48
        //! The income parameter to use during calcDemand. Parsed from XML
        DEFINE_VARIABLE(SIMPLE, "income-param", mIncomeParam, Value),

        //! The bias correction parameter to use during calcDemand. Parsed from XML
        DEFINE_VARIABLE(SIMPLE, "bias-adjust-param", mBiasAdjustParam, Value)

    )
                           
    //! Pointer to function this class will use
    const IFunction* mFunction;

    //! Cache the vector of children as IInput* which is needed for the mFunction
    std::vector<IInput*> mChildInputsCache;
                       
    typedef std::vector<INestedInput*>::iterator NestedInputIterator;
    typedef std::vector<INestedInput*>::const_iterator CNestedInputIterator;
    
    void copy( const BuildingNodeInput& aNodeInput );
};

#endif // _BUILDING_NODE_INPUT_H_<|MERGE_RESOLUTION|>--- conflicted
+++ resolved
@@ -405,11 +405,7 @@
         DEFINE_VARIABLE( SIMPLE | NOT_PARSABLE, "subregional-income", mCurrentSubregionalIncome, Value ),
 
         //! The sum product of energy service price necessary to drive demands.
-<<<<<<< HEAD
-        DEFINE_VARIABLE( ARRAY | STATE, "price", mPrice, objects::PeriodVector<Value> ),
-=======
         DEFINE_VARIABLE( ARRAY | STATE | NOT_PARSABLE, "price", mPrice, objects::PeriodVector<Value> ),
->>>>>>> 8b84ef48
 
         //! The unadjusted satiation level to use during calcDemand. Parsed from XML
         DEFINE_VARIABLE(SIMPLE, "unadjust-satiation", mUnadjustSatiation, Value),
@@ -426,12 +422,9 @@
         //! The base floorspace parameter to use during calcDemand. Parsed from XML
         DEFINE_VARIABLE(SIMPLE, "b-param", mbParam, Value),
 
-<<<<<<< HEAD
         //! The base floorspace parameter to use during calcDemand. Parsed from XML
         DEFINE_VARIABLE(SIMPLE, "tot-dens", mTotDens, Value),
 
-=======
->>>>>>> 8b84ef48
         //! The income parameter to use during calcDemand. Parsed from XML
         DEFINE_VARIABLE(SIMPLE, "income-param", mIncomeParam, Value),
 
