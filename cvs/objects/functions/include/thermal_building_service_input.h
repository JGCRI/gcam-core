#ifndef _THERMAL_BUILDING_SERVICE_INPUT_H_
#define _THERMAL_BUILDING_SERVICE_INPUT_H_
#if defined(_MSC_VER)
#pragma once
#endif

/*
* LEGAL NOTICE
* This computer software was prepared by Battelle Memorial Institute,
* hereinafter the Contractor, under Contract No. DE-AC05-76RL0 1830
* with the Department of Energy (DOE). NEITHER THE GOVERNMENT NOR THE
* CONTRACTOR MAKES ANY WARRANTY, EXPRESS OR IMPLIED, OR ASSUMES ANY
* LIABILITY FOR THE USE OF THIS SOFTWARE. This notice including this
* sentence must appear on any copies of this computer software.
* 
* EXPORT CONTROL
* User agrees that the Software will not be shipped, transferred or
* exported into any country or used in any manner prohibited by the
* United States Export Administration Act or any other applicable
* export laws, restrictions or regulations (collectively the "Export Laws").
* Export of the Software may require some form of license or other
* authority from the U.S. Government, and failure to obtain such
* export control license may result in criminal liability under
* U.S. laws. In addition, if the Software is identified as export controlled
* items under the Export Laws, User represents and warrants that User
* is not a citizen, or otherwise located within, an embargoed nation
* (including without limitation Iran, Syria, Sudan, Cuba, and North Korea)
*     and that User is not otherwise prohibited
* under the Export Laws from receiving the Software.
* 
* Copyright 2011 Battelle Memorial Institute.  All Rights Reserved.
* Distributed as open-source under the terms of the Educational Community 
* License version 2.0 (ECL 2.0). http://www.opensource.org/licenses/ecl2.php
* 
* For further details, see: http://www.globalchange.umd.edu/models/gcam/
*
*/


/*! 
 * \file thermal_building_service_input.h
 * \ingroup Objects
 * \brief ThermalBuildingServiceInput class header file.
 * \author Pralit Patel
 * \author Jiyong Eom
 */

#include "util/base/include/definitions.h"

#include "functions/include/building_service_input.h"

/*! 
 * \ingroup Objects
 * \brief An input class which demands heating or cooling building services.
 * \details Building services will operate with a building service function which
 *          will gradually satiate demands as affordability of the service increases
 *          and is adjusted for changing climate and building characteristics.
 *
 *          <b>XML specification for ThermalBuildingServiceInput</b>
 *          - XML name: \c ThermalBuildingServiceInput::getXMLNameStatic()
 *          - Contained by: BuildingNodeInput
 *          - Parsing inherited from class: None
 *          - Attributes: \c name BuildingServiceInput::mName
 *          - Elements:
 *              - \c base-service BuildingServiceInput::mServiceDemand
 *                   The base year service which can be utilized to back out
 *                   coefficients.
 *              - \c internal-gains-scalar ThermalBuildingServiceInput::mInternalGainsScalar
 *                   The extent which internal gains effects the thermal load requirement.
 *              - \c degree-days ThermalBuildingServiceInput::mDegreeDays
 *                   Total number of degree * days in a year that the heating or cooling service
 *                   is required.
 *              - \c SatiationDemandFunction::getXMLNameStatic() BuildingServiceInput::mSatiationDemandFunction
 *                   The self contained satiation demand function which will parse it's own
 *                   parameters.
 *
 * \author Pralit Patel
 * \author Jiyong Eom
 */
class ThermalBuildingServiceInput : public BuildingServiceInput
{
    friend class XMLDBOutputter;
public:
    ThermalBuildingServiceInput();
    virtual ~ThermalBuildingServiceInput();
    
    static const std::string& getXMLNameStatic();
    
    // Building service specific methods
    virtual double calcThermalLoad( const BuildingNodeInput* aBuildingInput,
                                    const double aFloorspace,
                                    const int aPeriod ) const;
    
    // IInput methods
    virtual IInput* clone() const;

    virtual const std::string& getXMLReportingName() const;
    
    virtual const std::string& getXMLName() const;
    
    virtual void toDebugXML( const int aPeriod,
                             std::ostream& aOut,
                             Tabs* aTabs ) const;
    
    virtual void completeInit( const std::string& aRegionName,
                               const std::string& aSectorName,
                               const std::string& aSubsectorName,
                               const std::string& aTechName,
                               const IInfo* aTechInfo );
    
    virtual double getCoefficient(const int aPeriod) const;

	virtual double getCoef() const;

    virtual double getBiasAdder(const int aPeriod) const;

    virtual double getCoalA() const;
    
    virtual double getCoalK() const;

    virtual double getCoalBase() const;

    virtual double getTradBioX() const;

    virtual double getTradBioY() const;

    virtual double getTradBioBase() const;
    
    virtual void setCoefficient( const double aCoefficient,
                                 const int aPeriod );
    
protected:
    
    // Define data such that introspection utilities can process the data from this
    // subclass together with the data members of the parent classes.
    DEFINE_DATA_WITH_PARENT(
        BuildingServiceInput,

        //! Internal gains scaling parameter.
        DEFINE_VARIABLE( SIMPLE, "internal-gains-scalar", mInternalGainsScalar, Value ),
        
        //! Degree days by period.
        DEFINE_VARIABLE( ARRAY, "degree-days", mDegreeDays, objects::PeriodVector<Value> ),

        //! Demand function coefficients to capture base year thermal characteristics.
        DEFINE_VARIABLE( SIMPLE | STATE, "coef", mCoef, Value ),

        //! Demand function coefficients to capture base year thermal characteristics.
<<<<<<< HEAD
        DEFINE_VARIABLE(SIMPLE | STATE, "A-coal", mCoalA, Value),

        //! Demand function coefficients to capture base year thermal characteristics.
        DEFINE_VARIABLE(SIMPLE | STATE, "k-coal", mCoalK, Value),

        //! Demand function coefficients to capture base year thermal characteristics.
        DEFINE_VARIABLE(SIMPLE | STATE, "base-coal", mCoalBase, Value),

        //! Demand function coefficients to capture base year thermal characteristics.
        DEFINE_VARIABLE(SIMPLE | STATE, "x-TradBio", mTradBioX, Value),

        //! Demand function coefficients to capture base year thermal characteristics.
        DEFINE_VARIABLE(SIMPLE | STATE, "y-TradBio", mTradBioY, Value),

        //! Demand function coefficients to capture base year thermal characteristics.
        DEFINE_VARIABLE(SIMPLE | STATE, "base-TradBio", mTradBioBase, Value),

		//! Demand function coefficients to capture base year thermal characteristics.
        DEFINE_VARIABLE(ARRAY | STATE, "bias-adder", mBiasAdderEn, objects::PeriodVector<Value>)
=======
        DEFINE_VARIABLE( SIMPLE | STATE | NOT_PARSABLE, "coefficient", mCoefficient, Value )
>>>>>>> 8b84ef48
    )
    
    void copy( const ThermalBuildingServiceInput& aInput );
};

#endif // _THERMAL_BUILDING_SERVICE_INPUT_H_<|MERGE_RESOLUTION|>--- conflicted
+++ resolved
@@ -146,7 +146,6 @@
         DEFINE_VARIABLE( SIMPLE | STATE, "coef", mCoef, Value ),
 
         //! Demand function coefficients to capture base year thermal characteristics.
-<<<<<<< HEAD
         DEFINE_VARIABLE(SIMPLE | STATE, "A-coal", mCoalA, Value),
 
         //! Demand function coefficients to capture base year thermal characteristics.
@@ -165,10 +164,11 @@
         DEFINE_VARIABLE(SIMPLE | STATE, "base-TradBio", mTradBioBase, Value),
 
 		//! Demand function coefficients to capture base year thermal characteristics.
-        DEFINE_VARIABLE(ARRAY | STATE, "bias-adder", mBiasAdderEn, objects::PeriodVector<Value>)
-=======
+        DEFINE_VARIABLE(ARRAY | STATE, "bias-adder", mBiasAdderEn, objects::PeriodVector<Value>),
+
+        //! Demand function coefficients to capture base year thermal characteristics.
         DEFINE_VARIABLE( SIMPLE | STATE | NOT_PARSABLE, "coefficient", mCoefficient, Value )
->>>>>>> 8b84ef48
+
     )
     
     void copy( const ThermalBuildingServiceInput& aInput );
