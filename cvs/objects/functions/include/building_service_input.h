--- conflicted
+++ resolved
@@ -323,9 +323,8 @@
 		//! Building service demand by period.
 		DEFINE_VARIABLE(ARRAY | STATE, "base-service", mServiceDemand, objects::PeriodVector<Value>),
 
-		//! Energy service density for reporting.
-		DEFINE_VARIABLE(ARRAY | STATE, "service-density", mServiceDensity, objects::PeriodVector<Value>),
-
+        //! Energy service density for reporting.
+        DEFINE_VARIABLE(ARRAY | STATE | NOT_PARSABLE, "service-density", mServiceDensity, objects::PeriodVector<Value>),
 
 		//! Demand function coefficients to capture base year thermal characteristics.
 		DEFINE_VARIABLE(SIMPLE | STATE, "coef", mCoef, Value),
@@ -348,13 +347,8 @@
         //! Demand function coefficients to capture base year  characteristics.
         DEFINE_VARIABLE(SIMPLE | STATE, "y-TradBio", mTradBioY, Value),
 
-<<<<<<< HEAD
         //! Demand function coefficients to capture base year  characteristics.
         DEFINE_VARIABLE(SIMPLE | STATE, "base-TradBio", mTradBioBase, Value),
-=======
-        //! Energy service density for reporting.
-        DEFINE_VARIABLE( ARRAY | STATE | NOT_PARSABLE, "service-density", mServiceDensity, objects::PeriodVector<Value> ),
->>>>>>> 8b84ef48
 
         //! Satiation demand function.
         DEFINE_VARIABLE( CONTAINER, "satiation-demand-function", mSatiationDemandFunction, SatiationDemandFunction* )
