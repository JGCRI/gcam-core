/*
* LEGAL NOTICE
* This computer software was prepared by Battelle Memorial Institute,
* hereinafter the Contractor, under Contract No. DE-AC05-76RL0 1830
* with the Department of Energy (DOE). NEITHER THE GOVERNMENT NOR THE
* CONTRACTOR MAKES ANY WARRANTY, EXPRESS OR IMPLIED, OR ASSUMES ANY
* LIABILITY FOR THE USE OF THIS SOFTWARE. This notice including this
* sentence must appear on any copies of this computer software.
* 
* EXPORT CONTROL
* User agrees that the Software will not be shipped, transferred or
* exported into any country or used in any manner prohibited by the
* United States Export Administration Act or any other applicable
* export laws, restrictions or regulations (collectively the "Export Laws").
* Export of the Software may require some form of license or other
* authority from the U.S. Government, and failure to obtain such
* export control license may result in criminal liability under
* U.S. laws. In addition, if the Software is identified as export controlled
* items under the Export Laws, User represents and warrants that User
* is not a citizen, or otherwise located within, an embargoed nation
* (including without limitation Iran, Syria, Sudan, Cuba, and North Korea)
*     and that User is not otherwise prohibited
* under the Export Laws from receiving the Software.
* 
* Copyright 2011 Battelle Memorial Institute.  All Rights Reserved.
* Distributed as open-source under the terms of the Educational Community 
* License version 2.0 (ECL 2.0). http://www.opensource.org/licenses/ecl2.php
* 
* For further details, see: http://www.globalchange.umd.edu/models/gcam/
*
*/


/*! 
 * \file unlimited_resource.cpp
 * \ingroup Objects
 * \brief UnlimitedResource class source file.
 * \author Josh Lurz
 */

#include "util/base/include/definitions.h"

#include <string>
#include <vector>
#include <cassert>

#include "resources/include/unlimited_resource.h"
#include "util/base/include/xml_helper.h"
#include "containers/include/scenario.h"
#include "util/base/include/model_time.h"
#include "marketplace/include/marketplace.h"
#include "marketplace/include/imarket_type.h"
#include "containers/include/iinfo.h"
#include "util/base/include/ivisitor.h"
#include "sectors/include/sector_utils.h"

using namespace std;

extern Scenario* scenario;

/*!
 * \brief Get the XML name of the class.
 * \return The XML name of the class.
 */
const string& UnlimitedResource::getXMLNameStatic(){
    static const string XML_NAME = "unlimited-resource";
    return XML_NAME;
}

//! Constructor.
UnlimitedResource::UnlimitedResource()
{
}

//! Destructor.
UnlimitedResource::~UnlimitedResource() {
}

<<<<<<< HEAD
=======
void UnlimitedResource::XMLParse( const DOMNode* node ){

    // make sure we were passed a valid node.
    assert( node );

    // get the name attribute.
    mName = XMLHelper<string>::getAttr( node, "name" );

    // get all child nodes.
    const DOMNodeList* nodeList = node->getChildNodes();

    // loop through the child nodes.
    for( unsigned int i = 0; i < nodeList->getLength(); i++ ){
        const DOMNode* curr = nodeList->item( i );
        const string nodeName =
            XMLHelper<string>::safeTranscode( curr->getNodeName() );

        if( nodeName == "#text" ) {
            continue;
        }
        else if( nodeName == "output-unit" ){
            mOutputUnit = XMLHelper<string>::getValue( curr );
        }
        else if( nodeName == "price-unit" ){
            mPriceUnit = XMLHelper<string>::getValue( curr );
        }
        else if( nodeName == "market" ){
            mMarket = XMLHelper<string>::getValue( curr );
        }
        else if( nodeName == "price" ){
            XMLHelper<Value>::insertValueIntoVector( curr, mFixedPrices,
                                                     scenario->getModeltime() );
        }
        else {
            ILogger& mainLog = ILogger::getLogger( "main_log" );
            mainLog.setLevel( ILogger::WARNING );
            mainLog << "Unrecognized text string: " << nodeName
                    << " found while parsing " << getXMLNameStatic() << "."
                    << endl;
        }
    }
}

>>>>>>> c00a5cee
const string& UnlimitedResource::getXMLName() const {
    return getXMLNameStatic();
}

void UnlimitedResource::toDebugXML( const int aPeriod,
                                    ostream& aOut,
                                    Tabs* aTabs ) const
{
    XMLWriteOpeningTag( getXMLNameStatic(), aOut, aTabs, mName );

    // Write the xml for the class members.
    // Write out the market string.
    XMLWriteElement( mOutputUnit, "output-unit", aOut, aTabs );
    XMLWriteElement( mPriceUnit, "price-unit", aOut, aTabs );
    XMLWriteElement( mMarket, "market", aOut, aTabs );

    // Write out resource prices for debugging period.
    XMLWriteElement( mFixedPrices[ aPeriod ], "price", aOut, aTabs );

    // finished writing xml for the class members.

    XMLWriteClosingTag( getXMLNameStatic(), aOut, aTabs );
}

void UnlimitedResource::completeInit( const string& aRegionName,
                                      const IInfo* aRegionInfo )
{
    // default unit to EJ
    if ( mOutputUnit.empty() ) {
        mOutputUnit = "EJ"; 
    }
    // default unit to $/GJ
    if ( mPriceUnit.empty() ) {
        mPriceUnit = "1975$/GJ"; 
    }
    // Setup markets for this resource.
    setMarket( aRegionName );
    
    // Interpolate any missing periods for the fixed prices.
    SectorUtils::fillMissingPeriodVectorInterpolated( mFixedPrices );
}

void UnlimitedResource::initCalc( const string& aRegionName,
                                  const int aPeriod )
{
    Marketplace* marketplace = scenario->getMarketplace();
    // ensure this market is not solved
    marketplace->unsetMarketToSolve(mName, aRegionName, aPeriod);
    
    // Set the fixed price if a valid one was read in.
    if( mFixedPrices[ aPeriod ].isInited() ) {
        marketplace->setPrice( mName, aRegionName, mFixedPrices[ aPeriod ], aPeriod );
    }
}

void UnlimitedResource::postCalc( const string& aRegionName,
                                  const int aPeriod )
{
}


const string& UnlimitedResource::getName() const {
    return mName;
}

void UnlimitedResource::calcSupply( const string& aRegionName,
                                    const GDP* aGDP,
                                    const int aPeriod )
{
    Marketplace* marketplace = scenario->getMarketplace();

    // Get the current demand and add the difference between current supply and
    // demand to the market.
    double currDemand = marketplace->getDemand( mName, aRegionName, aPeriod );
    double currSupply = marketplace->getSupply( mName, aRegionName, aPeriod );
    mSupplyWedge = currDemand - currSupply;
    marketplace->addToSupply( mName, aRegionName, mSupplyWedge, aPeriod );
}

double UnlimitedResource::getAnnualProd( const string& aRegionName,
                                         const int aPeriod ) const
{
    // Return the market supply.
    return scenario->getMarketplace()->getSupply( mName, aRegionName, aPeriod );
}

//! Return price of resources.
double UnlimitedResource::getPrice( const int aPeriod ) const {
    return mFixedPrices[ aPeriod ];
}

/*
* \brief Create the resource market.
* \details The unlimited resource creates a single unsolved market for the
*          resource. The object will ensure that supply is always equal to
*          demand.
* \param aRegionName Region name.
*/
void UnlimitedResource::setMarket( const string& aRegionName ) {
    // Setup the market for the resource. This market will not be solved. Note
    // that in a standard Resource setMarketToSolve would be called here.
    Marketplace* marketplace = scenario->getMarketplace();
    marketplace->createMarket( aRegionName, mMarket, mName, IMarketType::NORMAL );

    // Set price and output units for period 0 market info
    IInfo* marketInfo = marketplace->getMarketInfo( mName, aRegionName, 0, true );
    marketInfo->setString( "price-unit", mPriceUnit );
    marketInfo->setString( "output-unit", mOutputUnit );

    // UnlimitedResource markets must not be solved so reset the flag in case it
    // was set by another Resource who was just adding regions to market for instance
    const Modeltime* modeltime = scenario->getModeltime();
    for(int period = 0; period < modeltime->getmaxper(); ++period ) {
        marketplace->unsetMarketToSolve( mName, aRegionName, period );
    }
}

void UnlimitedResource::accept( IVisitor* aVisitor,
                                const int aPeriod ) const
{
    aVisitor->startVisitResource( this, aPeriod );
    aVisitor->endVisitResource( this, aPeriod );
}<|MERGE_RESOLUTION|>--- conflicted
+++ resolved
@@ -76,52 +76,6 @@
 UnlimitedResource::~UnlimitedResource() {
 }
 
-<<<<<<< HEAD
-=======
-void UnlimitedResource::XMLParse( const DOMNode* node ){
-
-    // make sure we were passed a valid node.
-    assert( node );
-
-    // get the name attribute.
-    mName = XMLHelper<string>::getAttr( node, "name" );
-
-    // get all child nodes.
-    const DOMNodeList* nodeList = node->getChildNodes();
-
-    // loop through the child nodes.
-    for( unsigned int i = 0; i < nodeList->getLength(); i++ ){
-        const DOMNode* curr = nodeList->item( i );
-        const string nodeName =
-            XMLHelper<string>::safeTranscode( curr->getNodeName() );
-
-        if( nodeName == "#text" ) {
-            continue;
-        }
-        else if( nodeName == "output-unit" ){
-            mOutputUnit = XMLHelper<string>::getValue( curr );
-        }
-        else if( nodeName == "price-unit" ){
-            mPriceUnit = XMLHelper<string>::getValue( curr );
-        }
-        else if( nodeName == "market" ){
-            mMarket = XMLHelper<string>::getValue( curr );
-        }
-        else if( nodeName == "price" ){
-            XMLHelper<Value>::insertValueIntoVector( curr, mFixedPrices,
-                                                     scenario->getModeltime() );
-        }
-        else {
-            ILogger& mainLog = ILogger::getLogger( "main_log" );
-            mainLog.setLevel( ILogger::WARNING );
-            mainLog << "Unrecognized text string: " << nodeName
-                    << " found while parsing " << getXMLNameStatic() << "."
-                    << endl;
-        }
-    }
-}
-
->>>>>>> c00a5cee
 const string& UnlimitedResource::getXMLName() const {
     return getXMLNameStatic();
 }
