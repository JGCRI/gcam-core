--- conflicted
+++ resolved
@@ -74,14 +74,6 @@
 using namespace xercesc;
 
 extern Scenario* scenario;
-<<<<<<< HEAD
-// static initialize.
-const string Resource::XML_NAME = "resource";
-const string DepletableResource::XML_NAME = "depresource";
-const string FixedResource::XML_NAME = "fixedresource";
-const string RenewableResource::XML_NAME = "renewresource";
-=======
->>>>>>> 174872a6
 
 typedef vector<AGHG*>::const_iterator CGHGIterator;
 
@@ -117,7 +109,7 @@
  * \return The constant XML_NAME.
  */
 const std::string& Resource::getXMLName() const {
-    return XML_NAME;
+    return getXMLNameStatic();
 }
 
 /*! \brief Get the XML node name in static form for comparison when parsing XML.
@@ -130,6 +122,7 @@
  * \return The constant XML_NAME as a static.
  */
 const std::string& Resource::getXMLNameStatic() {
+    const static string XML_NAME = "resource";
     return XML_NAME;
 }
 
@@ -188,10 +181,10 @@
             parseContainerNode( curr, mGHG, GHGFactory::create( nodeName ).release() );
         }
         else if( nodeName == SubDepletableResource::getXMLNameStatic() ){
-            parseContainerNode( curr, mSubResource, mSubResourceNameMap, new SubDepletableResource() );
+            parseContainerNode( curr, mSubResource, new SubDepletableResource() );
         }
         else if( nodeName == SubRenewableResource::getXMLNameStatic() ) {
-            parseContainerNode( curr, mSubResource, mSubResourceNameMap, new SubRenewableResource() );
+            parseContainerNode( curr, mSubResource, new SubRenewableResource() );
         }
         else if( XMLDerivedClassParse( nodeName, curr ) ){
             // no-op
@@ -702,15 +695,9 @@
 * \param nodeName name of the current node 
 * \return Whether an element was parsed.
 */
-<<<<<<< HEAD
 bool FixedResource::XMLDerivedClassParse( const string& aNodeName, const DOMNode* aNode ) {
     if( aNodeName == SubResource::getXMLNameStatic() || aNodeName == SubFixedResource::getXMLNameStatic() ){
-        parseContainerNode( aNode, mSubResource, mSubResourceNameMap, new SubFixedResource() );
-=======
-bool FixedResource::XMLDerivedClassParse( const string& nodeName, const DOMNode* node ) {
-    if( nodeName == SubResource::getXMLNameStatic() || nodeName == SubFixedResource::getXMLNameStatic() ){
-        parseContainerNode( node, mSubResource, new SubFixedResource() );
->>>>>>> 174872a6
+        parseContainerNode( aNode, mSubResource, new SubFixedResource() );
         return true;
     }
     return false;
