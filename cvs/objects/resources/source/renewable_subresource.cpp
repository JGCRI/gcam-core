--- conflicted
+++ resolved
@@ -77,23 +77,6 @@
     return XMLName;
 }
 
-<<<<<<< HEAD
-=======
-//! Performs XML read-in that is specific to this derived class
-bool SubRenewableResource::XMLDerivedClassParse( const string& nodeName, const DOMNode* node ) {
-    bool didParse = false;
-    if( nodeName == "maxSubResource" ){
-        XMLHelper<double>::insertValueIntoVector( node, mMaxAnnualSubResource, scenario->getModeltime() );
-        didParse = true;
-    }
-    else if( nodeName == "gdpSupplyElast" ){
-        mGdpSupplyElasticity = XMLHelper<double>::getValue( node );
-        didParse = true;
-    }
-    return didParse;
-}
-
->>>>>>> c00a5cee
 //! Do any initializations needed for this resource
 /*! Renewable resources should have only grades with well defined cost curves. 
 \todo The extra elements in the vector should be removed. 
