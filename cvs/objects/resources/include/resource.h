#ifndef _RESOURCE_H_
#define _RESOURCE_H_
#if defined(_MSC_VER)
#pragma once
#endif

/*
* LEGAL NOTICE
* This computer software was prepared by Battelle Memorial Institute,
* hereinafter the Contractor, under Contract No. DE-AC05-76RL0 1830
* with the Department of Energy (DOE). NEITHER THE GOVERNMENT NOR THE
* CONTRACTOR MAKES ANY WARRANTY, EXPRESS OR IMPLIED, OR ASSUMES ANY
* LIABILITY FOR THE USE OF THIS SOFTWARE. This notice including this
* sentence must appear on any copies of this computer software.
* 
* EXPORT CONTROL
* User agrees that the Software will not be shipped, transferred or
* exported into any country or used in any manner prohibited by the
* United States Export Administration Act or any other applicable
* export laws, restrictions or regulations (collectively the "Export Laws").
* Export of the Software may require some form of license or other
* authority from the U.S. Government, and failure to obtain such
* export control license may result in criminal liability under
* U.S. laws. In addition, if the Software is identified as export controlled
* items under the Export Laws, User represents and warrants that User
* is not a citizen, or otherwise located within, an embargoed nation
* (including without limitation Iran, Syria, Sudan, Cuba, and North Korea)
*     and that User is not otherwise prohibited
* under the Export Laws from receiving the Software.
* 
* Copyright 2011 Battelle Memorial Institute.  All Rights Reserved.
* Distributed as open-source under the terms of the Educational Community 
* License version 2.0 (ECL 2.0). http://www.opensource.org/licenses/ecl2.php
* 
* For further details, see: http://www.globalchange.umd.edu/models/gcam/
*
*/



/*! 
* \file resource.h
* \ingroup Objects
* \brief The Resource, DepletableResource, FixedResource, and RenewableResource classes header file.
* \author Sonny Kim
*/
#include <xercesc/dom/DOMNode.hpp>
#include <vector>
#include <map>
#include "resources/include/aresource.h"
#include "util/base/include/object_meta_info.h"
#include "util/base/include/value.h"
#include "util/base/include/time_vector.h"

// Forward declaration.
class SubResource;

/*! 
* \ingroup Objects
* \brief A class which defines a single resource containing multiple
*        subresources, which can be of either depletable or renewable type.
* \todo This class needs much more documentation.
* \todo This class and AResource need refactoring and cleaning up. FixedResource
*       should be removed. Resource is generic and may contain depletable or 
*       renewable subresources. DepletableResource contains only depletable
*       subresources, while RenewableResource contains only renewable subresources.
*       RenewableResource should inherit from AResource and be moved to its own
*       files.
* \author Sonny Kim
*/
class Resource: public AResource {
    friend class XMLDBOutputter;
public:
    Resource();
    virtual ~Resource();
    static const std::string& getXMLNameStatic();
    void XMLParse( const xercesc::DOMNode* node );
    void toInputXML( std::ostream& aOut, Tabs* aTabs ) const;
    void toDebugXML( const int period, std::ostream& aOut, Tabs* aTabs ) const;
    const std::string& getName() const; 
    virtual void completeInit( const std::string& aRegionName, const IInfo* aRegionInfo );
    
    virtual void initCalc( const std::string& aRegionName, const int aPeriod );
    virtual void postCalc( const std::string& aRegionName, const int aPeriod );
    
    void calcSupply( const std::string& aRegionName, const GDP* aGdp, const int aPeriod );
    virtual double getAnnualProd( const std::string& aRegionName, const int aPeriod ) const;
    virtual double getPrice( const int aPeriod ) const;
    void dbOutput( const std::string& regname );
    void csvOutputFile( const std::string& regname ); 
    virtual void accept( IVisitor* aVisitor, const int aPeriod ) const;
protected:

    // TODO: is this stuff used?
    typedef ObjECTS::TObjectMetaInfo<> object_meta_info_type;
    typedef std::vector<object_meta_info_type> object_meta_info_vector_type;

<<<<<<< HEAD
    int mNumSubResource; //!< number of subsectors for each Resource
    std::auto_ptr<IInfo> mResourceInfo; //!< Pointer to the resource's information store.
    std::vector<SubResource*> mSubResource; //!< subsector objects for each Resource
    std::vector<double> mResourcePrice; //!< Resource price
    std::vector<double> mAvailable; //!< total Resource available
    std::vector<double> mAnnualProd; //!< annual production rate of Resource
    std::vector<double> mCumulProd; //!< cumulative production of Resource
    std::map<std::string,int> mSubResourceNameMap; //!< Map of subResource name to integer position in vector.
    object_meta_info_vector_type mObjectMetaInfo; //!< Vector of object meta info to pass to the market
    virtual bool XMLDerivedClassParse( const std::string& aNodeName, const xercesc::DOMNode* aNode );
    virtual const std::string& getXMLName() const;
=======
    // Define data such that introspection utilities can process the data from this
    // subclass together with the data members of the parent classes.
    DEFINE_DATA_WITH_PARENT(
        AResource,

        //! subresource objects for each Resource
        DEFINE_VARIABLE( CONTAINER, "subresource", mSubResource, std::vector<SubResource*> ),

        //! Resource price
        DEFINE_VARIABLE( ARRAY | STATE, "price", mResourcePrice, objects::PeriodVector<Value> ),

        //! total Resource available
        DEFINE_VARIABLE( ARRAY | STATE, "available", mAvailable, objects::PeriodVector<Value> ),

        //! annual production rate of Resource
        DEFINE_VARIABLE( ARRAY | STATE, "annualprod", mAnnualProd, objects::PeriodVector<Value> ),

        //! cumulative production of Resource
        DEFINE_VARIABLE( ARRAY | STATE, "cummprod", mCumulProd, objects::PeriodVector<Value> )
    )
    
    //! Pointer to the resource's information store.
    std::auto_ptr<IInfo> mResourceInfo;

    //! Vector of object meta info to pass to the market
    object_meta_info_vector_type mObjectMetaInfo;

    virtual bool XMLDerivedClassParse( const std::string& aNodeName,
                                       const xercesc::DOMNode* aNode ) = 0;
    virtual const std::string& getXMLName() const = 0;
>>>>>>> 174872a6
    void setMarket( const std::string& aRegionName );
    virtual void annualsupply( const std::string& aRegionName, int aPeriod, const GDP* aGdp, double aPrice, double aPrevPrice );
    void cumulsupply( double aPrice, int aPeriod );
private:
    static const std::string XML_NAME; //!< node name for toXML methods
};

/*! 
* \ingroup Objects
* \brief A class which defines a DepletableResource object, which is a container for multiple Subresource objects.
* \author Josh Lurz
*/
class DepletableResource: public Resource {
public: 
    static const std::string& getXMLNameStatic();
protected:
    
    // Define data such that introspection utilities can process the data from this
    // subclass together with the data members of the parent classes.
    DEFINE_DATA_WITH_PARENT(
        Resource
    )
    
    const std::string& getXMLName() const;
    bool XMLDerivedClassParse( const std::string& nodename, const xercesc::DOMNode* node );
};

/*! 
* \ingroup Objects
* \brief A class which defines a FixedResource object, which is a container for multiple Subresource objects.
* \author Josh Lurz
*/
class FixedResource: public Resource {
public: 

    static const std::string& getXMLNameStatic();
protected:
    
    // Define data such that introspection utilities can process the data from this
    // subclass together with the data members of the parent classes.
    DEFINE_DATA_WITH_PARENT(
        Resource
    )
    
    const std::string& getXMLName() const;
    bool XMLDerivedClassParse( const std::string& nodename, const xercesc::DOMNode* node );
};

/*! 
* \ingroup Objects
* \brief A class which defines a RenewableResource object, which is a container for multiple Subresource objects.
* \author Josh Lurz, Sonny Kim
*/
class RenewableResource: public Resource {
public: 
    RenewableResource();
    static const std::string& getXMLNameStatic();
protected:
    
    // Define data such that introspection utilities can process the data from this
    // subclass together with the data members of the parent classes.
    DEFINE_DATA_WITH_PARENT(
        Resource,

        //! average resource variance computed from subresources
        DEFINE_VARIABLE( ARRAY, "resourceVariance", mResourceVariance, objects::PeriodVector<double> ),

        //! average resource capacity factor computed from subresources
        DEFINE_VARIABLE( ARRAY, "resourceCapacityFactor", mResourceCapacityFactor, objects::PeriodVector<double> )
    )

    bool XMLDerivedClassParse( const std::string& nodename, const xercesc::DOMNode* node );
    virtual const std::string& getXMLName() const;
    void completeInit( const std::string& aRegionName, const IInfo* aRegionInfo );
    void annualsupply( const std::string& regionName, int per, const GDP* gdp, double price, double prev_price );
};

#endif // _RESOURCE_H_


<|MERGE_RESOLUTION|>--- conflicted
+++ resolved
@@ -95,19 +95,6 @@
     typedef ObjECTS::TObjectMetaInfo<> object_meta_info_type;
     typedef std::vector<object_meta_info_type> object_meta_info_vector_type;
 
-<<<<<<< HEAD
-    int mNumSubResource; //!< number of subsectors for each Resource
-    std::auto_ptr<IInfo> mResourceInfo; //!< Pointer to the resource's information store.
-    std::vector<SubResource*> mSubResource; //!< subsector objects for each Resource
-    std::vector<double> mResourcePrice; //!< Resource price
-    std::vector<double> mAvailable; //!< total Resource available
-    std::vector<double> mAnnualProd; //!< annual production rate of Resource
-    std::vector<double> mCumulProd; //!< cumulative production of Resource
-    std::map<std::string,int> mSubResourceNameMap; //!< Map of subResource name to integer position in vector.
-    object_meta_info_vector_type mObjectMetaInfo; //!< Vector of object meta info to pass to the market
-    virtual bool XMLDerivedClassParse( const std::string& aNodeName, const xercesc::DOMNode* aNode );
-    virtual const std::string& getXMLName() const;
-=======
     // Define data such that introspection utilities can process the data from this
     // subclass together with the data members of the parent classes.
     DEFINE_DATA_WITH_PARENT(
@@ -136,9 +123,8 @@
     object_meta_info_vector_type mObjectMetaInfo;
 
     virtual bool XMLDerivedClassParse( const std::string& aNodeName,
-                                       const xercesc::DOMNode* aNode ) = 0;
-    virtual const std::string& getXMLName() const = 0;
->>>>>>> 174872a6
+                                       const xercesc::DOMNode* aNode );
+    virtual const std::string& getXMLName() const;
     void setMarket( const std::string& aRegionName );
     virtual void annualsupply( const std::string& aRegionName, int aPeriod, const GDP* aGdp, double aPrice, double aPrevPrice );
     void cumulsupply( double aPrice, int aPeriod );
