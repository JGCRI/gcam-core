#include "../include/GCAM_E3SM_interface.h"

GCAM_E3SM_interface *p_obj;

extern "C" {

  // Initialize a GCAM_E3SM_interface object
  void inite3sminterface_() {
    p_obj = new GCAM_E3SM_interface();
  }
  
  // Delete the GCAM_E3SM_interface object
  void deletee3sminterface_() {
    delete p_obj;
  }
    
  // Call the GCAM initialization
<<<<<<< HEAD
  void initcgcam_(char* aCaseName, char* aGCAMConfig, char* aGCAM2ELMCO2Map, char* aGCAM2ELMLUCMap, char* aGCAM2ELMWHMap, char* aGCAM2ELMCDENMap) {
=======
  void initcgcam_(char* aCaseName, char* aGCAMConfig, char* aGCAM2ELMCO2Map, char* aGCAM2ELMLUCMap, char* aGCAM2ELMWHMap, int *aNumReg, int *aNumSector) {
>>>>>>> 537bb0ed
      
      // Convert to string - fortran doesn't handle string
      std::string CaseName(aCaseName);
      std::string GCAMConfig(aGCAMConfig);
      std::string GCAM2ELMCO2Map(aGCAM2ELMCO2Map);
      std::string GCAM2ELMLUCMap(aGCAM2ELMLUCMap);
      std::string GCAM2ELMWHMap(aGCAM2ELMWHMap);
      std::string GCAM2ELMCDENMap(aGCAM2ELMCDENMap);
      
<<<<<<< HEAD
    p_obj->initGCAM(CaseName, GCAMConfig, GCAM2ELMCO2Map, GCAM2ELMLUCMap, GCAM2ELMWHMap, GCAM2ELMCDENMap);
=======
    p_obj->initGCAM(CaseName, GCAMConfig, GCAM2ELMCO2Map, GCAM2ELMLUCMap, GCAM2ELMWHMap, aNumReg, aNumSector);
>>>>>>> 537bb0ed
  }

// todo: delete setdensitycgcam

  // Set Carbon Densities in GCAM using scalers from E3SM
//  void setdensitycgcam_(int *yyyymmdd, double *aELMArea, double *aELMPFTFract, double *aELMNPP, double *aELMHR,
//                          int *aNumLon, int *aNumLat, int *aNumPFT, char* aMappingFile, int *aFirstCoupledYear, int *aReadScalars, int *aWriteScalars,
//                          int *aScaleCarbon, char* aBaseNPPFile, char* aBaseHRFile, char* aBasePFTwtFile) {
      
      // Convert to string - fortran doesn't handle string
//      std::string MappingFile(aMappingFile);
//      std::string baseNPPFile(aBaseNPPFile);
//      std::string baseHRFile(aBaseHRFile);
//      std::string basePFTwtFile(aBasePFTwtFile);
      
      // Convert to bool - fortran doesn't have a bool
//      bool readScalars = *aReadScalars == 1 ? true : false;
//      bool writeScalars = *aWriteScalars == 1 ? true : false;
//      bool scaleCarbon = *aScaleCarbon == 1 ? true : false;     
 
//      p_obj->setDensityGCAM(yyyymmdd, aELMArea, aELMPFTFract, aELMNPP, aELMHR,
//                            aNumLon, aNumLat, aNumPFT, MappingFile, aFirstCoupledYear, readScalars, writeScalars,
//                            scaleCarbon, baseNPPFile, baseHRFile, basePFTwtFile);
//  }
/// end delete

    
  // Run GCAM
  void runcgcam_(int *yyyymmdd, double *gcamoluc, double *gcamoemiss, char* aBaseLucGcamFileName, char* aBaseCO2GcamFileName, int *aSpinup,
                 double *aELMArea, double *aELMPFTFract, double *aELMNPP, double *aELMHR,
<<<<<<< HEAD
                 int *aNumLon, int *aNumLat, int *aNumPFT, char* aMappingFile, int *aFirstCoupledYear, int *aReadScalars, int *aWriteScalars,
                 int *aScaleAgYield, int *aScaleCarbon, char* aBaseNPPFile, char* aBaseHRFile, char* aBasePFTwtFile, int *aRestartRun) {
=======
                 int *aNumLon, int *aNumLat, int *aNumPFT, int *aNumReg, int *aNumCty, int *aNumSector, int *aNumPeriod, char* aMappingFile, int *aFirstCoupledYear, int *aReadScalars, int *aWriteScalars,
                 int *aScaleCarbon, char* aBaseNPPFile, char* aBaseHRFile, char* aBasePFTwtFile, int *aRestartRun) {
>>>>>>> 537bb0ed
  
      // convert to strings and bools where appropriate
      std::string BaseLucGcamFileName(aBaseLucGcamFileName);
      std::string BaseCO2GcamFileName(aBaseCO2GcamFileName);
      bool Spinup = *aSpinup == 1 ? true : false;
      std::string MappingFile(aMappingFile);
      std::string baseNPPFile(aBaseNPPFile);
      std::string baseHRFile(aBaseHRFile);
      std::string basePFTwtFile(aBasePFTwtFile);
      bool readScalars = *aReadScalars == 1 ? true : false;
      bool writeScalars = *aWriteScalars == 1 ? true : false;
      bool scaleAgYield = *aScaleAgYield == 1 ? true : false;
      bool scaleCarbon = *aScaleCarbon == 1 ? true : false;
      bool restartRun = *aRestartRun == 1 ? true : false;
  
      p_obj->runGCAM(yyyymmdd, gcamoluc, gcamoemiss, BaseLucGcamFileName, BaseCO2GcamFileName, Spinup,
                     aELMArea, aELMPFTFract, aELMNPP, aELMHR,
<<<<<<< HEAD
                     aNumLon, aNumLat, aNumPFT, MappingFile, aFirstCoupledYear, readScalars, writeScalars,
                     scaleAgYield, scaleCarbon, baseNPPFile, baseHRFile, basePFTwtFile, restartRun);
=======
                     aNumLon, aNumLat, aNumPFT, aNumReg, aNumCty, aNumSector, aNumPeriod, MappingFile, aFirstCoupledYear, readScalars, writeScalars,
                     scaleCarbon, baseNPPFile, baseHRFile, basePFTwtFile, restartRun);
>>>>>>> 537bb0ed
  }

  // Downscale Emissions
  void downscaleemissionscgcam_(double *gcamoemiss,
                              double *gcamoco2sfcjan, double *gcamoco2sfcfeb, double *gcamoco2sfcmar, double *gcamoco2sfcapr,
                              double *gcamoco2sfcmay, double *gcamoco2sfcjun, double *gcamoco2sfcjul, double *gcamoco2sfcaug,
                              double *gcamoco2sfcsep, double *gcamoco2sfcoct, double *gcamoco2sfcnov, double *gcamoco2sfcdec,
                              double *gcamoco2airlojan, double *gcamoco2airlofeb, double *gcamoco2airlomar, double *gcamoco2airloapr,
                              double *gcamoco2airlomay, double *gcamoco2airlojun, double *gcamoco2airlojul, double *gcamoco2airloaug,
                              double *gcamoco2airlosep, double *gcamoco2airlooct, double *gcamoco2airlonov, double *gcamoco2airlodec,
                              double *gcamoco2airhijan, double *gcamoco2airhifeb, double *gcamoco2airhimar, double *gcamoco2airhiapr,
                              double *gcamoco2airhimay, double *gcamoco2airhijun, double *gcamoco2airhijul, double *gcamoco2airhiaug,
                              double *gcamoco2airhisep, double *gcamoco2airhioct, double *gcamoco2airhinov, double *gcamoco2airhidec,
                              char *aBaseCO2GcamFileName, char *aBaseCO2SfcFile, char *aBaseCO2ShipFile, char *aBaseCO2AirFile,
                              char *aRegionMappingFile, char *aCountryMappingFile,char *aCountry2RegionMappingFile,
                              char *aPOPIIASAFileName, char *aGDPIIASAFileName,
                              char *aPOPGCAMFileName, char *aGDPGCAMFileName, char *aCO2GCAMFileName,
                              int *aNumReg, int *aNumCty, int *aNumSector, int *aNumPeriod, int *aNumLon, int *aNumLat, int *aWriteCO2, int *aCurrYear,
                              char *aCO2DownscalingMethod) {
      
      // Convert to string - fortran doesn't handle string
      std::string BaseCO2SfcFile(aBaseCO2SfcFile);
      std::string BaseCO2ShipFile(aBaseCO2ShipFile);
      std::string BaseCO2AirFile(aBaseCO2AirFile);
      std::string BaseCO2GcamFileName(aBaseCO2GcamFileName);
      std::string RegionMappingFile(aRegionMappingFile);
      std::string CountryMappingFile(aCountryMappingFile);
      std::string Country2RegionMappingFile(aCountry2RegionMappingFile);
      std::string POPIIASAFileName(aPOPIIASAFileName);
      std::string GDPIIASAFileName(aGDPIIASAFileName);
      std::string POPGCAMFileName(aPOPGCAMFileName);
      std::string GDPGCAMFileName(aGDPGCAMFileName);
      std::string CO2GCAMFileName(aCO2GCAMFileName);
      std::string CO2DownscalingMethod(aCO2DownscalingMethod);
      
      // Convert to bool - fortran doesn't have a bool
      bool writeCO2 = *aWriteCO2 == 1 ? true : false;
    
      p_obj->downscaleEmissionsGCAM(gcamoemiss,
                                  gcamoco2sfcjan, gcamoco2sfcfeb, gcamoco2sfcmar, gcamoco2sfcapr,
                                  gcamoco2sfcmay, gcamoco2sfcjun, gcamoco2sfcjul, gcamoco2sfcaug,
                                  gcamoco2sfcsep, gcamoco2sfcoct, gcamoco2sfcnov, gcamoco2sfcdec,
                                  gcamoco2airlojan, gcamoco2airlofeb, gcamoco2airlomar, gcamoco2airloapr,
                                  gcamoco2airlomay, gcamoco2airlojun, gcamoco2airlojul, gcamoco2airloaug,
                                  gcamoco2airlosep, gcamoco2airlooct, gcamoco2airlonov, gcamoco2airlodec,
                                  gcamoco2airhijan, gcamoco2airhifeb, gcamoco2airhimar, gcamoco2airhiapr,
                                  gcamoco2airhimay, gcamoco2airhijun, gcamoco2airhijul, gcamoco2airhiaug,
                                  gcamoco2airhisep, gcamoco2airhioct, gcamoco2airhinov, gcamoco2airhidec,
                                  BaseCO2GcamFileName, BaseCO2SfcFile, BaseCO2ShipFile, BaseCO2AirFile,
                                  RegionMappingFile, CountryMappingFile, Country2RegionMappingFile,
                                  POPIIASAFileName,GDPIIASAFileName,
                                  POPGCAMFileName,GDPGCAMFileName,CO2GCAMFileName,
                                  aNumReg, aNumCty, aNumSector, aNumPeriod, aNumLon, aNumLat, writeCO2, aCurrYear, CO2DownscalingMethod);
}

    
  // Finalize GCAM
  void finalizecgcam_() {
    p_obj->finalizeGCAM();
  }
}<|MERGE_RESOLUTION|>--- conflicted
+++ resolved
@@ -15,11 +15,8 @@
   }
     
   // Call the GCAM initialization
-<<<<<<< HEAD
-  void initcgcam_(char* aCaseName, char* aGCAMConfig, char* aGCAM2ELMCO2Map, char* aGCAM2ELMLUCMap, char* aGCAM2ELMWHMap, char* aGCAM2ELMCDENMap) {
-=======
-  void initcgcam_(char* aCaseName, char* aGCAMConfig, char* aGCAM2ELMCO2Map, char* aGCAM2ELMLUCMap, char* aGCAM2ELMWHMap, int *aNumReg, int *aNumSector) {
->>>>>>> 537bb0ed
+  void initcgcam_(char* aCaseName, char* aGCAMConfig, char* aGCAM2ELMCO2Map, char* aGCAM2ELMLUCMap, char* aGCAM2ELMWHMap, char* aGCAM2ELMCDENMap,
+		  int *aNumReg, int *aNumSector) {
       
       // Convert to string - fortran doesn't handle string
       std::string CaseName(aCaseName);
@@ -29,48 +26,15 @@
       std::string GCAM2ELMWHMap(aGCAM2ELMWHMap);
       std::string GCAM2ELMCDENMap(aGCAM2ELMCDENMap);
       
-<<<<<<< HEAD
-    p_obj->initGCAM(CaseName, GCAMConfig, GCAM2ELMCO2Map, GCAM2ELMLUCMap, GCAM2ELMWHMap, GCAM2ELMCDENMap);
-=======
-    p_obj->initGCAM(CaseName, GCAMConfig, GCAM2ELMCO2Map, GCAM2ELMLUCMap, GCAM2ELMWHMap, aNumReg, aNumSector);
->>>>>>> 537bb0ed
+    p_obj->initGCAM(CaseName, GCAMConfig, GCAM2ELMCO2Map, GCAM2ELMLUCMap, GCAM2ELMWHMap, GCAM2ELMCDENMap, aNumReg, aNumSector);
   }
 
-// todo: delete setdensitycgcam
-
-  // Set Carbon Densities in GCAM using scalers from E3SM
-//  void setdensitycgcam_(int *yyyymmdd, double *aELMArea, double *aELMPFTFract, double *aELMNPP, double *aELMHR,
-//                          int *aNumLon, int *aNumLat, int *aNumPFT, char* aMappingFile, int *aFirstCoupledYear, int *aReadScalars, int *aWriteScalars,
-//                          int *aScaleCarbon, char* aBaseNPPFile, char* aBaseHRFile, char* aBasePFTwtFile) {
-      
-      // Convert to string - fortran doesn't handle string
-//      std::string MappingFile(aMappingFile);
-//      std::string baseNPPFile(aBaseNPPFile);
-//      std::string baseHRFile(aBaseHRFile);
-//      std::string basePFTwtFile(aBasePFTwtFile);
-      
-      // Convert to bool - fortran doesn't have a bool
-//      bool readScalars = *aReadScalars == 1 ? true : false;
-//      bool writeScalars = *aWriteScalars == 1 ? true : false;
-//      bool scaleCarbon = *aScaleCarbon == 1 ? true : false;     
- 
-//      p_obj->setDensityGCAM(yyyymmdd, aELMArea, aELMPFTFract, aELMNPP, aELMHR,
-//                            aNumLon, aNumLat, aNumPFT, MappingFile, aFirstCoupledYear, readScalars, writeScalars,
-//                            scaleCarbon, baseNPPFile, baseHRFile, basePFTwtFile);
-//  }
-/// end delete
-
-    
   // Run GCAM
   void runcgcam_(int *yyyymmdd, double *gcamoluc, double *gcamoemiss, char* aBaseLucGcamFileName, char* aBaseCO2GcamFileName, int *aSpinup,
                  double *aELMArea, double *aELMPFTFract, double *aELMNPP, double *aELMHR,
-<<<<<<< HEAD
-                 int *aNumLon, int *aNumLat, int *aNumPFT, char* aMappingFile, int *aFirstCoupledYear, int *aReadScalars, int *aWriteScalars,
+                 int *aNumLon, int *aNumLat, int *aNumPFT, int *aNumReg, int *aNumCty, int *aNumSector, int *aNumPeriod,
+                 char* aMappingFile, int *aFirstCoupledYear, int *aReadScalars, int *aWriteScalars,
                  int *aScaleAgYield, int *aScaleCarbon, char* aBaseNPPFile, char* aBaseHRFile, char* aBasePFTwtFile, int *aRestartRun) {
-=======
-                 int *aNumLon, int *aNumLat, int *aNumPFT, int *aNumReg, int *aNumCty, int *aNumSector, int *aNumPeriod, char* aMappingFile, int *aFirstCoupledYear, int *aReadScalars, int *aWriteScalars,
-                 int *aScaleCarbon, char* aBaseNPPFile, char* aBaseHRFile, char* aBasePFTwtFile, int *aRestartRun) {
->>>>>>> 537bb0ed
   
       // convert to strings and bools where appropriate
       std::string BaseLucGcamFileName(aBaseLucGcamFileName);
@@ -88,13 +52,9 @@
   
       p_obj->runGCAM(yyyymmdd, gcamoluc, gcamoemiss, BaseLucGcamFileName, BaseCO2GcamFileName, Spinup,
                      aELMArea, aELMPFTFract, aELMNPP, aELMHR,
-<<<<<<< HEAD
-                     aNumLon, aNumLat, aNumPFT, MappingFile, aFirstCoupledYear, readScalars, writeScalars,
+                     aNumLon, aNumLat, aNumPFT, aNumReg, aNumCty, aNumSector, aNumPeriod,
+                     MappingFile, aFirstCoupledYear, readScalars, writeScalars,
                      scaleAgYield, scaleCarbon, baseNPPFile, baseHRFile, basePFTwtFile, restartRun);
-=======
-                     aNumLon, aNumLat, aNumPFT, aNumReg, aNumCty, aNumSector, aNumPeriod, MappingFile, aFirstCoupledYear, readScalars, writeScalars,
-                     scaleCarbon, baseNPPFile, baseHRFile, basePFTwtFile, restartRun);
->>>>>>> 537bb0ed
   }
 
   // Downscale Emissions
@@ -112,8 +72,8 @@
                               char *aRegionMappingFile, char *aCountryMappingFile,char *aCountry2RegionMappingFile,
                               char *aPOPIIASAFileName, char *aGDPIIASAFileName,
                               char *aPOPGCAMFileName, char *aGDPGCAMFileName, char *aCO2GCAMFileName,
-                              int *aNumReg, int *aNumCty, int *aNumSector, int *aNumPeriod, int *aNumLon, int *aNumLat, int *aWriteCO2, int *aCurrYear,
-                              char *aCO2DownscalingMethod) {
+                              int *aNumReg, int *aNumCty, int *aNumSector, int *aNumPeriod, int *aNumLon, int *aNumLat,
+                              int *aWriteCO2, int *aCurrYear, char *aCO2DownscalingMethod) {
       
       // Convert to string - fortran doesn't handle string
       std::string BaseCO2SfcFile(aBaseCO2SfcFile);
@@ -147,7 +107,8 @@
                                   RegionMappingFile, CountryMappingFile, Country2RegionMappingFile,
                                   POPIIASAFileName,GDPIIASAFileName,
                                   POPGCAMFileName,GDPGCAMFileName,CO2GCAMFileName,
-                                  aNumReg, aNumCty, aNumSector, aNumPeriod, aNumLon, aNumLat, writeCO2, aCurrYear, CO2DownscalingMethod);
+                                  aNumReg, aNumCty, aNumSector, aNumPeriod, aNumLon, aNumLat,
+                                  writeCO2, aCurrYear, CO2DownscalingMethod);
 }
 
     
