# Copyright 2019 Battelle Memorial Institute; see the LICENSE file.

#' A list of column orderings keyed by the ModelInterface header so that we
#' can ensure tables being sent to be converted to XML by the ModelInterface
#' have their columns arranged in the order the ModelInterface is expecting them.
#'
#' @format A list object where [[header]] <- character vector of column names:
"LEVEL2_DATA_NAMES"

#' GCAM_DATA_MAP
#'
#' There are two levels of information available from the GCAM data system:
#' chunk dependencies, which are available for "free", i.e. with a fast query to
<<<<<<< HEAD
#' each chunk on the part of \code{\link{chunk_inputs}} and \code{\link{chunk_outputs}},
#' and detailed information on data object-level dependencies. This function is
#' used to generate this latter data, i.e. a tibble of chunk-output-precursor information,
#' which is used by \code{\link{dstrace}} and various other graphing and diagnostic utilities.
=======
#' each chunk on the part of \code{chunk_inputs} and \code{chunk_outputs},
#' and detailed information on data object-level dependencies. This function is
#' used to generate this latter data, i.e. a tibble of chunk-output-precursor information,
#' which is used by \code{dstrace} and various other graphing and diagnostic utilities.
>>>>>>> bb70096f
#' @author BBL
#' @format A tibble with columns: name (chunk that produces the data), output (name of the data object),
#' precursors (colon seperated list of precursors), title, units, comments, flags (typically metadata for processing)
"GCAM_DATA_MAP"

#' A list of prebuilt data objects. These are used when the proprietary IEA
#' energy data files are not available, and thus
#' \code{\link{module_energy_LA100.IEA_downscale_ctry}} is not able to run.
#' Its immediate downstream dependencies then used the prebuilt versions of
#' their outputs stored in this object.
#'
#' @format A list object where [[object_name]] <- tibble:
"PREBUILT_DATA"<|MERGE_RESOLUTION|>--- conflicted
+++ resolved
@@ -11,17 +11,10 @@
 #'
 #' There are two levels of information available from the GCAM data system:
 #' chunk dependencies, which are available for "free", i.e. with a fast query to
-<<<<<<< HEAD
-#' each chunk on the part of \code{\link{chunk_inputs}} and \code{\link{chunk_outputs}},
-#' and detailed information on data object-level dependencies. This function is
-#' used to generate this latter data, i.e. a tibble of chunk-output-precursor information,
-#' which is used by \code{\link{dstrace}} and various other graphing and diagnostic utilities.
-=======
 #' each chunk on the part of \code{chunk_inputs} and \code{chunk_outputs},
 #' and detailed information on data object-level dependencies. This function is
 #' used to generate this latter data, i.e. a tibble of chunk-output-precursor information,
 #' which is used by \code{dstrace} and various other graphing and diagnostic utilities.
->>>>>>> bb70096f
 #' @author BBL
 #' @format A tibble with columns: name (chunk that produces the data), output (name of the data object),
 #' precursors (colon seperated list of precursors), title, units, comments, flags (typically metadata for processing)
