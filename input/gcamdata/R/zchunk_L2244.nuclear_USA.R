--- conflicted
+++ resolved
@@ -116,12 +116,8 @@
       filter(!grepl("Gen III", Electric.sector.technology)) %>%
       repeat_add_columns(tibble(region = unique(L2244.nuc_gen2_gen$region))) %>%
       left_join_error_no_match(L2244.nuc_gen2_s_curve_parameters, by = "region") %>%
-<<<<<<< HEAD
-      # OR State has zero generation in the last historical period, thus no lifetime data
-=======
       # Oregon (OR) has zero generation in the last historical period, thus no lifetime data
       # left_join_error_no_match throws error due to NA for Oregon, so left_join is used instead
->>>>>>> e44a2116
       left_join(L2244.nuc_gen2_lifetime, by = "region") %>%
       filter(!is.na(lifetime)) %>%
       mutate(year = max(MODEL_BASE_YEARS)) %>%
