# Copyright 2019 Battelle Memorial Institute; see the LICENSE file.

#' module_energy_LA122.gasproc_refining
#'
#' Create gasproc, oil refining and crops inputs, outputs and IO "input-output" coefficients for refining.
#'
#' @param command API command to execute
#' @param ... other optional parameters, depending on command
#' @return Depends on \code{command}: either a vector of required inputs,
#' a vector of output names, or (if \code{command} is "MAKE") all
#' the generated outputs: \code{L122.out_EJ_R_gasproc_F_Yh}, \code{L122.in_EJ_R_gasproc_F_Yh}, \code{L122.IO_R_oilrefining_F_Yh}, \code{L122.out_EJ_R_refining_F_Yh}, \code{L122.in_EJ_R_refining_F_Yh}, \code{L122.in_Mt_R_C_Yh}, \code{L122.FeedOut_Mt_R_C_Yh}. The corresponding file in the
#' original data system was \code{LA122.gasproc_refining.R} (energy level1).
#' @details This chunk creates gasproc, oil refining and crops inputs, outputs and IO "input-output" coefficients for refining.
#' @importFrom assertthat assert_that
#' @importFrom dplyr bind_rows distinct filter if_else left_join mutate right_join select semi_join
#' @importFrom tidyr complete gather nesting
#' @author FF, May 2017
module_energy_LA122.gasproc_refining <- function(command, ...) {
  if(command == driver.DECLARE_INPUTS) {
    return(c(FILE = "common/GCAM_region_names",
             FILE = "aglu/FAO/FAO_ag_items_PRODSTAT",
             FILE = "aglu/A_agRegionalTechnology",
             FILE = "energy/calibrated_techs",
             FILE = "energy/A_regions",
             FILE = "energy/A21.globaltech_coef",
             FILE = "energy/A21.globaltech_secout",
             FILE = "energy/A22.globaltech_coef",
             "L1012.en_bal_EJ_R_Si_Fi_Yh",
             "L121.in_EJ_R_unoil_F_Yh",
             "L121.share_R_TPES_biofuel_tech",
             "L121.BiomassOilRatios_kgGJ_R_C"))
  } else if(command == driver.DECLARE_OUTPUTS) {
    return(c("L122.out_EJ_R_gasproc_F_Yh",
             "L122.in_EJ_R_gasproc_F_Yh",
             "L122.IO_R_oilrefining_F_Yh",
             "L122.out_EJ_R_refining_F_Yh",
             "L122.in_EJ_R_refining_F_Yh",
             "L122.in_Mt_R_C_Yh",
             "L122.FeedOut_Mt_R_C_Yh"))
  } else if(command == driver.MAKE) {

    EcYield_kgm2_hi <- EcYield_kgm2_lo <- GCAM_commodity <- GCAM_region_ID <- GLU <-
      Irr_Rfd <- LC_bm2_hi <- LC_bm2_lo <- biodiesel <- biomassOil_tech <- ethanol <- fuel <-
      fuel.x <- fuelInput <- gas_coef <- hist_year <- in_value <- landshare_hi <-
      landshare_lo <- level <- minicam.energy.input <- passthrough.sector <- sector <-
      subsector <- supplysector <- technology <- value <- value.x <- value.y <- valueInput <-
      value_ctl_oil <- value_en_bal <- value_en_bal_TPES <- value_en_bal_net_oil <-
      value_gtl_oil <- value_gtlctl <- year <- yield <- yieldmult_hi <- yieldmult_lo <-
      market.name <- primary.crop <- fractional.secondary.output <- output.ratio <-
      region <- default_technology <- share <- Biofuel <- output <- coefficient <-
      IOcoef <- rev_coef <- out_value <- coef <- SecOutRatio <- rev_output.ratio <- NULL # silence package check notes

    all_data <- list(...)[[1]]

    # Load required inputs
    GCAM_region_names <- get_data(all_data, "common/GCAM_region_names")
    FAO_ag_items_PRODSTAT <- get_data(all_data, "aglu/FAO/FAO_ag_items_PRODSTAT")
    A_agRegionalTechnology <- get_data(all_data, "aglu/A_agRegionalTechnology")
    calibrated_techs <- get_data(all_data, "energy/calibrated_techs")
    A_regions <- get_data(all_data, "energy/A_regions")
    A21.globaltech_coef <- get_data(all_data, "energy/A21.globaltech_coef", strip_attributes = TRUE)
    A21.globaltech_secout <- get_data(all_data, "energy/A21.globaltech_secout")
<<<<<<< HEAD
    A22.globaltech_coef <- get_data(all_data, "energy/A22.globaltech_coef")
    L1012.en_bal_EJ_R_Si_Fi_Yh <- get_data(all_data, "L1012.en_bal_EJ_R_Si_Fi_Yh")
=======
    A22.globaltech_coef <- get_data(all_data, "energy/A22.globaltech_coef", strip_attributes = TRUE)
    L1011.en_bal_EJ_R_Si_Fi_Yh <- get_data(all_data, "L1011.en_bal_EJ_R_Si_Fi_Yh", strip_attributes = TRUE)
>>>>>>> 98ebd4a0
    get_data(all_data, "L121.in_EJ_R_unoil_F_Yh") %>%
      filter(year %in% HISTORICAL_YEARS) ->   # ensure temp data match our current history
      L121.in_EJ_R_unoil_F_Yh
    L121.share_R_TPES_biofuel_tech <- get_data(all_data, "L121.share_R_TPES_biofuel_tech")
    L121.BiomassOilRatios_kgGJ_R_C <- get_data(all_data, "L121.BiomassOilRatios_kgGJ_R_C")

    # ===================================================
    # Perform computations: Will start with refining

    # Most of the technologies (in calibrated_techs.csv) have inputs from outputs based on exogenous coefficients (A22.globaltech_coef).
    # Extracting those coefficients and interpolating them to 2010.
    # Remove "x" year
    A22.globaltech_coef %>%
      semi_join(select(calibrated_techs, supplysector, subsector, technology), by = c("supplysector", "subsector", "technology")) %>%
      left_join(select(calibrated_techs, supplysector, subsector, technology, minicam.energy.input, sector, fuel), by = c("supplysector", "subsector", "technology", "minicam.energy.input")) %>%
      gather(hist_year, value, -supplysector, -subsector, -technology, -minicam.energy.input, -sector, -fuel) %>%
      mutate(hist_year = as.numeric(hist_year)) %>%
      filter(hist_year == min(HISTORICAL_YEARS)) %>%
      repeat_add_columns(tibble(year = HISTORICAL_YEARS)) %>%
      select(-hist_year) -> L122.globaltech_coef

    # BIOMASS LIQUIDS: Ethanol and biodiesel output are equal to regional TPES
    # Modify the A_regions assignments based on the technologies available in L121.share_R_TPES_biofuel_tech
    # Where techs are specified in L121, use their details (including shares); otherwise inherit from the default assumptions
    A_biofuel_types_R <- gather(select(A_regions, GCAM_region_ID, region, ethanol, biodiesel, biomassOil_tech),
                                key = "Biofuel", value = "default_technology",
                                -GCAM_region_ID, -region, -biomassOil_tech) %>%
      filter(!region %in% aglu.NO_AGLU_REGIONS) %>%
      left_join(L121.share_R_TPES_biofuel_tech, by = c("GCAM_region_ID", "Biofuel")) %>%
      mutate(technology = if_else(is.na(technology), default_technology, technology),
             biomassOil_tech = if_else(technology == "biodiesel" & !is.na(GCAM_commodity), GCAM_commodity, biomassOil_tech),
             share = if_else(is.na(share), 1, share)) %>%
      select(GCAM_region_ID, Biofuel, technology, biomassOil_tech, share)

    # Creating fuel constant for biomass liquids that will be used to filter biofuels from L1012.en_bal_EJ_R_Si_Fi_Yh and to create L122.out_EJ_R_biofuel_Yh
    # Use left_join because the row # will increase for any region with multiple biofuel production technologies (e.g.,
    # sugar cane ethanol, corn ethanol)
    BIOMASS_LIQUIDS <- c("refined biofuels_ethanol", "refined biofuels_FT")
    L1012.en_bal_EJ_R_Si_Fi_Yh %>%
      filter(sector == "TPES",
             fuel %in% BIOMASS_LIQUIDS) %>%
      mutate(Biofuel = if_else(fuel == "refined biofuels_ethanol", "ethanol", "biodiesel")) %>%
      left_join(A_biofuel_types_R, by = c("GCAM_region_ID", "Biofuel")) %>%
      mutate(value = value * share) %>%
      select(GCAM_region_ID, technology, biomassOil_tech, year, value) -> L122.out_EJ_R_biofuel_Yh

    # To get the inputs, left_join with the technology coefficients so as to repeat rows for techs with multiple inputs
    # (e.g., corn, gas, electricity inputs to corn ethanol technology)
     L122.in_EJ_R_biofuel_F_Yh <- rename(L122.out_EJ_R_biofuel_Yh, output = value) %>%
       left_join(L122.globaltech_coef, by = c( "technology", "year")) %>%
       rename(coefficient = value) %>%
       mutate(value = output * coefficient) %>%
       select(GCAM_region_ID, sector, fuel, biomassOil_tech, year, value)

    # GAS AND COAL TO LIQUIDS
    # Create L122.out_EJ_R_gtlctl_Yh from L1012.en_bal_EJ_R_Si_Fi_Yh for gas to liquids (gtl) and coal to liquids (ctl) sectors
    L1012.en_bal_EJ_R_Si_Fi_Yh %>%
      filter(sector == "out_gtl" | sector == "out_ctl") %>%
      mutate(sector = if_else(sector == "out_gtl", "gtl", "ctl")) -> L122.out_EJ_R_gtlctl_Yh

    # GTL and CTL inputs (L122.in_EJ_R_gtlctl_F_Yh): derived as output times exogenous input-output coefficients
    # Interpolate gas processing IO coefs to all historical years and match in the fuel name
    L122.globaltech_coef %>%
      filter(sector == "gtl"| sector == "ctl") -> L122.gtlctl_coef

    L122.out_EJ_R_gtlctl_Yh %>%
      rename(valueInput = value) %>%
      left_join(L122.gtlctl_coef, by = c("sector", "fuel", "year")) %>%
      mutate(value = valueInput * value) %>%
      select(GCAM_region_ID, sector, fuel, year, value) -> L122.in_EJ_R_gtlctl_F_Yh

    # CRUDE OIL REFINING
    # Copied from original text:
    # NOTE*1: This is complicated. The outputs of CTL and GTL have the same fuel name as the output of oil refining,
    # so need to be deducted from TPES in order to calculate regional output of oil refining.
    # In contrast, biofuels are assigned different names, so they are not in the TPES of refined liquids.

    # Create tibble with appropriate sector and fuels for oil refining (output) for L122.out_EJ_R_oilrefining_Yh and add historical years
    tibble(GCAM_region_ID = GCAM_region_names$GCAM_region_ID, sector = "oil refining", fuel = "oil")%>%
      repeat_add_columns(tibble(year = HISTORICAL_YEARS)) -> L122.out_EJ_R_oilrefining_Yh

    # Create en_bal_TPES_OIL, en_bal_oil, ctl_OIL, and gtlctl_oil to adjust the outputs of CTL and GTL given the same fuel names of the oil refining outputs (as mentioned in the note above)
    # Get output for refined liquids for oil refining (TPES) sector
    L1012.en_bal_EJ_R_Si_Fi_Yh %>%
      filter(sector == "TPES") %>%
      filter(fuel == "refined liquids") %>%
      select(GCAM_region_ID,sector, year, value_en_bal_TPES = value) %>%
      mutate(sector = "oil refining") -> en_bal_TPES_OIL

    # Output for refined liquids for net_oil refining sector
    L1012.en_bal_EJ_R_Si_Fi_Yh %>%
      filter(sector == "net_oil refining") %>%
      filter(fuel == "refined liquids") %>%
      select(GCAM_region_ID, sector, year, value_en_bal_net_oil = value) %>%
      mutate(sector = "oil refining") %>%
      left_join_error_no_match(en_bal_TPES_OIL, by = c("GCAM_region_ID", "sector", "year")) %>%
      mutate(value_en_bal = value_en_bal_TPES - value_en_bal_net_oil) %>%
      select(-value_en_bal_TPES, -value_en_bal_net_oil) -> en_bal_oil

    # Output for coal for CTL sector
    L122.out_EJ_R_gtlctl_Yh %>%
      filter(sector == "ctl", fuel == "coal") %>%
      select(GCAM_region_ID, sector, year, value_ctl_oil = value) %>%
      mutate(sector = "oil refining") -> ctl_OIL

    # Output for coal for GTL sector
    L122.out_EJ_R_gtlctl_Yh %>%
      filter(sector == "gtl", fuel == "gas") %>%
      select(GCAM_region_ID, sector, year, value_gtl_oil = value) %>%
      mutate(sector = "oil refining") %>%
      left_join_error_no_match(ctl_OIL, by = c("GCAM_region_ID", "sector", "year")) %>%
      mutate(value_gtlctl = value_ctl_oil + value_gtl_oil) %>%
      select(-value_ctl_oil, -value_gtl_oil) -> gtlctl_oil

    # Final adjustments to fuel outputs for CTL and GTL to tackle the Note (NOTE*1) made above
    # left_join_error_no_match could be used here since it has some problems with the timeshifting test
    L122.out_EJ_R_oilrefining_Yh %>%
      left_join(en_bal_oil, by = c("GCAM_region_ID", "sector", "year")) %>%
      left_join(gtlctl_oil, by = c("GCAM_region_ID", "sector", "year")) %>%
      mutate(value = value_en_bal - value_gtlctl) %>%
      select(-value_en_bal, -value_gtlctl) -> L122.out_EJ_R_oilrefining_Yh

    # Oil refining: input of oil is equal to TPES, and input of other fuels is from net refinery energy use
    L1012.en_bal_EJ_R_Si_Fi_Yh %>%
      filter(sector == "net_oil refining") %>%
      filter(fuel == "refined liquids") %>%
      left_join_error_no_match(select(filter(L1012.en_bal_EJ_R_Si_Fi_Yh, sector == "TPES", fuel == "refined liquids"), -sector), by = c("GCAM_region_ID", "fuel", "year")) %>%
      select(-value.x) %>%
      rename(value = value.y) %>%
      bind_rows(filter(L1012.en_bal_EJ_R_Si_Fi_Yh, sector == "net_oil refining", fuel!= "refined liquids")) %>%
      mutate(sector = "oil refining",
             fuel = if_else(fuel == "refined liquids", "oil", fuel)) -> L122.in_EJ_R_oilrefining_F_Yh

    # Calculate region- and fuel-specific coefficients of crude oil refining
    L122.in_EJ_R_oilrefining_F_Yh %>%
      left_join(select(L122.out_EJ_R_oilrefining_Yh, -fuel), by = c("GCAM_region_ID", "sector", "year")) %>%
      mutate(value = value.x / value.y) %>%
      select(-value.x, -value.y) -> L122.IO_R_oilrefining_F_Yh

    # Combine all calibrated refinery input and output tables
    # Note - the biofuel tables have some extra columns that are used in subsequent steps but don't apply for these outputs
    # These are aggregated at this stage
    L122.out_EJ_R_biofuel_Yh_rev <- L122.out_EJ_R_biofuel_Yh %>%
      rename(sector = technology) %>%
      left_join_keep_first_only(select(calibrated_techs, sector, fuel), by = "sector") %>%
      group_by(GCAM_region_ID, sector, fuel, year) %>%
      summarise(value = sum(value)) %>%
      ungroup()
    L122.out_EJ_R_refining_F_Yh <- bind_rows(L122.out_EJ_R_oilrefining_Yh, L122.out_EJ_R_gtlctl_Yh, L122.out_EJ_R_biofuel_Yh_rev)

    # Aggregate remove the biomassOil_tech column from L122.in_EJ_R_biofuel_F_Yh and aggregate through
    # (The biodiesel feedstocks are handled upstream of the refining sector)
    L122.in_EJ_R_biofuel_F_Yh_rev <- group_by(L122.in_EJ_R_biofuel_F_Yh, GCAM_region_ID, sector, fuel, year) %>%
      summarise(value = sum(value)) %>%
      ungroup()

    L122.in_EJ_R_refining_F_Yh <- bind_rows(L122.in_EJ_R_oilrefining_F_Yh, L122.in_EJ_R_gtlctl_F_Yh, L122.in_EJ_R_biofuel_F_Yh_rev)

    # The final steps here write out some information for the AgLU module
    # First, calculate and create the derived crop inputs to the various first-generation biofuel technologies
    L122.in_EJ_R_biofuel_F_Yh %>%
      left_join(select(calibrated_techs, sector, fuel, passthrough.sector = minicam.energy.input), by = c("sector", "fuel")) %>%
      filter(passthrough.sector %in% A21.globaltech_coef$supplysector) -> L122.in_EJ_R_1stgenbio_F_Yh

    A21.globaltech_coef %>%
      select(passthrough.sector = supplysector, minicam.energy.input) %>%
      distinct(passthrough.sector, .keep_all = TRUE) %>%
      right_join(L122.in_EJ_R_1stgenbio_F_Yh, by = "passthrough.sector") %>%
      rename(GCAM_commodity = minicam.energy.input) -> L122.in_EJ_R_1stgenbio_F_Yh

    # 2/13/2019 GPK - Revisions related to ag trade - if any of these commodities in the "traded" set, then the
    # commodity name needs to be re-set to match the primary crop name (e.g., from "regional corn" to "Corn"). This is
    # done with the A_agRegionalTechnology assumptions table.
    biofuel_feedstock_cropname <- filter(A_agRegionalTechnology, market.name == "regional") %>%
      select(regional.crop = "supplysector", primary.crop = "minicam.energy.input")

    L122.in_EJ_R_1stgenbio_F_Yh %>%
      left_join(biofuel_feedstock_cropname, by = c(GCAM_commodity = "regional.crop")) %>%
      mutate(GCAM_commodity = if_else(!is.na(primary.crop), primary.crop, GCAM_commodity),
             GCAM_commodity = if_else(passthrough.sector == "regional biomassOil", biomassOil_tech, GCAM_commodity)) %>%
      select(GCAM_region_ID, passthrough.sector, GCAM_commodity, year, value) -> L122.in_EJ_R_1stgenbio_F_Yh

    # Interpolate coefs (using repeat_add_columns) to all historical periods, and then multiply by the input quantities
    # Filter 1971 since the value associated to this year is the same till 2100, but all historical years are missing. Therefore filter
    # 1971 and the repeat the corresponding value (repeat_add_columns) for historical years

    # 2/13/2019 - note that this sequence requires the same re-naming from regional crop names to primary crop names (as necessary)
    # Sequence also modified to not assume constant coefs over all historical years
    A21.globaltech_coef %>%
      left_join(biofuel_feedstock_cropname, by = c(minicam.energy.input = "regional.crop")) %>%
      mutate(minicam.energy.input = if_else(is.na(primary.crop), minicam.energy.input, primary.crop)) %>%
      select(-primary.crop) %>%
      gather_years() %>%
      group_by(supplysector, subsector, technology, minicam.energy.input) %>%
      complete(year = unique(c(year, HISTORICAL_YEARS))) %>%
      mutate(value = approx_fun(year, value)) %>%
      ungroup() %>%
      filter(year %in% HISTORICAL_YEARS) -> L121.globaltech_coef

    # Multiply by input quantities by coefficients in L121.globaltech_coef
    # 2/2020 modification (gpk) - replace with region-specific coefficients for selected regions/commodities
    # This reflects the different oil contents of soybeans (~18%) versus sunflower and rapeseed (~43%) feedstocks
    L122.in_EJ_R_1stgenbio_F_Yh %>%
      select(GCAM_region_ID, passthrough.sector, GCAM_commodity, year, out_value = value) %>%
      left_join(select(L121.globaltech_coef, passthrough.sector = "supplysector", GCAM_commodity = minicam.energy.input, year, coef = value),
                by = c("passthrough.sector", "GCAM_commodity", "year")) %>%
      left_join(select(L121.BiomassOilRatios_kgGJ_R_C, GCAM_region_ID, GCAM_commodity, rev_coef = IOcoef),
                by = c("GCAM_region_ID", "GCAM_commodity")) %>%
      mutate(value = if_else(is.na(rev_coef), out_value * coef, out_value * rev_coef)) %>%
      select(GCAM_region_ID, GCAM_commodity, year, value) -> L122.in_Mt_R_C_Yh

    # Next, write out the secondary output flows of DDGS and feedcakes from these technologies
    A21.globaltech_secout %>%
      gather_years() %>%
      complete(nesting(supplysector, subsector, technology, fractional.secondary.output),
               year = unique(sort(c(year, HISTORICAL_YEARS)))) %>%
      group_by(supplysector, subsector, technology, fractional.secondary.output) %>%
      mutate(output.ratio = approx_fun(year, value, rule = 1)) %>%
      ungroup() %>%
      filter(year %in% HISTORICAL_YEARS) %>%
      select(-value) %>%
      # Need to get the crop names to get the "GCAM_commodity" for joining with the 1stgenbio input data
      left_join_error_no_match(select(A21.globaltech_coef, supplysector, subsector, technology, minicam.energy.input),
                               by = c("supplysector", "subsector", "technology")) %>%
      rename(GCAM_commodity = minicam.energy.input) %>%
      left_join(biofuel_feedstock_cropname, by = c(GCAM_commodity = "regional.crop")) %>%
      mutate(GCAM_commodity = if_else(is.na(primary.crop), GCAM_commodity, primary.crop)) %>%
      select(passthrough.sector = supplysector, GCAM_commodity, fractional.secondary.output, year, output.ratio) ->
      L121.feed_output_ratio

    # 02/2020 modification (gpk) - replace with region-specific secondary output ratios for selected regions/commodities
    L122.in_EJ_R_1stgenbio_F_Yh %>%
      inner_join(L121.feed_output_ratio, by = c("passthrough.sector", "GCAM_commodity", "year")) %>%
      left_join(select(L121.BiomassOilRatios_kgGJ_R_C, GCAM_region_ID, GCAM_commodity, rev_output.ratio = SecOutRatio),
                by = c("GCAM_region_ID", "GCAM_commodity")) %>%
      mutate(value = if_else(is.na(rev_output.ratio), value * output.ratio, value * rev_output.ratio)) %>%
      select(GCAM_region_ID, GCAM_commodity, fractional.secondary.output, year, value) ->
      L122.FeedOut_Mt_R_C_Yh

    # GAS PROCESSING
    # Note: Gas processing input-output coefficients are exogenous
    # L122.gasproc_coef created by repeating 1971 coef (repeat_add_columns) for historical years based on A22.globaltech_coef.
    # Match with the correct technologies based on calibrated_techs
    A22.globaltech_coef %>%
      filter(supplysector == "gas processing") %>%
      gather(hist_year, value, -supplysector, -subsector, -technology, -minicam.energy.input) %>%
      # Filter 1971 since the value associated to this year is the same till 2100, but all historical years are missing. Therefore filter
      # 1971 and the repeat the corresponding value (repeat_add_columns) for historical years
      filter(hist_year == min(HISTORICAL_YEARS)) %>%
      repeat_add_columns(tibble(year = HISTORICAL_YEARS)) %>%
      select(-hist_year) %>%
      left_join(select(calibrated_techs, supplysector, subsector, technology, sector, fuel), by = c("supplysector", "subsector", "technology")) -> L122.gasproc_coef

    # Gas processing output from biomass gasification is equal to regional TPES
    L1012.en_bal_EJ_R_Si_Fi_Yh %>%
      filter(sector == "TPES" , fuel == "gasified biomass") %>%
      mutate(sector = "gas processing", fuel = "biomass") -> L122.out_EJ_R_gasproc_bio_Yh

    # Gas processing output from coal gasification is calculated from the input of coal
    L1012.en_bal_EJ_R_Si_Fi_Yh %>%
      filter(sector == "in_gas processing", fuel == "coal") %>%
      mutate(sector = "gas processing") -> L122.in_EJ_R_gasproc_coal_Yh

    # Calulate output of gas (L122.out_EJ_R_gasproc_coal_Yh) based on coefficients and inputs.
    # Output gas is obtain by dividing the input gas by coefficients from L122.gasproc_coef (gas_coef)
    L122.in_EJ_R_gasproc_coal_Yh %>%
      left_join(select(L122.gasproc_coef, sector, fuel, gas_coef = value, year), by = c("sector", "fuel", "year")) %>%
      mutate(value = value/gas_coef) %>%
      select(-gas_coef) -> L122.out_EJ_R_gasproc_coal_Yh

    # Natural gas is equal to regional TPES minus upstream use of natural gas (e.g. GTL). Procedure and assumptiosn are explained below
    L1012.en_bal_EJ_R_Si_Fi_Yh %>%
      filter(sector == "TPES", fuel == "gas") %>%
      mutate(sector = "gas processing") -> L122.out_EJ_R_gasproc_gas_Yh

    # Note: The following code and their reason is given in  "NOTE2" (pasted from original code) below
    # NOTE2 (copied from original code): This is complicated. Several of the "upstream" energy users--in GCAM 3.0, unconventional oil production and gas-to-liquids--are assumed
    # to use natural gas upstream of the processing and T&D infrastructure. If this is the case, then these sectors' consumption of gas should not
    # be included in the gas processing and pipeline sectors. However this may be changed in the future, and for this reason the following
    # method is designed to work if future users re-set the energy inputs to these technologies from "regional natural gas" to "wholesale gas".

    # First, extract the input names to reg_nat_gas, gas_to_unconv_oil, gas_to_gtl
    calibrated_techs %>%
      filter(sector == "gas processing", fuel == "gas") %>%
      select(minicam.energy.input) -> reg_nat_gas_tibble
    reg_nat_gas_tibble$minicam.energy.input -> reg_nat_gas

    calibrated_techs %>%
      filter(sector == "unconventional oil production", fuel == "gas") %>%
      select(minicam.energy.input) -> gas_to_unconv_oil_tibble
    gas_to_unconv_oil_tibble$minicam.energy.input -> gas_to_unconv_oil

    calibrated_techs %>%
      filter(sector == "gtl", fuel == "gas") %>%
      select(minicam.energy.input) -> gas_to_gtl_tibble
    gas_to_gtl_tibble$minicam.energy.input -> gas_to_gtl

    # (Copied from original text)
    # Where the input names for unconv oil or GTL are equal to the name of the input to the gas processing sector,
    # subtract from the gas processing sector's production
    if(gas_to_unconv_oil == reg_nat_gas) {
      L122.out_EJ_R_gasproc_gas_Yh %>%
        filter(GCAM_region_ID %in% L121.in_EJ_R_unoil_F_Yh$GCAM_region_ID) %>%
        left_join(select(L121.in_EJ_R_unoil_F_Yh, GCAM_region_ID, fuel, year, in_value = value), by = c("GCAM_region_ID", "fuel", "year")) %>%
        mutate(value = value - in_value) %>%
        select(-in_value)%>%
        bind_rows(filter(L122.out_EJ_R_gasproc_gas_Yh,!(GCAM_region_ID %in% L121.in_EJ_R_unoil_F_Yh$GCAM_region_ID))) ->
        L122.out_EJ_R_gasproc_gas_Yh
    }

    if(gas_to_gtl == reg_nat_gas) {
      L122.out_EJ_R_gasproc_gas_Yh %>%
        left_join(select(L122.in_EJ_R_gtlctl_F_Yh, GCAM_region_ID, fuel, year, in_value = value), by = c("GCAM_region_ID", "fuel", "year")) %>%
        mutate(value = value - in_value)%>%
        select(-in_value) -> L122.out_EJ_R_gasproc_gas_Yh
    }

    # Combine (rbind) individual fuel tables
    bind_rows(L122.out_EJ_R_gasproc_gas_Yh, L122.out_EJ_R_gasproc_bio_Yh, L122.out_EJ_R_gasproc_coal_Yh) -> L122.out_EJ_R_gasproc_F_Yh

    # Calculate the inputs to gas processing
    L122.out_EJ_R_gasproc_F_Yh %>%
      left_join(select(L122.gasproc_coef, sector, fuel, gas_coef = value, year), by = c("sector", "fuel", "year")) %>%
      mutate(value = value * gas_coef)%>%
      select(-gas_coef) -> L122.in_EJ_R_gasproc_F_Yh

    # Create final outputs
    L122.out_EJ_R_gasproc_F_Yh %>%
      add_title("Outputs of gas processing by GCAM region / fuel / historical year ") %>%
      add_units("EJ") %>%
      add_comments("Combine individual fuel tables, including L122.out_EJ_R_gasproc_gas_Yh, L122.out_EJ_R_gasproc_bio_Yh, and L122.out_EJ_R_gasproc_coal_Yh") %>%
      add_legacy_name("L122.out_EJ_R_gasproc_F_Yh") %>%
      add_precursors("common/GCAM_region_names", "aglu/FAO/FAO_ag_items_PRODSTAT", "energy/calibrated_techs",
                     "energy/A_regions", "energy/A21.globaltech_coef", "energy/A22.globaltech_coef", "L1012.en_bal_EJ_R_Si_Fi_Yh",
                     "L121.in_EJ_R_unoil_F_Yh") ->
      L122.out_EJ_R_gasproc_F_Yh

    L122.in_EJ_R_gasproc_F_Yh %>%
      add_title("Inputs to gas processing by GCAM region / fuel / historical year") %>%
      add_units("EJ") %>%
      add_comments("Based on outputs and gasproc coefficients. Obtained as L122.out_EJ_R_gasproc_F_Yh times L122.gasproc_coef ") %>%
      add_legacy_name("L122.in_EJ_R_gasproc_F_Yh") %>%
      add_precursors("common/GCAM_region_names", "aglu/FAO/FAO_ag_items_PRODSTAT", "energy/calibrated_techs",
                     "energy/A_regions", "energy/A21.globaltech_coef", "energy/A22.globaltech_coef", "L1012.en_bal_EJ_R_Si_Fi_Yh",
                     "L121.in_EJ_R_unoil_F_Yh") ->
      L122.in_EJ_R_gasproc_F_Yh

    L122.IO_R_oilrefining_F_Yh %>%
      add_title("Oil refining input-output coefficients by GCAM region / fuel / historical year") %>%
      add_units("Unitless") %>%
      add_comments("Obtained by caltulating the ratio inpout/output for oil refining from L122.in_EJ_R_oilrefining_F_Yh and L122.out_EJ_R_oilrefining_Yh") %>%
      add_legacy_name("L122.IO_R_oilrefining_F_Yh") %>%
      add_precursors("common/GCAM_region_names", "aglu/FAO/FAO_ag_items_PRODSTAT", "energy/calibrated_techs",
                     "energy/A_regions", "energy/A21.globaltech_coef", "energy/A22.globaltech_coef", "L1012.en_bal_EJ_R_Si_Fi_Yh",
                     "L121.in_EJ_R_unoil_F_Yh") ->
      L122.IO_R_oilrefining_F_Yh

    L122.out_EJ_R_refining_F_Yh %>%
      add_title("Outputs of refining by GCAM region / fuel / historical year") %>%
      add_units("EJ") %>%
      add_comments("Combines all calibrated refinery output tables, including oil refining, gtl-ctl and biofuels ") %>%
      add_legacy_name("L122.out_EJ_R_refining_F_Yh") %>%
      add_precursors("common/GCAM_region_names", "aglu/FAO/FAO_ag_items_PRODSTAT", "energy/calibrated_techs",
                     "energy/A_regions", "energy/A21.globaltech_coef", "energy/A22.globaltech_coef", "L1012.en_bal_EJ_R_Si_Fi_Yh",
                     "L121.in_EJ_R_unoil_F_Yh")  ->
      L122.out_EJ_R_refining_F_Yh

    L122.in_EJ_R_refining_F_Yh %>%
      add_title("Inputs to refining by GCAM region / fuel / historical year") %>%
      add_units("EJ") %>%
      add_comments("Combines all calibrated refinery input tables, including oil refining, gtl-ctl and biofuels") %>%
      add_legacy_name("L122.in_EJ_R_refining_F_Yh") %>%
      add_precursors("common/GCAM_region_names", "aglu/FAO/FAO_ag_items_PRODSTAT", "energy/calibrated_techs",
                     "energy/A_regions", "energy/A21.globaltech_coef", "energy/A22.globaltech_coef", "L1012.en_bal_EJ_R_Si_Fi_Yh",
                     "L121.in_EJ_R_unoil_F_Yh") ->
      L122.in_EJ_R_refining_F_Yh

    L122.in_Mt_R_C_Yh %>%
      add_title("Crop inputs to first-generation biofuel production by GCAM region / commodity / historical year") %>%
      add_units("Mt") %>%
      add_comments("Created by matching 1st generation bio with the global technologies coefficients for existing minicam energy inputs") %>%
      add_legacy_name("L122.in_Mt_R_C_Yh") %>%
      add_precursors("common/GCAM_region_names", "aglu/FAO/FAO_ag_items_PRODSTAT", "energy/calibrated_techs",
                     "energy/A_regions", "energy/A21.globaltech_coef", "energy/A22.globaltech_coef", "L1012.en_bal_EJ_R_Si_Fi_Yh",
                     "L121.in_EJ_R_unoil_F_Yh", "aglu/A_agRegionalTechnology", "L121.share_R_TPES_biofuel_tech", "L121.BiomassOilRatios_kgGJ_R_C") ->
      L122.in_Mt_R_C_Yh

    L122.FeedOut_Mt_R_C_Yh %>%
      add_title("Feed secondary outputs (DDGS and feedcakes) from first-generation biofuel production by GCAM region / commodity / historical year") %>%
      add_units("Mt") %>%
      add_comments("Created by matching 1st generation bio with the global technology secondary output ratios of DDGS and feedcakes") %>%
      add_legacy_name("L122.in_Mt_R_C_Yh") %>%
      same_precursors_as(L122.in_Mt_R_C_Yh) %>%
      add_precursors("energy/A21.globaltech_secout", "L121.BiomassOilRatios_kgGJ_R_C") ->
      L122.FeedOut_Mt_R_C_Yh

    return_data(L122.out_EJ_R_gasproc_F_Yh,
                L122.in_EJ_R_gasproc_F_Yh,
                L122.IO_R_oilrefining_F_Yh,
                L122.out_EJ_R_refining_F_Yh,
                L122.in_EJ_R_refining_F_Yh,
                L122.in_Mt_R_C_Yh,
                L122.FeedOut_Mt_R_C_Yh)
  } else {
    stop("Unknown command")
  }
}<|MERGE_RESOLUTION|>--- conflicted
+++ resolved
@@ -60,13 +60,8 @@
     A_regions <- get_data(all_data, "energy/A_regions")
     A21.globaltech_coef <- get_data(all_data, "energy/A21.globaltech_coef", strip_attributes = TRUE)
     A21.globaltech_secout <- get_data(all_data, "energy/A21.globaltech_secout")
-<<<<<<< HEAD
-    A22.globaltech_coef <- get_data(all_data, "energy/A22.globaltech_coef")
-    L1012.en_bal_EJ_R_Si_Fi_Yh <- get_data(all_data, "L1012.en_bal_EJ_R_Si_Fi_Yh")
-=======
     A22.globaltech_coef <- get_data(all_data, "energy/A22.globaltech_coef", strip_attributes = TRUE)
-    L1011.en_bal_EJ_R_Si_Fi_Yh <- get_data(all_data, "L1011.en_bal_EJ_R_Si_Fi_Yh", strip_attributes = TRUE)
->>>>>>> 98ebd4a0
+    L1012.en_bal_EJ_R_Si_Fi_Yh <- get_data(all_data, "L1012.en_bal_EJ_R_Si_Fi_Yh", strip_attributes = TRUE)
     get_data(all_data, "L121.in_EJ_R_unoil_F_Yh") %>%
       filter(year %in% HISTORICAL_YEARS) ->   # ensure temp data match our current history
       L121.in_EJ_R_unoil_F_Yh
