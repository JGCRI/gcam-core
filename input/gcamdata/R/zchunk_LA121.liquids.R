--- conflicted
+++ resolved
@@ -53,20 +53,6 @@
     all_data <- list(...)[[1]]
 
     # Load required inputs
-<<<<<<< HEAD
-    iso_GCAM_regID <- get_data(all_data, "common/iso_GCAM_regID")
-    IIASA_biofuel_production <- get_data(all_data, "aglu/IIASA_biofuel_production")
-    IIASA_biofuel_tech_mapping <- get_data(all_data, "aglu/IIASA_biofuel_tech_mapping")
-    IIASA_biofuel_region_mapping <- get_data(all_data, "aglu/IIASA_biofuel_region_mapping")
-    A_OilSeed_SecOut <- get_data(all_data, "aglu/A_OilSeed_SecOut")
-    calibrated_techs <- get_data(all_data, "energy/calibrated_techs")
-    IEA_product_rsrc <- get_data(all_data, "energy/mappings/IEA_product_rsrc")
-    A21.unoil_demandshares <- get_data(all_data, "energy/A21.unoil_demandshares")
-    A21.globaltech_coef <- get_data(all_data, "energy/A21.globaltech_coef")
-    L100.IEA_en_bal_ctry_hist <- get_data(all_data, "L100.IEA_en_bal_ctry_hist")
-    L1011.en_bal_EJ_R_Si_Fi_Yh <- get_data(all_data, "L1011.en_bal_EJ_R_Si_Fi_Yh", strip_attributes = TRUE)
-    A21.globalrsrctech_coef <- get_data(all_data, "energy/A21.globalrsrctech_coef") %>%
-=======
     iso_GCAM_regID <- get_data(all_data, "common/iso_GCAM_regID", strip_attributes = TRUE)
     IIASA_biofuel_production <- get_data(all_data, "aglu/IIASA_biofuel_production", strip_attributes = TRUE)
     IIASA_biofuel_tech_mapping <- get_data(all_data, "aglu/IIASA_biofuel_tech_mapping", strip_attributes = TRUE)
@@ -79,7 +65,6 @@
     L100.IEA_en_bal_ctry_hist <- get_data(all_data, "L100.IEA_en_bal_ctry_hist", strip_attributes = TRUE)
     L1012.en_bal_EJ_R_Si_Fi_Yh <- get_data(all_data, "L1012.en_bal_EJ_R_Si_Fi_Yh", strip_attributes = TRUE)
     A21.globalrsrctech_coef <- get_data(all_data, "energy/A21.globalrsrctech_coef", strip_attributes = TRUE) %>%
->>>>>>> aa652d06
       filter(minicam.energy.input == "regional natural gas") %>%
       gather_years(value_col = "gas_coef") %>%
       repeat_add_columns(tibble(region = c(iso_GCAM_regID$GCAM_region_ID)))
