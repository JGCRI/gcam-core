# Copyright 2019 Battelle Memorial Institute; see the LICENSE file.

#' module_water_L245.water_demand_municipal
#'
#' Expands municipal water information (cost, efficiency, coefficients) across regions and model years
#'
#' @param command API command to execute
#' @param ... other optional parameters, depending on command
#' @return Depends on \code{command}: either a vector of required inputs,
#' a vector of output names, or (if \code{command} is "MAKE") all
#' the generated outputs: \code{L245.Supplysector}, \code{L245.SubsectorLogit}, \code{L245.SubsectorShrwtFllt}, \code{L245.TechShrwt}, \code{L245.TechCoef}, \code{L245.TechCost}, \code{L245.PerCapitaBased}, \code{L245.BaseService}, \code{L245.IncomeElasticity}, \code{L245.PriceElasticity}, \code{L245.aeei}. The corresponding file in the
#' original data system was \code{L245.water_demand_municipal.R} (water level2).
#' @details Describe in detail what this chunk does.
#' @importFrom assertthat assert_that
#' @importFrom dplyr bind_cols filter if_else group_by left_join mutate one_of select
#' @importFrom tidyr complete
#' @author ST August 2017
module_water_L245.water_demand_municipal <- function(command, ...) {
  if(command == driver.DECLARE_INPUTS) {
    return(c(FILE = "common/GCAM_region_names",
             FILE = "water/water_td_sectors",
             FILE = "water/A45.sector",
             FILE = "water/A45.tech_cost",
             FILE = "water/A45.demand",
             "L145.municipal_water_R_W_Yh_km3",
             "L145.municipal_water_cost_R_75USD_m3",
             "L145.municipal_water_eff_R_Yh"))
  } else if(command == driver.DECLARE_OUTPUTS) {
    return(c("L245.Supplysector",
             "L245.SubsectorLogit",
             "L245.SubsectorShrwtFllt",
             "L245.TechShrwt",
             "L245.TechCoef",
             "L245.TechCost",
             "L245.PerCapitaBased",
             "L245.BaseService",
             "L245.IncomeElasticity",
             "L245.PriceElasticity",
             "L245.aeei"))
  } else if(command == driver.MAKE) {

    all_data <- list(...)[[1]]

    logit.type <- GCAM_region_ID <- region <- water_type <- coefficient <-
      water_sector <- year <- value <- efficiency <- withdrawals <-
      supplysector <- NULL  # silence package check notes

    # Load required inputs
    GCAM_region_names <- get_data(all_data, "common/GCAM_region_names")
<<<<<<< HEAD
    water_td_sectors <- get_data(all_data, "water/water_td_sectors")
    A45.sector <- get_data(all_data, "water/A45.sector")
=======
    A03.sector <- get_data(all_data, "water/A03.sector")
    A45.sector <- get_data(all_data, "water/A45.sector", strip_attributes = TRUE)
>>>>>>> 98ebd4a0
    A45.tech_cost <- get_data(all_data, "water/A45.tech_cost")
    A45.demand <- get_data(all_data, "water/A45.demand")
    L145.municipal_water_R_W_Yh_km3 <- get_data(all_data, "L145.municipal_water_R_W_Yh_km3")
    L145.municipal_water_cost_R_75USD_m3 <- get_data(all_data, "L145.municipal_water_cost_R_75USD_m3")
    L145.municipal_water_eff_R_Yh <- get_data(all_data, "L145.municipal_water_eff_R_Yh")

    # ===================================================

    # join up all the assumptions into a single tibble and expand for all regions
    A45.sector %>%
      left_join_error_no_match(A45.tech_cost, by = "supplysector") %>%
      bind_cols(A45.demand) %>%
      mutate(logit.year.fillout = MODEL_YEARS[1]) %>%
      repeat_add_columns(GCAM_region_names) %>%
      mutate(logit.type = NA) ->
      L245.assumptions_all

    L245.assumptions_all %>%
      select(LEVEL2_DATA_NAMES$Supplysector, logit.type) ->
      L245.Supplysector  # Supply sector information

    L245.assumptions_all %>%
      select(LEVEL2_DATA_NAMES$SubsectorLogit, logit.type) ->
      L245.SubsectorLogit  # Subsector logit detail

    L245.assumptions_all %>%
      mutate(year.fillout = MODEL_YEARS[1],
             share.weight = 1) %>%
      # ^^ share weights are 1 due to no competition
      select(LEVEL2_DATA_NAMES$SubsectorShrwtFllt) ->
      L245.SubsectorShrwtFllt  # Subsector shareweights

    L245.assumptions_all %>%
      mutate(share.weight = 1) %>%
      # ^^ share weights are 1 due to no competition
      repeat_add_columns(tibble(year = MODEL_YEARS)) %>%
      select(LEVEL2_DATA_NAMES$TechShrwt) ->
      L245.TechShrwt

    # Expand the municipal water efficiencies to all model years
    # Keep historical years prior to extrapolating in case there are historical years that aren't model years
    L245.municipal_water_eff_R_Y <-
      group_by(L145.municipal_water_eff_R_Yh, GCAM_region_ID) %>%
      complete(year = sort(unique(c(HISTORICAL_YEARS, MODEL_YEARS)))) %>%
      mutate(efficiency = approx_fun(year, efficiency, rule = 2)) %>%
      ungroup() %>%
      filter(year %in% MODEL_YEARS)

    # This is confusing; in GCAM consumptive uses are represented as a fractional input on the withdrawal volumes, so
    # the model parameter is an input-output coefficient rather than an efficiency
    L245.assumptions_all %>%
      select(GCAM_region_ID, one_of(LEVEL2_DATA_NAMES$Tech)) %>%
      # ^^ unrestricted left_join allows row expansion for all model years
      left_join(L245.municipal_water_eff_R_Y, by = "GCAM_region_ID") %>%
      mutate(market.name = region) %>%
      # ^^ repeats tibble for consumption and withdrawal coefficients
      repeat_add_columns(tibble(water_type = c("water consumption", "water withdrawals"))) %>%
      # ^^ withdrawal coefficient is 1; consumption coefficient is fraction of withdrawal
      mutate(coefficient = if_else(water_type == "water withdrawals", 1,
                                   round(efficiency, water.DIGITS_MUNI_WATER)),
             water_sector = "Municipal",
             minicam.energy.input = set_water_input_name(water_sector, water_type, water_td_sectors)) %>%
      select(LEVEL2_DATA_NAMES$TechCoef) ->
      L245.TechCoef  # municipal water technology withdrawals and consumption efficiencies

    L245.assumptions_all %>%
      left_join_error_no_match(L145.municipal_water_cost_R_75USD_m3, by = "GCAM_region_ID") %>%
      repeat_add_columns(tibble(year = MODEL_YEARS)) %>%
      select(LEVEL2_DATA_NAMES$TechCost) ->
      L245.TechCost  # Municipal water non-energy cost

    L245.assumptions_all %>%
      select(LEVEL2_DATA_NAMES$PerCapitaBased) ->
      L245.PerCapitaBased  # used to set final demand as per-capita based

    L245.assumptions_all %>%
      left_join(L145.municipal_water_R_W_Yh_km3, by = "GCAM_region_ID") %>%
      # ^^ non-restrictive join used to allow expansion across multiple years
      filter(year %in% MODEL_BASE_YEARS) %>%
      rename(base.service = withdrawals) %>%
      select(LEVEL2_DATA_NAMES$BaseService) ->
      L245.BaseService  # municipal water withdrawals for base years

    L245.assumptions_all %>%
      repeat_add_columns(tibble(year = MODEL_FUTURE_YEARS)) %>%
      select(LEVEL2_DATA_NAMES$IncomeElasticity) ->
      L245.IncomeElasticity  # income elasticity projections

    L245.assumptions_all %>%
      repeat_add_columns(tibble(year = MODEL_FUTURE_YEARS)) %>%
      select(LEVEL2_DATA_NAMES$PriceElasticity) ->
      L245.PriceElasticity  # price elasticity projections

    L245.assumptions_all %>%
      repeat_add_columns(tibble(year = MODEL_FUTURE_YEARS)) %>%
      select(LEVEL2_DATA_NAMES$aeei) ->
      L245.aeei  # demand efficiency projections


    #==== OUTPUT ===========

    L245.Supplysector %>%
      add_title("Sector information (municipal water)") %>%
      add_units("Unitless") %>%
      add_comments("A selection of columns from the input water assumptions") %>%
      add_legacy_name("L245.Supplysector") %>%
      add_precursors("common/GCAM_region_names",
                     "water/A45.sector",
                     "water/A45.tech_cost",
                     "water/A45.demand") ->
      L245.Supplysector

    L245.SubsectorLogit %>%
      add_title("Subsector logit detail (municipal water)") %>%
      add_units("Unitless") %>%
      add_comments("A selection of columns from the input tibbles") %>%
      add_legacy_name("L245.SubsectorLogit") %>%
      add_precursors("common/GCAM_region_names",
                     "water/A45.sector",
                     "water/A45.tech_cost") ->
      L245.SubsectorLogit

    L245.SubsectorShrwtFllt %>%
      add_title("Subsector shareweights (municipal water)") %>%
      add_units("Unitless") %>%
      add_comments("Shareweights of 1 for all regions due to no competition)") %>%
      add_legacy_name("L245.SubsectorShrwtFllt") %>%
      add_precursors("common/GCAM_region_names",
                     "water/A45.sector",
                     "water/A45.tech_cost") ->
      L245.SubsectorShrwtFllt

    L245.TechShrwt %>%
      add_title("Technology share weights (municipal water)") %>%
      add_units("Unitless") %>%
      add_comments("Shareweights of 1 for all regions/years due to no competition") %>%
      add_legacy_name("L245.TechShrwt") %>%
      add_precursors("common/GCAM_region_names",
                     "water/A45.sector",
                     "water/A45.tech_cost") ->
      L245.TechShrwt

    L245.TechCoef %>%
      add_title("Municipal water technology consumption efficiencies") %>%
      add_units("Unitless") %>%
      add_comments("Withdrawal efficiencies bound to consumption and appropriate minicam.energy.input appended") %>%
      add_legacy_name("L245.TechCoef") %>%
      add_precursors("common/GCAM_region_names",
                     "water/water_td_sectors",
                     "water/A45.sector",
                     "water/A45.tech_cost",
                     "L145.municipal_water_eff_R_Yh") ->
      L245.TechCoef

    L245.TechCost %>%
      add_title("Municipal water non-energy costs") %>%
      add_units("1975USD/m3") %>%
      add_comments("Costs joined to sector infromation and expanded for all model years") %>%
      add_legacy_name("L245.TechCost") %>%
      add_precursors("common/GCAM_region_names",
                     "water/A45.sector",
                     "water/A45.tech_cost",
                     "water/A45.demand",
                     "L145.municipal_water_cost_R_75USD_m3") ->
      L245.TechCost

    L245.PerCapitaBased %>%
      add_title("Per-capital based final energy demand switch (municipal water)") %>%
      add_units("NA") %>%
      add_comments("final energy demand category repeated for all regions") %>%
      add_comments("can be multiple lines") %>%
      add_legacy_name("L245.PerCapitaBased") %>%
      add_precursors("common/GCAM_region_names",
                     "water/A45.demand") ->
      L245.PerCapitaBased

    L245.BaseService %>%
      add_title("Municipal water withdrawals for base years") %>%
      add_units("km^3") %>%
      add_comments("Withdrawals filtered for base years and combined with demand category") %>%
      add_legacy_name("L245.BaseService") %>%
      add_precursors("common/GCAM_region_names",
                     "water/A45.demand",
                     "L145.municipal_water_R_W_Yh_km3") ->
      L245.BaseService

    L245.IncomeElasticity %>%
      add_title("Income elasticity projections (municipal water)") %>%
      add_units("Unitless") %>%
      add_comments("Regional income elasticity repeated out for future years") %>%
      add_legacy_name("L245.IncomeElasticity") %>%
      add_precursors("common/GCAM_region_names",
                     "water/A45.demand")  ->
      L245.IncomeElasticity

    L245.PriceElasticity %>%
      add_title("Price elasticity projections (municipal water)") %>%
      add_units("Unitless") %>%
      add_comments("Regional price elasticity repeated out for all years") %>%
      add_legacy_name("L245.PriceElasticity") %>%
      add_precursors("common/GCAM_region_names",
                     "water/A45.demand")  ->
      L245.PriceElasticity

    L245.aeei %>%
      add_title("Demand efficiency projections (municipal water)") %>%
      add_units("Unitless") %>%
      add_comments("Regional efficiency repeated out for all years") %>%
      add_legacy_name("L245.aeei") %>%
      add_precursors("common/GCAM_region_names",
                     "water/A45.demand") ->
      L245.aeei

    return_data(L245.Supplysector, L245.SubsectorLogit, L245.SubsectorShrwtFllt, L245.TechShrwt, L245.TechCoef, L245.TechCost, L245.PerCapitaBased, L245.BaseService, L245.IncomeElasticity, L245.PriceElasticity, L245.aeei)
  } else {
    stop("Unknown command")
  }
}<|MERGE_RESOLUTION|>--- conflicted
+++ resolved
@@ -47,13 +47,8 @@
 
     # Load required inputs
     GCAM_region_names <- get_data(all_data, "common/GCAM_region_names")
-<<<<<<< HEAD
     water_td_sectors <- get_data(all_data, "water/water_td_sectors")
-    A45.sector <- get_data(all_data, "water/A45.sector")
-=======
-    A03.sector <- get_data(all_data, "water/A03.sector")
     A45.sector <- get_data(all_data, "water/A45.sector", strip_attributes = TRUE)
->>>>>>> 98ebd4a0
     A45.tech_cost <- get_data(all_data, "water/A45.tech_cost")
     A45.demand <- get_data(all_data, "water/A45.demand")
     L145.municipal_water_R_W_Yh_km3 <- get_data(all_data, "L145.municipal_water_R_W_Yh_km3")
