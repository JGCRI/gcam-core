# Copyright 2019 Battelle Memorial Institute; see the LICENSE file.

#' module_emissions_L112.ceds_ghg_en_R_S_T_Y
#'
#' Calculates emissions and emissions factors using CEDS and GFED emissions data for GCAM sectors and technologies. The chunk contains processing for the following,
#' Part 1 : Distributing CEDS road transport emissions into different modes using the GAINS emissions data
#' Part 2 : Calculation of emission factors, input emissions for all combustion emission types.
#' Part 3 : Calculation of input emissions for process emission sectors
#' Part 4 : Calculation of animal sector emissions
#' Part 5 : Calculation of cropland emissions.
#' Part 6 : Calculation of agricultural waste burning emissions.
#' Part 7 : Calculation of input emissions, deforestation co-efs for unmanaged land emissions sectors.
#' Part 8 : Scale CH4 and N2O emissions to 2019 EPA nonCO2 report
#' @param command API command to execute
#' @param ... other optional parameters, depending on command
#' @return Depends on \code{command}: either a vector of required inputs,
#' a vector of output names, or (if \code{command} is "MAKE") all
#' the generated outputs: \code{L112.cedsghg_tg_R_en_S_F_Yh}, \code{L112.cedsghg_tgej_R_en_S_F_Yh}. The corresponding file in the
#' original data system was \code{L112.ghg_en_R_S_T_Y.R} (emissions level1).
#' @details Calculates emissions using CEDS emissions and GCAM sectors.
#' @importFrom assertthat assert_that
#' @importFrom dplyr filter mutate select mutate_all
#' @importFrom tidyr gather spread
#' @author CWR Oct. 2018 , YO Mar. 2020, KBN 2020
module_emissions_L112.ceds_ghg_en_R_S_T_Y <- function(command, ...) {
    if(command == driver.DECLARE_INPUTS) {
      return(c(FILE = "common/GCAM_region_names",
               FILE = "common/iso_GCAM_regID",
               FILE = "emissions/mappings/CEDS_sector_tech_proc",
               FILE = "emissions/mappings/CEDS_sector_tech_proc_revised",
               FILE = "energy/mappings/UCD_techs",
               FILE = "emissions/mappings/UCD_techs_emissions_revised",
               FILE = "energy/calibrated_techs",
               FILE = "energy/calibrated_techs_bld_det",
               FILE = "emissions/mappings/Trn_subsector",
               FILE = "emissions/mappings/Trn_subsector_revised",
               FILE = "emissions/CEDS/CEDS_sector_tech_combustion",
               FILE = "emissions/CEDS/CEDS_sector_tech_combustion_revised",
               FILE = "emissions/EPA_FCCC_IndProc_2005",
               FILE = "emissions/mappings/calibrated_outresources",
               FILE="emissions/CEDS/gains_iso_sector_emissions",
               FILE="emissions/CEDS/gains_iso_fuel_emissions",
               "L102.ceds_GFED_nonco2_tg_R_S_F",
               "L102.ceds_int_shipping_nonco2_tg_S_F",
               "L122.LC_bm2_R_HarvCropLand_C_Yh_GLU",
               "L101.in_EJ_R_en_Si_F_Yh",
               "L107.an_Prod_Mt_R_C_Sys_Fd_Y",
               "L101.ag_Prod_Mt_R_C_Y_GLU",
               "L111.ag_resbio_R_C",
               "L111.Prod_EJ_R_F_Yh",
               "L103.ghg_tgmt_USA_an_Sepa_F_2005",
               "L124.LC_bm2_R_Grass_Yh_GLU_adj",
               "L124.LC_bm2_R_UnMgdFor_Yh_GLU_adj",
               "L154.IEA_histfut_data_times_UCD_shares",
               "L1326.in_EJ_R_indenergy_F_Yh",
               "L1323.in_EJ_R_iron_steel_F_Y",
               "L1324.in_EJ_R_Off_road_F_Y",
               "L1325.in_EJ_R_chemical_F_Y",
               "L1326.in_EJ_R_aluminum_Yh",
               FILE = "emissions/CEDS/ceds_sector_map",
               FILE = "emissions/CEDS/ceds_fuel_map",
               # EPA scaling process 2020
               FILE = "emissions/EPA_country_map",
               FILE = "emissions/EPA/EPA_2019_raw",
               FILE = "emissions/EPA_CH4N2O_map",
               FILE = "emissions/GCAM_EPA_CH4N2O_energy_map"))
    } else if(command == driver.DECLARE_OUTPUTS) {
      return(c("L111.nonghg_tg_R_en_S_F_Yh",
               "L111.nonghg_tgej_R_en_S_F_Yh_infered_combEF_AP",
               "L112.ghg_tg_R_en_S_F_Yh",
               "L112.ghg_tgej_R_en_S_F_Yh_infered_combEF_AP",
               "L113.ghg_tg_R_an_C_Sys_Fd_Yh",
               "L115.nh3_tg_R_an_C_Sys_Fd_Yh",
               "L121.nonco2_tg_R_awb_C_Y_GLU",
               "L121.AWBshare_R_C_Y_GLU",
               "L122.ghg_tg_R_agr_C_Y_GLU",
               "L122.EmissShare_R_C_Y_GLU",
               "L124.nonco2_tg_R_grass_Y_GLU",
               "L124.nonco2_tg_R_forest_Y_GLU",
               "L124.deforest_coefs",
               "L131.nonco2_tg_R_prc_S_S_Yh",
               "L125.bcoc_tgbkm2_R_grass_2000",
               "L125.bcoc_tgbkm2_R_forest_2000",
               "L125.deforest_coefs_bcoc"))
    } else if(command == driver.MAKE) {

      all_data <- list(...)[[1]]

      #silence packages
      lifetime <- emscaler <- ej_vintage <- tg_vintage <- tg_i_total <- tg_i <- ej_i <- value_adj <-
        tot_emissions <- EPA_sector <- final_year  <- year_operate <- timestep <-  avg.prod.lifetime  <-  resource  <- gas <- country <- fuel <- CEDS_sector <-
        em <- iso <- unit <- year <- emissions <- sector <- Non.CO2 <- GCAM_region_ID <- CEDS_agg_sector <-
        CEDS_agg_fuel <- GCAM_region <- rev.mode <- rev_size.class <- UCD_fuel <- size.class <- UCD_technology <- UCD_sector <- sector_weight <-
        dieseloil <- lightoil <- mode_weight <- sum_sector_weight <- sum_mode_weight <- secondary.output <- technology <- energy <- supplysector <-
        subsector <- stub.technology <- sector <- service <- tranSubsector <- tranTechnology <- totalenergy <- enshare <- GCAMemissions <- D_driver <-
        `2005` <- `2000` <- em_factor <- year2 <- year1 <- Land_Type <- PctDeforest <- PctForestFire <- forestfire <- deforest <- land_share <- awb_emission <-
        total_emiss <- AWB_emiss_share <- total_excess_bio <- burnable <- WaterContent <- HarvestIndex <- Root_Shoot <- ResEnergy_GJt <- ErosCtrl_tHa <-
        emiss_share <- prod_share <- total_prod <- crop_area_share <- prod_share_GLU <- GLU <- Prod_R_C <- crop_area_total <- scalar <- EPA_emissions <-
        CEDS_emissions <- epa_emissions <-  ch4_em_factor <- production <- feed <- GCAM_commodity <- input.emissions <- EPA_agg_fuel_ghg <- EPA_agg_sector <-
        EDGAR_agg_sector <- globalemfact <- emfact <- value <- em_fact <- . <- FF_driver <- natural_gas <- UCD_category <- Non.co2 <-
        quantile <- upper <- value_median <- NULL


      #Get CEDS_GFED data
      L112.CEDS_GCAM_no_intl_shipping <- get_data(all_data, "L102.ceds_GFED_nonco2_tg_R_S_F")

      #Get CEDS international shipping data
      L112.CEDS_intl_shipping <- get_data(all_data, "L102.ceds_int_shipping_nonco2_tg_S_F")
      Int_shipping_IEA_EIA <- get_data(all_data, "L154.IEA_histfut_data_times_UCD_shares") %>% filter(UCD_category=="trn_international ship")

      # Load required inputs
      iso_GCAM_regID <- get_data(all_data, "common/iso_GCAM_regID")

      #Process data for international shipping to disaggregate to the GCAM regions
      L112.CEDS_intl_shipping %>%
        right_join(Int_shipping_IEA_EIA %>% select(iso,year,value) %>% filter(year <= max(HISTORICAL_YEARS)), by=c("year")) %>%
        mutate(emissions=if_else(is.na(emissions),0,emissions)) %>%
        group_by(Non.CO2,year,sector,fuel) %>%
        mutate(share_in_global_ship= value/sum(value)) %>%
        ungroup() %>%
        # Converts kt(gg) to Teragrams. Multiply by iso's share in international shipping consumption.
        mutate(emissions = (emissions * CONV_GG_TG)*share_in_global_ship) %>%
        select(-share_in_global_ship,-value) %>%
        left_join_error_no_match(iso_GCAM_regID, by = "iso") %>%
        group_by(GCAM_region_ID, Non.CO2, CEDS_agg_sector, CEDS_agg_fuel, year) %>%
        summarise(emissions = sum(emissions)) %>%
        ungroup() %>%
        na.omit()->CEDS_int_shipping

      #Combine emissions from all other CEDS sectors with emissions from international shipping
      L112.CEDS_GCAM_no_intl_shipping %>%
        bind_rows(CEDS_int_shipping)->L112.CEDS_GCAM

      #In case of tanker loading emissions which are classified as process emissions, transfer them to refined liquids. Same for processs industrial energy emissions
      L112.CEDS_GCAM %>%
        mutate(CEDS_agg_fuel=if_else(CEDS_agg_sector=="trn_intl_ship",if_else(CEDS_agg_fuel=="process","refined liquids",CEDS_agg_fuel),CEDS_agg_fuel)) %>%
        # Note that these are 1A1bc other energy transformation emissions, which are from both refineries and processes such as coal coke plants. These will be broken out in CEDS in the future in more detail.
        mutate(CEDS_agg_fuel=if_else(CEDS_agg_sector=="industry_energy",if_else(CEDS_agg_fuel=="process","refined liquids",CEDS_agg_fuel),CEDS_agg_fuel)) %>%
        #Only keep nitric and adipic acids for N2O. For the rest, put these in generic industrial processes.
        mutate(CEDS_agg_sector=if_else(Non.CO2 !="N2O",if_else(CEDS_agg_fuel=="process",
                                                               if_else(CEDS_agg_sector=="chemicals_nitric","industry_processes",CEDS_agg_sector),CEDS_agg_sector),CEDS_agg_sector)) %>%
        mutate(CEDS_agg_sector=if_else(Non.CO2 !="N2O",if_else(CEDS_agg_fuel=="process",
                                                               if_else(CEDS_agg_sector=="chemicals_adipic","industry_processes",CEDS_agg_sector),CEDS_agg_sector),CEDS_agg_sector)) %>%
        group_by(GCAM_region_ID, Non.CO2, CEDS_agg_sector, CEDS_agg_fuel, year) %>%
        summarise(emissions = sum(emissions)) %>%
        ungroup() %>%
        na.omit() %>%
        #filter data for final model base year, since we may not have GCAM activity data beyond the latest base year.
        filter(year<= max(HISTORICAL_YEARS))->L112.CEDS_GCAM

      # Load required inputs
      GCAM_region_names <- get_data(all_data, "common/GCAM_region_names")

      #Get GAINS sector and fuel emissions by iso. Also get IEA energy data by iso.
      GAINS_sector <- get_data(all_data,"emissions/CEDS/gains_iso_sector_emissions")
      #Separate out GAINS em factors for NG
      GAINS_fuel <- get_data(all_data,"emissions/CEDS/gains_iso_fuel_emissions") %>%  select(-natural_gas)
      GAINS_fuel_NG <- get_data(all_data,"emissions/CEDS/gains_iso_fuel_emissions") %>%  select(-dieseloil,-lightoil)
      IEA_Ctry_data <- get_data(all_data,"L154.IEA_histfut_data_times_UCD_shares")

      #If using revised size classes, use revised data else use old data
      if (energy.TRAN_UCD_MODE == "rev.mode"){
        IEA_Ctry_data %>% rename(mode=rev.mode,size.class=rev_size.class)->IEA_Ctry_data
      }
      #kbn Add code below so that we can use revised sub-sectors from transportation model
      if (energy.TRAN_UCD_MODE == "rev.mode"){
        GCAM_sector_tech <- get_data(all_data, "emissions/mappings/CEDS_sector_tech_proc_revised") %>% distinct()
      }else{
        GCAM_sector_tech <- get_data(all_data, "emissions/mappings/CEDS_sector_tech_proc")}

      #kbn Add code below so that we can use revised sub-sectors from transportation model
      if (energy.TRAN_UCD_MODE == "rev.mode"){
        Trn_subsector <- get_data(all_data, "emissions/mappings/Trn_subsector_revised")
        }else{


          Trn_subsector <- get_data(all_data, "emissions/mappings/Trn_subsector")

        }


      if (energy.TRAN_UCD_MODE=="rev.mode"){
        UCD_techs <- get_data(all_data, "emissions/mappings/UCD_techs_emissions_revised")
      }else{
        UCD_techs <- get_data(all_data, "energy/mappings/UCD_techs")}
      calibrated_techs <- get_data(all_data, "energy/calibrated_techs")

      calibrated_techs_bld_det <- get_data(all_data, "energy/calibrated_techs_bld_det")
      L101.in_EJ_R_en_Si_F_Yh <- get_data(all_data, "L101.in_EJ_R_en_Si_F_Yh") %>%
        gather_years(value_col = "energy")
      L1326.in_EJ_R_indenergy_F_Yh <- get_data(all_data, "L1326.in_EJ_R_indenergy_F_Yh")
      L1323.in_EJ_R_iron_steel_F_Y <- get_data(all_data, "L1323.in_EJ_R_iron_steel_F_Y")
      L1324.in_EJ_R_Off_road_F_Y <- get_data(all_data, "L1324.in_EJ_R_Off_road_F_Y")
      L1325.in_EJ_R_chemical_F_Y <- get_data(all_data, "L1325.in_EJ_R_chemical_F_Y")
      L1326.in_EJ_R_aluminum_Yh <- get_data(all_data, "L1326.in_EJ_R_aluminum_Yh")
      CEDS_sector_map <- get_data(all_data, "emissions/CEDS/ceds_sector_map")
      CEDS_fuel_map <- get_data(all_data, "emissions/CEDS/ceds_fuel_map")

      #kbn Add in transport flexibility below
      if (energy.TRAN_UCD_MODE=="rev.mode"){
        CEDS_sector_tech <- get_data(all_data, "emissions/CEDS/CEDS_sector_tech_combustion_revised") %>% distinct()
        }else{

          CEDS_sector_tech <- get_data(all_data, "emissions/CEDS/CEDS_sector_tech_combustion")
        }

      calibrated_outresources <- get_data(all_data, "emissions/mappings/calibrated_outresources")

      L124.LC_bm2_R_Grass_Yh_GLU_adj <- get_data(all_data, "L124.LC_bm2_R_Grass_Yh_GLU_adj",strip_attributes = TRUE)
      L124.LC_bm2_R_UnMgdFor_Yh_GLU_adj <- get_data(all_data, "L124.LC_bm2_R_UnMgdFor_Yh_GLU_adj",strip_attributes = TRUE)
      L107.an_Prod_Mt_R_C_Sys_Fd_Y <- get_data(all_data, "L107.an_Prod_Mt_R_C_Sys_Fd_Y",strip_attributes = TRUE)
      L101.ag_Prod_Mt_R_C_Y_GLU <- get_data(all_data, "L101.ag_Prod_Mt_R_C_Y_GLU",strip_attributes = TRUE)
      L111.ag_resbio_R_C <- get_data(all_data, "L111.ag_resbio_R_C",strip_attributes = TRUE)
      L122.LC_bm2_R_HarvCropLand_C_Yh_GLU <- get_data(all_data, "L122.LC_bm2_R_HarvCropLand_C_Yh_GLU",strip_attributes = TRUE)
      L103.ghg_tgmt_USA_an_Sepa_F_2005 <- get_data(all_data, "L103.ghg_tgmt_USA_an_Sepa_F_2005",strip_attributes = TRUE)

      # EPA Raw CH4 and N2O data files
      # YO 2020 EPA scaling
      EPA_master <- get_data(all_data, "emissions/EPA/EPA_2019_raw")
      EPA_CH4N2O_map <- get_data(all_data, "emissions/EPA_CH4N2O_map")
      EPA_country_map <- get_data(all_data, "emissions/EPA_country_map")
      GCAM_EPA_CH4N2O_map <- get_data(all_data, "emissions/GCAM_EPA_CH4N2O_energy_map")
      L111.Prod_EJ_R_F_Yh <- get_data(all_data, "L111.Prod_EJ_R_F_Yh",strip_attributes = TRUE)

      #kbn calculate emissions for different modes here
      # ===========================
      # Part 1: Distributing road emissions from CEDS into different modes using GAINS data #
      # ===========================

      #Define special modes based on choices by user. With the old size classes, we had 2 modes, LDV_2W & LDV_3W. These,
      #were consolidated into 1 category with the new modes (LDV_2W_3W). We need the adjustment below so emissions
      # are calculated appropriately.

      if(energy.TRAN_UCD_MODE=="rev.mode"){

        LDV_2W_3W_modes <- c("LDV_2W_3W")

      }else{

        LDV_2W_3W_modes <- c("LDV_2W","LDV_3W")

      }


      #Filter out road emissions
      L112.CEDS_Road_emissions <- L112.CEDS_GCAM %>%  filter(CEDS_agg_sector == "trn_road")
      L112.CEDS_GCAM<- L112.CEDS_GCAM %>%  filter(CEDS_agg_sector != "trn_road")

      #Clean IEA data, filter to road emissions and  remove zero emission technologies.
      IEA_Ctry_data %>%
        #Use only historical years
        filter(year <= max(HISTORICAL_YEARS)) %>%
        filter(UCD_category=="trn_road and rail") %>%
        filter(!mode %in% c("Rail","HSR")) %>%
        select(-UCD_fuel,-fuel,-size.class) %>%
        rename(fuel=UCD_technology) %>%
        #NG is treated separately.
        filter(!fuel %in% c(emissions.ZERO_EM_TECH,"NG")) %>%
        mutate(fuel =if_else(fuel=="Hybrid Liquids","Liquids",fuel))->Clean_IEA_ctry_data

      #Calculate GAINS sector weights which we can use on CEDS data to distribute emissions into Passenger and Freight.
      Clean_IEA_ctry_data %>%
        group_by(iso,UCD_sector,year) %>%
        mutate(value=sum(value)) %>%
        ungroup() %>%
        select(iso,UCD_sector,year,value,GCAM_region_ID) %>%
        distinct() %>%
        repeat_add_columns(tibble(Non.co2 = unique(GAINS_sector$Non.co2))) %>%
        left_join(GAINS_sector %>% gather("UCD_sector","em_fact","Freight":"Passenger"),by=c("iso","year","Non.co2","UCD_sector")) %>%
        na.omit() %>%
        filter(UCD_sector != "Motorcycle") %>%
        group_by(Non.co2,GCAM_region_ID,year,UCD_sector) %>%
        mutate(sector_weight=sum(em_fact*value)) %>%
        ungroup() %>%
        select(Non.co2,GCAM_region_ID,year,UCD_sector,sector_weight) %>%
        #Use these sector weights to split CEDS emissions into passenger and freight
        distinct() ->GAINS_sector_weights

      #Calculate GAINS mode weights which we can use on CEDS data to distribute emissions into different modes.
      Clean_IEA_ctry_data %>%
        group_by(iso,mode,year,UCD_sector) %>%
        mutate(value=sum(value)) %>%
        ungroup() %>%
        select(iso,mode,year,value,GCAM_region_ID,UCD_sector) %>%
        distinct() %>%
        repeat_add_columns(tibble(Non.co2 = unique(GAINS_fuel$Non.co2))) %>%
        left_join(GAINS_fuel , by=c("Non.co2","iso","year")) %>%
        na.omit() %>%
        #Now calculate mode wights here
        group_by(Non.co2,GCAM_region_ID,year,mode,UCD_sector) %>%
        #For LDV_2W_3W use a weighted average of light and heavy diesel oil. For Trucks use heavy diesel oil and for passenger buses use light oil.
        mutate(mode_weight=if_else(mode=="Bus",sum(dieseloil*value),
                                   if_else(mode %in% c(LDV_2W_3W_modes),sum(((lightoil+dieseloil)/2)*value),
                                           if_else(mode=="Truck",sum(dieseloil*value),sum(lightoil*value))))) %>%
        ungroup() %>%
        select(Non.co2,GCAM_region_ID,year,mode,mode_weight,UCD_sector) %>%
        distinct()->GAINS_mode_weights

      #Complete distribution here by sector, mode.
      L112.CEDS_Road_emissions %>%
        rename(Non.co2=Non.CO2) %>%
        #Compute emissions by non.co2
        group_by(GCAM_region_ID,year,Non.co2) %>%
        mutate(emissions=sum(emissions)) %>%
        ungroup() %>%
        select(GCAM_region_ID,year,Non.co2,emissions) %>%
        distinct() %>%
        #Join in sector weights
        left_join(GAINS_sector_weights, by=c("GCAM_region_ID","year","Non.co2")) %>%
        na.omit() %>%
        #First split emissions into Passenger and Freight %>%
        group_by(GCAM_region_ID,year,Non.co2) %>%
        mutate(sum_sector_weight=sum(sector_weight)) %>%
        ungroup() %>%
        mutate(emissions=(emissions*sector_weight)/sum_sector_weight) %>%
        left_join(GAINS_mode_weights, by=c("GCAM_region_ID","year","Non.co2","UCD_sector")) %>%
        na.omit() %>%
        #Now do mode weight calculation
        group_by(GCAM_region_ID,year,Non.co2,UCD_sector) %>%
        mutate(sum_mode_weight=sum(mode_weight)) %>%
        ungroup() %>%
        mutate(emissions=(emissions*mode_weight)/sum_mode_weight) %>%
        ungroup() %>%
        mutate(CEDS_agg_fuel=paste0("refined liquids")) %>%
        rename(CEDS_agg_sector=mode,Non.CO2=Non.co2) %>%
        select(GCAM_region_ID,year,Non.CO2,CEDS_agg_sector,CEDS_agg_fuel,emissions) %>% distinct()->L112.CEDS_GCAM_Road_Emissions_GAINS

      #Bind new GAINS weighted emissions into CEDS emissions
      L112.CEDS_GCAM %>%  bind_rows(L112.CEDS_GCAM_Road_Emissions_GAINS)->L112.CEDS_GCAM



      #Adjustment for NG emissions factors
      #Since the values of NG emissions are low and the energy values for NG technologies are also very low, computing emissions
      #factors like we do for the other technologies may result in unreasonably high numbers. So, we take the emissions factors from GAINS,
      # and aggregate up to GCAM regions using IEA data for transportation NG as weights. The dataframe returned by the block below,
      #contains both energy and emission factors. We use the appropriate columns to blend with base data.

      #First, clean IEA data
      IEA_Ctry_data %>%
        #Use only historical years
        filter(year <= max(HISTORICAL_YEARS)) %>%
        filter(UCD_category=="trn_road and rail") %>%
        filter(!mode %in% c("Rail","HSR")) %>%
        select(-UCD_fuel,-fuel) %>%
        rename(fuel=UCD_technology) %>%
        filter(fuel %in% c("NG"))->Clean_IEA_ctry_data_NG

      # Now calculate emissions factors
      Clean_IEA_ctry_data_NG %>%
        group_by(iso,mode,size.class,year,UCD_sector,fuel) %>%
        mutate(value=sum(value)) %>%
        ungroup() %>%
        select(iso,mode,year,value,GCAM_region_ID,UCD_sector,fuel,size.class) %>%
        distinct() %>%
        repeat_add_columns(tibble(Non.co2 = unique(GAINS_fuel_NG$Non.co2))) %>%
        left_join(GAINS_fuel_NG , by=c("Non.co2","iso","year")) %>%
        na.omit() %>%
        rename(em=natural_gas) %>%
        #Now calculate mode wights here
        group_by(Non.co2,GCAM_region_ID,year,mode,UCD_sector,size.class,fuel) %>%
        mutate(em_factor= sum(em*value)/sum(value), energy= sum(value)) %>%
        ungroup() %>%
        select(Non.co2,GCAM_region_ID,year,mode,em_factor,UCD_sector,fuel,size.class, energy) %>%
        distinct() %>%
        rename(Non.CO2=Non.co2, stub.technology=fuel,value=em_factor) %>%
        #Values from GAINS are in kt/ej. Convert to Tg/ej.
        mutate(value=if_else(is.na(value),0,0.001*value),energy=if_else(is.na(energy),0,energy)) %>%
        left_join_keep_first_only(UCD_techs %>% select(-fuel) %>% rename(stub.technology=UCD_technology,subsector=tranSubsector),by=c("mode","size.class","UCD_sector","stub.technology")) %>%
        select(GCAM_region_ID,Non.CO2,supplysector,stub.technology,year,value,subsector,energy)->GAINS_NG_em_factors

      # ===========================
      #Part 2:Combustion Energy Emissions#
      # ===========================

      # Filter down to combustion emissions plus fugitive process emissions from combustion resource production (out_resources)
      L112.CEDS_GCAM %>%
        filter(CEDS_agg_fuel != "process" | CEDS_agg_sector %in% c("oil_gas", "coal")) ->
        L112.CEDS_GCAM_emissions

      # PREPARE ENERGY FOR MATCHING TO EMISSIONS
      # ----------------------------------------

      #### Modification for detailed industry:
      # Replace industry_energy in L101.in_EJ_R_en_Si_F_Yh with energy in detailed industrial sectors and remaining industrial energy

      # prepare detailed industry energy use for matching and filter out feedstocks
      L1323.in_EJ_R_iron_steel_F_Y %>%
        mutate(sector = "iron and steel") %>%
        filter(fuel %notin% c("scrap")) ->
        L1323.in_EJ_R_iron_steel_F_Y

      L1324.in_EJ_R_Off_road_F_Y %>%
        mutate(technology = fuel) %>%
        filter(!grepl("feedstocks", sector)) ->
        L1324.in_EJ_R_Off_road_F_Y

      L1325.in_EJ_R_chemical_F_Y %>%
        filter(!grepl("feedstocks", sector)) %>%
        mutate(technology = fuel) ->
        L1325.in_EJ_R_chemical_F_Y

      L1326.in_EJ_R_aluminum_Yh %>%
        mutate(technology = fuel) ->
        L1326.in_EJ_R_aluminum_Yh

      L1326.in_EJ_R_indenergy_F_Yh %>% mutate(technology = fuel) %>%
        bind_rows(L1323.in_EJ_R_iron_steel_F_Y,
                  L1324.in_EJ_R_Off_road_F_Y,
                  L1325.in_EJ_R_chemical_F_Y,
                  L1326.in_EJ_R_aluminum_Yh) %>%
        complete(nesting(GCAM_region_ID, sector, fuel, technology), year = HISTORICAL_YEARS) %>%
        replace_na(list(value = 0)) %>%
        select(GCAM_region_ID, fuel, technology, sector, year, energy = value) ->
        detailed_industry_en

      # Replace industrial energy use with energy in detailed industry sectors and remaining other industry
      L101.in_EJ_R_en_Si_F_Yh %>%
        filter(!sector == "industry_energy") %>%
        bind_rows(detailed_industry_en) ->
        L101.in_EJ_R_en_Si_F_Yh

      # Get main combustion fuel in iron and steel in base year by region and technology
      # Non-CO2 emissions will be assigned to this fuel for iron and steel, since it can't be broken out by subsector, technology, and fuel
      L1323.in_EJ_R_iron_steel_F_Y %>%
        filter(year == max(MODEL_BASE_YEARS),
               # filter out electricity
               !fuel %in% emissions.ZERO_EM_TECH) %>%
        group_by(GCAM_region_ID, sector, technology) %>%
        mutate(main.fuel = fuel[which.max(value)]) %>%
        select(GCAM_region_ID, supplysector = sector, stub.technology = technology, main.fuel) %>%
        unique() %>%
        mutate(CEDS_agg_fuel = main.fuel) ->
        ironsteel_main_fuel_BY

      # Splits energy balances out for industry sector and maps to final GCAM sectors
      L101.in_EJ_R_en_Si_F_Yh %>%
        left_join(calibrated_techs %>% bind_rows(calibrated_outresources) %>% select(-secondary.output), by = c("sector", "fuel", "technology")) %>%
        # Replace subsector with fuel to preserve both in dataframe. Subsector will be added back later in L201
        mutate(subsector = if_else(sector == "iron and steel", fuel, subsector)) %>%
        rename(stub.technology = technology) %>%
        select(GCAM_region_ID, year, energy, supplysector, subsector, stub.technology) %>%
        na.omit() ->
        L112.in_EJ_R_en_S_F_Yh_calibtech

      # Splits energy balances out for building sector and maps to final GCAM sectors
      L101.in_EJ_R_en_Si_F_Yh %>%
        left_join(calibrated_techs_bld_det %>% select(sector, fuel, service, supplysector, subsector, technology) %>% rename(stub.technology = technology), by = c("sector" = "service", "fuel")) %>%
        na.omit() %>%
        select(GCAM_region_ID, year, energy, supplysector, subsector, stub.technology) ->
        L112.in_EJ_R_en_S_F_Yh_calib_bld

      # Splits energy balances out for transport sector and maps to final GCAM sectors
      L101.in_EJ_R_en_Si_F_Yh %>%
        left_join(Trn_subsector, by = c("fuel")) %>%
        left_join_keep_first_only(UCD_techs %>% select(UCD_sector, mode, size.class, fuel, supplysector, tranSubsector, tranTechnology) %>% rename(technology = fuel, subsector = tranSubsector, stub.technology = tranTechnology),
                                  by = c("sector" = "UCD_sector", "mode", "size.class", "technology")) %>%
        na.omit() %>%
        select(GCAM_region_ID, year, energy, supplysector, subsector, stub.technology) ->
        L112.in_EJ_R_en_S_F_Yh_calib_trn

      # Rebind separate sectors into master list
      L112.in_EJ_R_en_S_F_Yh_calibtech %>%
        bind_rows(L112.in_EJ_R_en_S_F_Yh_calib_bld, L112.in_EJ_R_en_S_F_Yh_calib_trn) ->
        L112.in_EJ_R_en_S_F_Yh_calib_all

      # Compute energy by sector, subsector, and technology
      L112.in_EJ_R_en_S_F_Yh_calib_all %>%
        group_by(GCAM_region_ID, year, supplysector, subsector, stub.technology) %>%
        summarise(energy = sum(energy)) %>%
        ungroup() ->
        L112.in_EJ_R_en_S_F_Yh_calib_all


      # MATCH ENERGY AND EMISSIONS TO AGGREGATE EMISSIONS TO SPLIT OUT EMISSIONS BY GCAM SECTORS
      # ========================================================================================

      # Append CEDS sector/fuel combinations to GCAM energy

      L112.in_EJ_R_en_S_F_Yh_calib_all %>%
        #We will drop all electricity sectors here
<<<<<<< HEAD

        filter(stub.technology %notin% c(emissions.ZERO_EM_TECH), subsector %notin% c(emissions.ZERO_EM_TECH, "elect_td_ind", "heat")) %>%
        left_join_error_no_match(CEDS_sector_tech, by = c("supplysector", "subsector", "stub.technology")) ->
        L112.in_EJ_R_en_S_F_Yh_calib_all_baseenergy

=======
        filter(!stub.technology %in% c(emissions.ZERO_EM_TECH)) %>%
        left_join_error_no_match(CEDS_sector_tech, by = c("supplysector", "subsector", "stub.technology")) ->L112.in_EJ_R_en_S_F_Yh_calib_all_baseenergy
>>>>>>> aa652d06

      # Aggregate GCAM energy to CEDS sector/fuel combinations and compute the total energy by CEDS sector
      L112.in_EJ_R_en_S_F_Yh_calib_all_baseenergy %>%
        group_by(GCAM_region_ID, year, CEDS_agg_sector, CEDS_agg_fuel) %>%
        summarise(totalenergy = sum(energy)) %>%
        ungroup() ->
        L112.in_EJ_R_en_S_F_Yh_calib_CEDS_NAs


      # Replace all base energy values in sectors with a total energy of 0 with 1,
      # allowing shares to be calculated for those sectors in the absence of energy
      L112.in_EJ_R_en_S_F_Yh_calib_all_baseenergy %>%
        left_join_error_no_match(L112.in_EJ_R_en_S_F_Yh_calib_CEDS_NAs,
                                 by = c("GCAM_region_ID", "year", "CEDS_agg_sector", "CEDS_agg_fuel")) %>%
        mutate(energy = if_else(totalenergy == 0, 1, energy)) %>%
        select(-totalenergy) ->
        L112.in_EJ_R_en_S_F_Yh_calib_newbase

      # Calculate new total energy including dummy values for zero total energy sectors
      L112.in_EJ_R_en_S_F_Yh_calib_newbase %>%
        group_by(GCAM_region_ID, year, CEDS_agg_sector, CEDS_agg_fuel) %>%
        summarise(totalenergy = sum(energy)) %>%
        ungroup() ->
        L112.in_EJ_R_en_S_F_Yh_calib_CEDStotals

      # Compute the share of energy in GCAM sector by CEDS sector
      L112.in_EJ_R_en_S_F_Yh_calib_newbase %>%
        left_join_error_no_match(L112.in_EJ_R_en_S_F_Yh_calib_CEDStotals,
                                 by = c("GCAM_region_ID", "year", "CEDS_agg_sector", "CEDS_agg_fuel")) %>%
        mutate(enshare = energy/totalenergy) ->
        L112.in_EJ_R_en_S_F_Yh_calib_enshare

      # Attach CEDS emissions to those sector fuel combos
      L112.in_EJ_R_en_S_F_Yh_calib_enshare %>%
        left_join(L112.CEDS_GCAM_emissions,
                  by = c("GCAM_region_ID", "year", "CEDS_agg_sector", "CEDS_agg_fuel")) ->
        L112.CEDSGCAM_emissions

      L112.CEDSGCAM_emissions %>%
        mutate(GCAMemissions = emissions * enshare) ->
        L112.CEDSGCAM_computedemissions

      # because of additional level of detail in iron and steel sector, map emissions to the main fuel for each technology and region
      # (current structure can't handle multiple inputs for each technology)
      L112.CEDSGCAM_computedemissions %>%
        filter(supplysector == "iron and steel") %>%
        select(-CEDS_agg_fuel) %>%
        left_join(ironsteel_main_fuel_BY, by = c("GCAM_region_ID", "supplysector", "stub.technology")) %>%
        mutate(subsector = main.fuel) %>%
        group_by(GCAM_region_ID, year, supplysector, subsector, stub.technology, CEDS_agg_sector, CEDS_agg_fuel, Non.CO2) %>%
        summarise(emissions = sum(emissions),
                  GCAMemissions = sum(GCAMemissions)) %>%
        ungroup ->
        L112.CEDSGCAM_computedemissions_steel_adj

      L112.CEDSGCAM_computedemissions %>%
        filter(!supplysector == "iron and steel") %>%
        bind_rows(L112.CEDSGCAM_computedemissions_steel_adj) ->
        L112.CEDSGCAM_computedemissions_complete

      L112.CEDSGCAM_computedemissions_complete %>%
        select(GCAM_region_ID, Non.CO2, year, supplysector, subsector, stub.technology, GCAMemissions) %>%
        rename(emissions = GCAMemissions) ->
        L112.nonco2_tg_R_en_S_F_Yh



      # Now join emissions and energy data together to calculate emissions factors

      # first also map iron and steel energy use to the main fuel by technology and region, like we did for emissions
      L112.in_EJ_R_en_S_F_Yh_calib_all_baseenergy %>%
        left_join((ironsteel_main_fuel_BY %>% rename(CEDS_agg_fuel_remapped = CEDS_agg_fuel)),
                  by = c("GCAM_region_ID", "supplysector", "stub.technology")) %>%
        mutate(subsector = if_else(supplysector == "iron and steel", main.fuel, subsector),
               CEDS_agg_fuel = if_else(supplysector == "iron and steel", CEDS_agg_fuel_remapped, CEDS_agg_fuel)) %>%
        group_by(GCAM_region_ID, year, supplysector, subsector, stub.technology, CEDS_agg_sector, CEDS_agg_fuel) %>%
        summarise(energy = sum(energy)) ->
        L112.in_EJ_R_en_S_F_Yh_calib_all_baseenergy

      L112.nonco2_tg_R_en_S_F_Yh %>%
        left_join_error_no_match(L112.in_EJ_R_en_S_F_Yh_calib_all_baseenergy,
                                 by = c("GCAM_region_ID", "supplysector", "subsector", "stub.technology", "year")) %>%
        mutate(emfact = emissions / energy) %>%
        select(GCAM_region_ID, Non.CO2, year, supplysector, subsector, stub.technology, emfact) ->
        #Replaces NAs with zeroes (places where zero emissions and energy lead to 0/0 = NaN)
        L112.nonco2_tgej_R_en_S_F_Yh_withNAs

      # Generates global median emissions factors
      L112.nonco2_tgej_R_en_S_F_Yh_withNAs %>%
        replace_na(list(emfact = 0)) %>%
        group_by(year, Non.CO2, supplysector, subsector, stub.technology) %>%
        mutate(emfact = median(emfact), upper = quantile(emfact,0.95)) %>%
        ungroup() %>%
        rename(globalemfact = emfact) %>%
        select(year, Non.CO2, supplysector, subsector, stub.technology, globalemfact, upper) %>%
        distinct()->
        L112.nonco2_tgej_R_en_S_F_Yh_globalmedian

      # Replaces all emissions factors above a given value or that are NAs with the global median emissions factor for that year, non.CO2, and technology
      L112.nonco2_tgej_R_en_S_F_Yh_withNAs %>%
        left_join_error_no_match(L112.nonco2_tgej_R_en_S_F_Yh_globalmedian, by = c("year", "Non.CO2", "supplysector", "subsector", "stub.technology")) %>%
        #There are two adjustments here. First, we check if the supply sector is related to fossil fuels, in that case, if the emfact is above 95th percentile, we replace with the global median.
        #If not, we just compare with our threshold of 1000 tg/ej and make the replacements accordingly. These adjustments are structured given that fossil fuel production may increase rapidly in some regions (even though absolute increase may be low).
        mutate(emfact = if_else(supplysector == "out_resources", if_else(emfact >upper | is.na(emfact) , globalemfact, emfact),
                                if_else(emfact >  emissions.HIGH_EM_FACTOR_THRESHOLD | is.na(emfact) , globalemfact, emfact))) %>%
        select(GCAM_region_ID, Non.CO2, year, supplysector, subsector, stub.technology, emfact) %>%
        mutate(emfact = if_else(is.infinite(emfact), 1, emfact)) ->
        L112.nonco2_tgej_R_en_S_F_Yh


      # =======================
      # Part 3: Process Emissions
      # =======================

      # Calculate process emissions drivers
      # -----------------------------------


      # Subset CEDS process emissions and match to GCAM drivers

      L112.CEDS_GCAM %>%
        filter(CEDS_agg_sector %in% c("industry_processes", "landfills","waste_incineration" ,"wastewater", "aerosols",
                                      "metals", "foams", "solvents", "semiconductors","chemicals_nitric","chemicals_adipic")) ->
        L112.CEDS_GCAM_Proc

      GCAM_sector_tech %>%
        select(supplysector, subsector, stub.technology, EDGAR_agg_sector, EPA_agg_sector, EPA_agg_fuel_ghg) %>%
        filter(EDGAR_agg_sector %in% c("industry_processes" , "chemicals", "landfills", "wastewater",  # Filter for the agg sectors in EDGAR column for all NonCO2s.
                                       "solvents","chemicals_adipic","chemicals_nitric","waste_incineration")) %>%
        repeat_add_columns(tibble(Non.CO2 = unique(L112.CEDS_GCAM_Proc$Non.CO2))) %>%
        repeat_add_columns(tibble(year = emissions.CEDS_YEARS)) %>%
        repeat_add_columns(tibble(GCAM_region_ID = GCAM_region_names$GCAM_region_ID)) %>%
        #Remove nitric and adipic acids for all gases except N2O
        left_join(L112.CEDS_GCAM_Proc, by = c("GCAM_region_ID", "EDGAR_agg_sector" = "CEDS_agg_sector", "Non.CO2", "year")) %>%
        mutate(emissions=if_else(is.na(emissions),0,emissions)) %>%
        na.omit() %>%  # delete rows with NA's
        mutate(input.emissions = emissions) %>%  # Calculate emissions
        group_by(GCAM_region_ID, supplysector, subsector, stub.technology, Non.CO2, year) %>%
        summarise(value = sum(input.emissions)) %>% # Calculate total emissions
        ungroup()->L131.nonco2_tg_R_prc_S_S_Yh

      # Note: Final sector outputs
      # "nitric acid" "other industrial processes" "solvents"
      # "landfills" "wastewater treatment" "waste_incineration"

      # ===================================================
      # Part 4: Animal Emissions
      # ===================================================
      # Computing unscaled emissions by country and technology
      # using animal production from L107.an_Prod_Mt_R_C_SYS_Fd_Y
      # and EPA emissions factors that are scaled up to CEDS emissions.

      #First get Animal emissions from CEDS
      L112.CEDS_GCAM %>%
        filter(CEDS_agg_sector == "Animals") %>%
        mutate(Non.CO2 = paste(Non.CO2,"_AGR",sep="")) ->
        L112.CEDS_GCAM_An

      #Compute EPA animal emissions.
      L107.an_Prod_Mt_R_C_Sys_Fd_Y %>%
        rename(production = value) %>%
        left_join(GCAM_sector_tech, by = c("GCAM_commodity" = "sector", "system" = "fuel", "feed" = "technology")) %>%
        select(GCAM_region_ID, GCAM_commodity, system, feed, year, production, EPA_agg_sector, EDGAR_agg_sector) %>%
        repeat_add_columns(tibble::tibble(Non.CO2 = unique(L112.CEDS_GCAM_An$Non.CO2))) %>%  # Add Gas Name and AGR for agriculture
        # match in emissions factors, using left_join and dropping fuel column
        left_join(L103.ghg_tgmt_USA_an_Sepa_F_2005, by = c("EPA_agg_sector" = "sector")) %>%
        mutate(epa_emissions = production * ch4_em_factor) %>%  # compute unscaled emissions
        select(-fuel) %>%
        na.omit() %>%
        rename(CEDS_agg_sector = EDGAR_agg_sector) ->
        L113.ghg_tg_R_an_C_Sys_Fd_Yh.mlt

      # Aggregate by sector and region
      L113.ghg_tg_R_an_C_Sys_Fd_Yh.mlt %>%
        group_by(GCAM_region_ID, Non.CO2, CEDS_agg_sector, year) %>%
        summarize(EPA_emissions = sum(epa_emissions)) %>%
        ungroup()  ->
        L113.ghg_tg_R_an_C_Yh.mlt

      # Scale EPA emissions by tech to match CEDS totals

      # First compute scalers
      L113.ghg_tg_R_an_C_Yh.mlt %>%
        left_join(L112.CEDS_GCAM_An, by = c("year", "GCAM_region_ID", "Non.CO2", "CEDS_agg_sector")) %>%
        rename(CEDS_emissions = emissions) %>%
        mutate(scalar = CEDS_emissions / EPA_emissions) ->
        L113.emiss_scalar

      # Second scale EPA emissions
      L113.ghg_tg_R_an_C_Sys_Fd_Yh.mlt %>%
        left_join(L113.emiss_scalar, by = c("GCAM_region_ID", "Non.CO2", "CEDS_agg_sector", "year")) %>%
        mutate(emissions = epa_emissions * scalar) %>%
        select(-EPA_emissions, -CEDS_emissions) %>%
        filter(year %in% emissions.CEDS_YEARS) %>%
        replace_na(list(emissions = 0)) %>%
        select(GCAM_region_ID, Non.CO2, supplysector = GCAM_commodity, subsector = system, stub.technology = feed,
               value = emissions, year) ->
        L113.ghg_tg_R_an_C_Sys_Fd_Yh_full

      # ==============================
      # Part 5: Cropland Emissions
      # ==============================

      # Compute shares of regional cropland allocation by crop type, and regional production of each crop by each GLU
      # In the downscaling from (geopolitical) region to crop and GLU, we use land area to go from region to region/crop, and
      # production to go from region/crop to region/GLU/crop
      # ----------------------------------------------------

      # Land area shares (region/crop within region)
      L122.CropAreaShare_R_C_Y <- L122.LC_bm2_R_HarvCropLand_C_Yh_GLU %>%
        filter(year %in% HISTORICAL_YEARS) %>%
        group_by(year, GCAM_region_ID, GCAM_commodity) %>%
        summarise(value = sum(value)) %>%
        group_by(year, GCAM_region_ID) %>%
        # Crop area by region and year
        mutate(crop_area_total = sum(value)) %>%
        ungroup() %>%
        mutate(crop_area_share = value / crop_area_total)

      # Production shares (region/GLU/crop within region/crop)
      L122.ProdGLUshare_R_C_Y_GLU <- L101.ag_Prod_Mt_R_C_Y_GLU %>%
        filter(year %in% HISTORICAL_YEARS) %>%
        group_by(GCAM_region_ID, GCAM_commodity, year) %>%
        # Production by crop, region, and year
        mutate(Prod_R_C = sum(value)) %>%
        ungroup() %>%
        mutate(prod_share_GLU = value / Prod_R_C) %>%
        replace_na(list(prod_share_GLU = 0))

      # Emissions shares: product of region/crop shares and region/crop/glu shares
      L122.EmissShare_R_C_Y_GLU <- L122.ProdGLUshare_R_C_Y_GLU %>%
        left_join_error_no_match(L122.CropAreaShare_R_C_Y, by = c("GCAM_region_ID", "GCAM_commodity", "year")) %>%
        transmute(GCAM_region_ID, GCAM_commodity, year, GLU, emiss_share = prod_share_GLU * crop_area_share)

      # Match emissions to drivers
      # --------------------------

      # Filter out agricultural sectors
      L112.CEDS_GCAM %>%
        filter(CEDS_agg_sector %in% emissions.AGR_SECTORS) %>%
        mutate(Non.CO2 = paste(Non.CO2,"_AGR",sep="")) ->
        L112.CEDS_GCAM_agr

      # Compute emissions from rice by GCAM region, commodity, and GLU
      L112.CEDS_GCAM_agr %>%
        filter(CEDS_agg_sector == "rice") ->
        L112.CEDS_GCAM_rice

      # Compute share of rice production by GLU in each region / year
      L101.ag_Prod_Mt_R_C_Y_GLU %>%
        filter(GCAM_commodity == "Rice", year %in% emissions.CEDS_YEARS) %>%
        group_by(GCAM_region_ID, GCAM_commodity, year) %>%
        # Total production by region, commodity, and year for calculating share
        mutate(total_prod = sum(value)) %>%
        ungroup() %>%
        transmute(GCAM_region_ID, GCAM_commodity, GLU, year, prod_share = value / total_prod) ->
        L122.ag_Prod_Mt_R_rice_Y_GLU

      # Multiply total emissions by production share
      L122.ag_Prod_Mt_R_rice_Y_GLU %>%
        repeat_add_columns(tibble(Non.CO2 = unique(L112.CEDS_GCAM_rice$Non.CO2))) %>%
        left_join_error_no_match(L112.CEDS_GCAM_rice, by = c("GCAM_region_ID", "Non.CO2", "year")) %>%
        transmute(GCAM_region_ID, GCAM_commodity, year, GLU, Non.CO2,
                  emissions = emissions * prod_share, type = "Rice") ->
        L122.ghg_tg_R_rice_Y_GLU

      # Compute emissions from soils by GCAM region, commodity, and GLU
      L112.CEDS_GCAM_agr %>%
        filter(CEDS_agg_sector == "soil") ->
        L112.CEDS_GCAM_soil

      # Multiply total emissions by production share
      L122.EmissShare_R_C_Y_GLU %>%
        filter(year %in% emissions.CEDS_YEARS) %>%
        repeat_add_columns(tibble(Non.CO2 = unique(L112.CEDS_GCAM_soil$Non.CO2))) %>%
        left_join_error_no_match(L112.CEDS_GCAM_soil, by = c("GCAM_region_ID", "year", "Non.CO2")) %>%
        transmute(GCAM_region_ID, GCAM_commodity, year, GLU, Non.CO2,
                  emissions = emissions * emiss_share, type = "Soil") ->
        L122.ghgsoil_tg_R_C_Y_GLU

      # Bind together dataframes & aggregate
      L122.ghg_tg_R_agr_C_Y_GLU_full <- bind_rows( L122.ghg_tg_R_rice_Y_GLU, L122.ghgsoil_tg_R_C_Y_GLU#, L122.ghgfert_tg_R_C_Y_GLU
      ) %>%
        group_by(GCAM_region_ID, GCAM_commodity, year, GLU, Non.CO2) %>%
        summarise(value = sum(emissions)) %>%
        ungroup()

      # ===================================================
      # Part 6: AGRICULTURAL WASTE BURNING
      # ===================================================

      # Select agricultural waste burning emissions

      L112.CEDS_GCAM %>%
        filter(CEDS_agg_sector == "ag_waste_burning") %>%
        mutate(Non.CO2 = paste(Non.CO2,"_AWB",sep="")) ->
        L112.CEDS_GCAM_awb

      # Calculate AWB Drivers
      # ---------------------

      # Agricultural waste burning emissions by region are assigned to crops and land use regions on the basis of excess dry biomass...
      # estimated from production, harvest index, and water content

      # Match weighted average residue biomass parameters with crop prodcution.
      L101.ag_Prod_Mt_R_C_Y_GLU %>%
        left_join(L111.ag_resbio_R_C, by = c("GCAM_region_ID", "GCAM_commodity")) %>%
        select(-c(ErosCtrl_tHa, ResEnergy_GJt, Root_Shoot)) ->
        L112.ag_ExcessDryBiomass_Mt_R_C_Y_GLU

      # Set the default harvest index of 1 and water content to 0.15 for fiber and fodder crops, in order to use
      # harvest index of 1 and water content to caculate burnable excess biomass in next step.
      L112.ag_ExcessDryBiomass_Mt_R_C_Y_GLU %>%
        replace_na(list(HarvestIndex = 1, WaterContent = 0.15)) ->
        L112.ag_ExcessDryBiomass_Mt_R_C_Y_GLU_replaced

      # Burnable excess biomass is equal to ((biomass production / HarvestIndex) - biomass production) * (1 - WaterContent)
      # For root crops, the calculation could be done differently, if the root mass is excluded from the denominator of the reported harvest index.
      # This doesn't seem to be the case in the literature--while for other crops, root mass is excluded from the harvest index, it is included for potatoes.
      # If excluded, then the harvest index could be greater than 1 (if the tubers weigh more than the above-ground shoots), and the above calculation would
      # return a negative number. None of the crops in the underlying harvested index database have values greater than 1 so this isn't currently an issue.
      L112.ag_ExcessDryBiomass_Mt_R_C_Y_GLU_replaced %>%
        mutate(burnable = ((value / HarvestIndex) - value) * (1 - WaterContent)) ->
        L112.ag_ExcessDryBiomass_Mt_R_C_Y_GLU_burn

      # Aggregate the burnable excess biomass by GCAM region and year.
      L112.ag_ExcessDryBiomass_Mt_R_C_Y_GLU_burn %>%
        group_by(GCAM_region_ID, year) %>%
        summarise(value = sum(burnable)) %>%
        ungroup() ->
        L112.ag_ExcessDryBiomass_Mt_R_Y

      # Calculate the share by production technology of each region's burnable excess biomass (AWB_emiss_share).
      # This will be used to create the ag waste burning share of emissions, for downscaling regional emissions to region/GLU/crop
      L112.ag_ExcessDryBiomass_Mt_R_Y %>%
        rename(total_excess_bio = value) %>%
        left_join(L112.ag_ExcessDryBiomass_Mt_R_C_Y_GLU_burn, by = c("GCAM_region_ID", "year")) %>%
        mutate(AWB_emiss_share = burnable / total_excess_bio) %>%
        select(GCAM_region_ID, GCAM_commodity, year, GLU, AWB_emiss_share) ->
        L112.AWBshare_R_C_GLU

      # Calculate AWB Emissions
      # -----------------------


      # Compute agricultural waste burning emissions by GCAM region, commodity, and GLU

      # Add gas name to AWB production shares to prepare for matching with emissions
      L112.AWBshare_R_C_GLU %>%
        repeat_add_columns(tibble::tibble(`Non.CO2` = unique(L112.CEDS_GCAM_awb$Non.CO2))) ->
        L112.nonco2_tg_R_awb_C_Y_GLU

      # Estimate ag waste burning emissions using the estimated share (fraction) times total regional AWB emissions
      # Emissions(R, GLU, crop) =  regional total  * AWB share
      L112.nonco2_tg_R_awb_C_Y_GLU %>%
        left_join(L112.CEDS_GCAM_awb, by = c("GCAM_region_ID", "year", "Non.CO2")) %>%
        rename(total_emiss = emissions) %>%
        mutate(emissions = total_emiss * AWB_emiss_share) ->
        L112.nonco2_tg_R_awb_C_Y_GLU_total

      # Subset only the historical years in CEDS, and reshape for write-out
      L112.nonco2_tg_R_awb_C_Y_GLU_total %>%
        filter(year %in% emissions.CEDS_YEARS) %>%
        select(GCAM_region_ID, Non.CO2, GCAM_commodity, GLU, year, value = emissions) ->
        L112.nonco2_tg_R_awb_C_Y_GLU

      # Calculates BC/OC emissions factors for a separate data frame output. bc-oc emissions / ag residue
      L112.nonco2_tg_R_awb_C_Y_GLU %>%
        filter(Non.CO2 %in% c("BC_AWB", "OC_AWB")) %>%
        rename(awb_emission = value) %>%
        left_join_error_no_match(L112.ag_ExcessDryBiomass_Mt_R_C_Y_GLU_burn, by = c("GCAM_region_ID", "GCAM_commodity", "GLU", "year")) %>%
        # Calculate emission factor, which is
        mutate(emfact = awb_emission / burnable) %>%
        select(GCAM_region_ID, Non.CO2, GCAM_commodity, GLU, year, emfact) %>%
        # Replace NaNs with zeros
        mutate_all(list(~ replace(., is.na(.), 0))) ->
        L112.bcoc_tgej_R_awb_C_Y_GLU
      # END AGRICULTURAL WASTE BURNING


      # ==============================
      # Part 7: UNMANAGED LAND EMISSIONS
      # ========================

      # Select unmanaged land emissions.

      L112.CEDS_GCAM %>%
        filter(CEDS_agg_sector %in% c("forest", "grassland", "deforest")) %>%
        select(-CEDS_agg_fuel) %>%
        rename(sector = CEDS_agg_sector) ->
        L112.CEDS_GCAM_unmgd

      # Part 1: Grassland burning
      # Downscale regional grassland burning emissions to GLU based on the share of land in each GLU
      L124.LC_bm2_R_Grass_Yh_GLU_adj %>%
        group_by(GCAM_region_ID, year) %>%
        mutate(land_share = value / sum(value)) %>%                                                           # Compute the share of regional grassland in each GLU
        select(-value) %>%
        # There are regions (e.g., region #3) where we have grassland area, but no emissions. Use inner join to remove
        inner_join(filter(L112.CEDS_GCAM_unmgd, sector == "grassland"), by = c("GCAM_region_ID", "year")) %>%         # Map in CEDS grassland emissions
        mutate(emissions = emissions * land_share) %>%                                                                # Compute emissions by GLU using CEDS totals and land shares
        ungroup() %>%
        select(-sector, -land_share) ->
        L124.nonco2_tg_R_grass_Y_GLU_full

      # Part 2: Forest fires and deforestation
      # Calculate share of forest emissions from forest fires versus deforestation using GFED data.
      # Bind all GFED data together, aggregate by GCAM region/gas/year, calculate share of forest fire versus deforestation
      # Note the odd spaces after some of the mutates below is to avoid tripping test for consecutive mutates
      L112.CEDS_GCAM_unmgd %>%
        filter(sector == "forest") %>%
        rename(forestfire = emissions) %>%
        left_join(L112.CEDS_GCAM_unmgd %>% filter(sector == "deforest") %>% rename(deforest = emissions),
                  by = c("GCAM_region_ID", "Non.CO2", "year")) %>%
        mutate(deforest=if_else(is.na(deforest),0,deforest)) %>%
        select(GCAM_region_ID, Non.CO2, year, forestfire, deforest) %>%
        mutate(PctForestFire = forestfire / (forestfire + deforest)) %>%                               # Compute share of emissions from forest fires
        # There are regions where GFED data is zero for both forest fires and deforestation, leading to NAs
        # Assume those missing values are places with 100% forest fires since these are easier to model in GCAM
        replace_na(list(PctForestFire = 1)) %>%
        mutate(PctDeforest = 1 - PctForestFire) %>%                                                    # Compute share of emissions from deforestation
        select(-forestfire, -deforest) ->
        FireShares_R_G_Y

      L112.CEDS_GCAM_unmgd %>%
        filter(sector %in% c("forest","deforest")) %>%
        group_by(GCAM_region_ID, year,Non.CO2) %>%
        mutate(emissions=sum(emissions)) %>%
        ungroup() %>%
        select(-sector) %>%
        distinct()->L112.CEDS_GCAM_unmgd_Forest_Deforest

      # Downscale regional forest burning emissions to GLU based on the share of land in each GLU
      # Use GFED to separate into forest fires and deforestation, which have different drivers in GCAM
      L124.LC_bm2_R_UnMgdFor_Yh_GLU_adj %>%
        group_by(GCAM_region_ID, year) %>%
        mutate(land_share = value / sum(value)) %>%                                                      # Compute share of regional forest area in each GLU
        na.omit() %>%
        select(-value) %>%
        # There are places with land area but no emissions and vice versa. Use an inner_join to only get places with both.
        # Note: this means that some regions get zero emissions coefficients in the historic period (future deforestation emissions coefs are defined below)
        inner_join(L112.CEDS_GCAM_unmgd_Forest_Deforest, by = c("GCAM_region_ID", "year")) %>%       # Map in CEDS emissions information
        mutate(emissions = emissions * land_share) %>%                                                           # Compute forest emissions from CEDS totals and land shares
        select(-land_share) %>%
        left_join(FireShares_R_G_Y, by = c("GCAM_region_ID", "Non.CO2", "year")) %>%                     # Map in GFED fire shares
        # Assume missing values mean 100% forest fires since these are easier to model in GCAM
        replace_na(list(PctForestFire = 1)) %>%
        replace_na(list(PctDeforest = 0)) %>%
        mutate(ForestFire = emissions * PctForestFire,
               Deforest = emissions * PctDeforest) %>%                                                       # Compute deforestation emissions
        ungroup() %>%
        select(-emissions, -PctForestFire, -PctDeforest) %>%
        gather(technology, value, -GCAM_region_ID, -GLU, -Land_Type, -Non.CO2, -year) ->
        L124.nonco2_tg_R_forest_Y_GLU_full

      # Compute global average deforestation emissions coefficients
      # These coefficients are used for future model time periods.
      # Compute total change in forest area from 2000 to 2005, total global emissions, and average annualized coefficients (emissions / change in land area / number of years)
      L124.LC_bm2_R_UnMgdFor_Yh_GLU_adj %>%
        filter(year %in% emissions.DEFOREST_COEF_YEARS) %>%                                             # Get years that we'll use for deforestation calculation (as of 5/14/17 this was 2000 & 2005)
        mutate(year = if_else(year == min(emissions.DEFOREST_COEF_YEARS), "year1", "year2")) %>%        # Rename years so we can use them as column headings (this also makes this robust to changes in years later)
        spread(year, value) %>%                                                                         # Spread so years are separate columns
        mutate(driver = (year1 - year2) / (emissions.DEFOREST_COEF_YEARS[2] - emissions.DEFOREST_COEF_YEARS[1]),    # Compute average annual deforestation rates (change in forest area / number of years)
               driver = if_else(driver < 0, 0, driver)) %>%                                             # Deforestation emissions only happen if forest area decreases
        repeat_add_columns(tibble(Non.CO2 = unique(L124.nonco2_tg_R_forest_Y_GLU_full$Non.CO2))) %>%                                                                # Add in rows for all required emissions
        left_join(filter(L124.nonco2_tg_R_forest_Y_GLU_full,                                                 # Map in CEDS deforestation emissions for the final deforestation year (as of 5/14/17 this was 2005)
                         year == emissions.DEFOREST_COEF_YEARS[2],
                         technology == "Deforest"), by = c("GCAM_region_ID", "Land_Type", "GLU", "Non.CO2")) %>%
        replace_na(list(value = 0)) %>%                                                                 # Note: "value" are the emissions calculated above
        mutate(value = if_else(driver == 0, 0, value)) %>%                                              # Zero out emissions in places where there wasn't any deforestation
        group_by(Land_Type, technology, Non.CO2) %>%
        summarize(driver = sum(driver), emissions = sum(value)) %>%                                     # Calculate global total emissions and deforestation
        mutate(emiss.coef = emissions / driver) %>%                                                     # Calculate average annual deforestation emissions coefficients
        ungroup() %>%
        na.omit() ->
        L124.deforest_coefs_full



      # CLEANING UP FINAL OUTPUTS TO MATCH OLD DATA SYSTEM LEVEL 1 OUTPUTS
      # ==================================================================

      # Because of the diverse drivers and data sources, old level 1 outputs from CEDS were separated into multiple data frames and sources.
      # Some of these are preserved but many are different. This code slices the prepared CEDS emissions data to match the preexisting level 1 data
      # outputs to allow level two code to continue working unchanged.

      L112.nonco2_tg_R_en_S_F_Yh %>%
        filter(Non.CO2 %in% c("CH4", "N2O")) %>%
        select(GCAM_region_ID, Non.CO2, supplysector, subsector, stub.technology, year, value = emissions) %>%
        bind_rows(GAINS_NG_em_factors %>% mutate(value=energy*value) %>%
                    filter(Non.CO2 %in% c("CH4", "N2O")) %>% select(-energy))->
        L112.ghg_tg_R_en_S_F_Yh

      L112.nonco2_tg_R_en_S_F_Yh %>%
        filter(!(Non.CO2 %in% c("CH4", "N2O"))) %>%
        select(GCAM_region_ID, Non.CO2, supplysector, subsector, stub.technology, year, value = emissions) %>%
        bind_rows(GAINS_NG_em_factors %>% mutate(value=energy*value) %>%
                    filter(!(Non.CO2 %in% c("CH4", "N2O","CO2"))) %>% select(-energy))->L111.nonghg_tg_R_en_S_F_Yh



      L112.nonco2_tgej_R_en_S_F_Yh %>%
        filter(Non.CO2 %in% c("CH4", "N2O")) %>%
        select(GCAM_region_ID, Non.CO2, supplysector, subsector, stub.technology, year, value = emfact) %>%
        bind_rows(GAINS_NG_em_factors %>% filter(Non.CO2 %in% c("CH4", "N2O")) %>% select(-energy))->L112.ghg_tgej_R_en_S_F_Yh_infered_combEF_AP


      L112.nonco2_tgej_R_en_S_F_Yh %>%
        filter(!(Non.CO2 %in% c("CH4", "N2O", "CO2"))) %>%
        select(GCAM_region_ID, Non.CO2, supplysector, subsector, stub.technology, year, value = emfact) %>%
        bind_rows(GAINS_NG_em_factors %>% filter(!(Non.CO2 %in% c("CH4", "N2O"))) %>% select(-energy))->
        L111.nonghg_tgej_R_en_S_F_Yh_infered_combEF_AP


      # Animal NH3 emissions
      L113.ghg_tg_R_an_C_Sys_Fd_Yh_full %>%
        filter(Non.CO2 == "NH3_AGR") -> L115.nh3_tg_R_an_C_Sys_Fd_Yh

      # Animal all other emissions
      L113.ghg_tg_R_an_C_Sys_Fd_Yh_full %>%
        filter(Non.CO2 != "NH3_AGR") -> L113.ghg_tg_R_an_C_Sys_Fd_Yh

      # Ag Waste Burning
      L112.AWBshare_R_C_GLU ->
        L121.AWBshare_R_C_GLU

      L112.nonco2_tg_R_awb_C_Y_GLU ->
        L121.nonco2_tg_R_awb_C_Y_GLU


      L122.EmissShare_R_C_Y_GLU -> L122.EmissShare_R_C_Y_GLU

      # AGR emissions: Filter for gases present in original data set
      L122.ghg_tg_R_agr_C_Y_GLU_full ->
        L122.ghg_tg_R_agr_C_Y_GLU

      L124.deforest_coefs_full->L124.deforest_coefs

      L124.nonco2_tg_R_grass_Y_GLU_full %>%
        rename(value = emissions) ->L124.nonco2_tg_R_grass_Y_GLU

      L124.nonco2_tg_R_forest_Y_GLU_full ->
        L124.nonco2_tg_R_forest_Y_GLU


      L124.nonco2_tg_R_grass_Y_GLU_full %>%
        rename(value = emissions) ->L124.bcoc_tg_R_grass_Y_GLU

      L124.bcoc_tg_R_grass_Y_GLU %>%
        group_by(GCAM_region_ID, Non.CO2,year,Land_Type) %>%
        mutate(value=sum(value)) %>%
        ungroup() %>%
        select(GCAM_region_ID, Non.CO2,year,Land_Type,value) %>%
        distinct()->L124.bcoc_tg_R_grass_Y_GLU

      L125.bcoc_tgbkm2_R_grass_2000 <- L124.LC_bm2_R_Grass_Yh_GLU_adj %>%
        group_by(GCAM_region_ID, Land_Type, year) %>%
        mutate(value=sum(value)) %>%
        ungroup() %>%
        select(GCAM_region_ID, Land_Type, year,value) %>%
        distinct() %>% # aggregate grassland land area by regions/land type
        repeat_add_columns(tibble::tibble(Non.CO2 = unique(L124.bcoc_tg_R_grass_Y_GLU$Non.CO2))) %>%
        filter(year %in% c(L124.bcoc_tg_R_grass_Y_GLU$year)) %>% # repeat for both BC and OC
        inner_join(L124.bcoc_tg_R_grass_Y_GLU %>% rename(em=value) %>% filter(year %in% c(L124.LC_bm2_R_Grass_Yh_GLU_adj$year)), by = c("GCAM_region_ID", "Non.CO2","year","Land_Type")) %>% # add emissions to land region area
        mutate(em_factor = em / value) %>% # calculate emission factor (emissions/area)
        select(GCAM_region_ID, Land_Type, Non.CO2, em_factor,year) %>%
        arrange(Non.CO2, Land_Type,GCAM_region_ID,year) %>%
        ungroup()

      #Filter out BC/OC for its own output
      L124.nonco2_tg_R_forest_Y_GLU_full %>%
        filter(Non.CO2 %in% c("BC", "OC"))-> L125.bcoc_tgbkm2_R_forest_2000_data

      #Calculate BCOC for forest fires and deforestation
      #First get driver for forests
      L125.bcoc_tgbkm2_R_forestfire_2000 <- L124.LC_bm2_R_UnMgdFor_Yh_GLU_adj %>%
        filter(year == 2000) %>%
        group_by(GCAM_region_ID, Land_Type) %>%
        summarise(FF_driver = sum(value))

      #Now get driver for deforest
      L125.bcoc_tgbkm2_R_GLU_defor_2000 <- L124.LC_bm2_R_UnMgdFor_Yh_GLU_adj %>%
        filter(year %in% emissions.DEFOREST_COEF_YEARS) %>%      # select only deforestation coefficient years (used to estiamte rate of change - D-driver)
        group_by(GCAM_region_ID, Land_Type, GLU) %>%
        spread(year, value) %>%
        mutate(D_driver = pmax(`2000` - `2005`, 0) / (emissions.DEFOREST_COEF_YEARS[2] - emissions.DEFOREST_COEF_YEARS[1]))

      L125.bcoc_tgbkm2_R_defor_2000 <-  L125.bcoc_tgbkm2_R_GLU_defor_2000 %>%
        group_by(GCAM_region_ID, Land_Type) %>%
        summarise_at(vars(D_driver), sum)


      L125.bcoc_tgbkm2_R_forest_2000_data %>%
        filter(year==2000) %>%
        filter(technology=="ForestFire") %>%
        group_by(GCAM_region_ID,Land_Type,year,Non.CO2,technology) %>%
        mutate(value=sum(value)) %>%
        ungroup() %>%
        select(GCAM_region_ID,Land_Type,year,Non.CO2,technology,value) %>%
        distinct() %>%
        #Join in forest fire data
        inner_join(L125.bcoc_tgbkm2_R_forestfire_2000,by=c("GCAM_region_ID","Land_Type")) %>%
        group_by("GCAM_region_ID","Land_Type","technology","Non.CO2") %>%
        mutate(em_factor=(value)/(FF_driver)) %>%
        ungroup() %>%
        select(GCAM_region_ID,Land_Type,Non.CO2,technology,em_factor) %>%
        distinct()->BC_OC_Forest

      L125.bcoc_tgbkm2_R_forest_2000_data %>%
        filter(year==2000) %>%
        filter(technology=="Deforest") %>%
        group_by(GCAM_region_ID,Land_Type,year,Non.CO2,technology) %>%
        mutate(value=sum(value)) %>%
        ungroup() %>%
        select(GCAM_region_ID,Land_Type,year,Non.CO2,technology,value) %>%
        distinct() %>%
        #Join in de-forest data
        inner_join(L125.bcoc_tgbkm2_R_defor_2000,by=c("GCAM_region_ID", "Land_Type")) %>%
        group_by("GCAM_region_ID","Land_Type","technology","Non.CO2") %>%
        mutate(em_factor=(value)/(D_driver)) %>%
        ungroup() %>%
        select(GCAM_region_ID,Land_Type,Non.CO2,technology,em_factor) %>%
        distinct()->BC_OC_Deforest

      L125.bcoc_tgbkm2_R_forest_2000<-bind_rows(BC_OC_Deforest,BC_OC_Forest) %>%
        mutate(em_factor=if_else(is.finite(em_factor),em_factor,0))


      # Filter out BC OC for its own output
      L124.deforest_coefs_full %>%
        filter(Non.CO2 %in% c("BC", "OC")) ->L125.deforest_coefs_bcoc

      # ==============================
      # Part 8: SCALE TO EPA
      # ========================

      if(emissions.NONCO2.EPA.SCALING){
        # EPA scaling process
        # Scale CH4 and N2O emissions to EPA 2019 mitigation report (BAU scenario)
        # Source: https://www.epa.gov/global-mitigation-non-co2-greenhouse-gases
        # The following tables will be updated by the order below:
        # 1) L112.ghg_tgej_R_en_S_F_Yh_infered_combEF_AP (resource production emission factors)
        # 2) L131.nonco2_tg_R_prc_S_S_Yh (industrial processes and urban processes input emissions)
        # 3) L113.ghg_tg_R_an_C_Sys_Fd_Yh (agriculture livestock - input emissions)
        # 4) L121.nonco2_tg_R_awb_C_Y_GLU (agriculture waster burning - input emissions)
        # 5) L122.ghg_tg_R_agr_C_Y_GLU (agriculture crop - input emissions)
        # 6) L112.ghg_tg_R_en_S_F_Yh (energy combustion-related - input emission)

        # Part 0: clean EPA nonCO2 data and define short-cut functions
        #---------------------------------------------------------------------------------------------------------------

        # remove Cameroon industrial process N2O emissions
        # because it is a known data error after communicating with EPA
        EPA_master %<>%
          mutate(value = if_else(country == "Cameroon" & source == "OtherIPPU" & gas == "N2O", 0, value))

        # define three functions to perform EPA scaling processes

        # function (1): isolate EPA emissions for specific sector
        FUN_isolate_EPA_sector <- function(EPA_SECTOR, EPA_SOURCE = NA, use.Source = F){
          # EPA data has source/subsource levels of information
          # for resource, energy etc we scale at EPA source level (Coal, Gas, Oil, Combusion)
          # for agriculture etc we scale at EPA subsource level, e.g. Agricultre-livestocks, Agriculture-rice etc.
          EPA_master %>%
            filter(sector %in% EPA_SECTOR & gas %in% c("CH4", "N2O") & (!use.Source | source %in% EPA_SOURCE)) %>%
            left_join_error_no_match(EPA_CH4N2O_map, by = c("sector", "source", "subsource")) %>%
            left_join_error_no_match(EPA_country_map, by = c("country" = "EPA_country")) %>%
            group_by(GCAM_region_ID, EPA_sector, year, gas) %>%
            summarise(EPA_emissions = sum(value)) %>%
            ungroup() ->
            result

          return(result)
        }

        # function (2): calculate EPA scalers based on current GCAM data and EPA aggregated emission data
        FUN_cal_EPA_scalers <- function(DATA, EPA_DATA){
          DATA %>%
            group_by(GCAM_region_ID, EPA_sector, Non.CO2, year) %>%
            summarise(tot_emissions = sum(emissions)) %>%
            ungroup() %>%
            mutate(tot_emissions = if_else(Non.CO2 == "CH4", tot_emissions * emissions.CH4.GWP.AR4,
                                           tot_emissions * emissions.N2O.GWP.AR4)) %>%
            # using left_join becuase EPA emissions starts from 1990
            left_join(EPA_DATA, by = c("GCAM_region_ID", "EPA_sector", "Non.CO2" = "gas", "year")) %>%
            # safeguard: if GCAM data is missing for some year then directly using EPA data
            mutate(tot_emissions = if_else(is.na(tot_emissions), EPA_emissions, tot_emissions)) %>%
            # EPA emissions are only from 1990 to 2015, and some regions may do not have EPA emissions
            # e.g. oil production emissions in region 16
            # so here need to define rules to make sure values from all years and all regions are scaled
            # 1) for 1990-2015, if EPA emissions are completely missing, then use CEDS values
            mutate(EPA_emissions = if_else(year >= min(emissions.EPA_BAU_HIST_YEAR) & is.na(EPA_emissions), tot_emissions, EPA_emissions)) %>%
            # compute scalers (will generate inf and NAs)
            mutate(emscaler = EPA_emissions / tot_emissions) %>%
            # remove na and inf within EPA covered period
            mutate(emscaler = if_else((is.na(emscaler) | is.infinite(emscaler)) & year >= min(emissions.EPA_BAU_HIST_YEAR), 1, emscaler)) %>%
            # 2) after properly scaled 1990-2015 values (for each year), extrapolate scalers using rule 2
            # using rule 1 will still result in NAs
            # at this step we will not worry about outliers of scalers, which will be properly handled in later processes
            group_by(GCAM_region_ID, EPA_sector, Non.CO2) %>%
            mutate(emscaler = if_else(is.na(emscaler), approx_fun(year, emscaler, rule = 2), emscaler)) %>%
            ungroup() %>%
            select(-EPA_emissions, -tot_emissions)
        }

        # function (3): perform EPA scaling based on the calculated EPA scalers
        FUN_scale_to_EPA <- function(DATA, EPA_SCALER){
          DATA %>%
            left_join_error_no_match(GCAM_EPA_CH4N2O_map,
                                     by = c("supplysector", "subsector", "stub.technology")) %>%
            left_join_error_no_match(EPA_SCALER,
                                     by = c("GCAM_region_ID", "Non.CO2", "year", "EPA_sector")) %>%
            mutate(emissions = emscaler * emissions) %>%
            select(-EPA_sector, -emscaler)
        }

        # Part 1: L112.ghg_tgej_R_en_S_F_Yh_infered_combEF_AP (resource production emission factors)
        #---------------------------------------------------------------------------------------------------------------


        # 1) Isolate EPA resource production emissions

        L112.EPA_CH4N2O_energy <- FUN_isolate_EPA_sector(EPA_SECTOR = c("Energy"))

        # 2) Calculate scalers for resource emissions by EPA_sector by year and region
        L112.nonco2_tg_R_en_S_F_Yh %>%
          filter(supplysector == "out_resources" & Non.CO2 %in% c("CH4", "N2O")) %>%
          left_join_error_no_match(GCAM_EPA_CH4N2O_map, by = c("supplysector", "subsector", "stub.technology")) %>%
          FUN_cal_EPA_scalers(EPA_DATA = L112.EPA_CH4N2O_energy) ->
          L112.nonco2_tg_R_en_S_F_Yh_EPAscaler

        # 3) Do the actual scaling to obtain historical emissions
        L112.nonco2_tg_R_en_S_F_Yh %>%
          filter(supplysector == "out_resources" & Non.CO2 %in% c("CH4", "N2O")) %>%
          FUN_scale_to_EPA(EPA_SCALER = L112.nonco2_tg_R_en_S_F_Yh_EPAscaler) ->
          L112.nonco2_tg_R_en_S_F_Yh_resource

        # use updated emissions to calculate emission factors based on activity data
        L112.nonco2_tg_R_en_S_F_Yh_resource %>%
          # Group by fuels here to get total value. We do this because, unconventional oil now is a technology within crude oil.
          left_join_error_no_match(L111.Prod_EJ_R_F_Yh %>%
              group_by(GCAM_region_ID, year,sector,fuel) %>%
              summarise(value = sum(value)) %>%
              ungroup() %>%
              select(GCAM_region_ID, year,sector,fuel, value) %>%
              distinct(),
              by = c("GCAM_region_ID", "year", "supplysector" = "sector", "subsector" = "fuel")) %>%
          mutate(value_adj = if_else(value == 0.0  |  is.na(value), 0.0, emissions / value )) %>%
          select(-emissions, -value) ->
          L112.ghg_tgej_R_en_S_F_Yh_adj

        # since this is emission factors, we can directly check outliers through its own distribution
        # obtain global median as replacement
        L112.ghg_tgej_R_en_S_F_Yh_adj_median <- L112.ghg_tgej_R_en_S_F_Yh_adj %>%
          group_by(Non.CO2, year, supplysector, subsector, stub.technology) %>%
          summarise(value_median = median(value_adj)) %>%
          ungroup()

        # check outliers 2 * IQR
        L112.ghg_tgej_R_en_S_F_Yh_adj %>%
          group_by(Non.CO2, year, supplysector, subsector, stub.technology) %>%
          mutate(upper = median(value_adj) + 2 * (quantile(value_adj, 0.75) - quantile(value_adj, 0.25))) %>%
          ungroup() %>%
          left_join_error_no_match(L112.ghg_tgej_R_en_S_F_Yh_adj_median,
                                   by = c("Non.CO2", "year", "supplysector", "subsector", "stub.technology")) %>%
          mutate(value_adj = if_else(value_adj > upper, upper, value_adj)) %>%
          select(-upper, -value_median) ->
          L112.ghg_tgej_R_en_S_F_Yh_adj_noOutlier

        # 4) update L112.ghg_tgej_R_en_S_F_Yh_infered_combEF_AP for resource production
        L112.ghg_tgej_R_en_S_F_Yh_infered_combEF_AP %>%
          # produce NA on purpose, since the original data also contain combustion related emission factors
          # we just update resource emission factors
          left_join(L112.ghg_tgej_R_en_S_F_Yh_adj_noOutlier,
                    by = c("GCAM_region_ID", "Non.CO2", "supplysector", "subsector", "stub.technology", "year")) %>%
          mutate(value = if_else(is.na(value_adj), value, value_adj)) %>%
          select(-value_adj) ->
          L112.ghg_tgej_R_en_S_F_Yh_update


        # update the original table
        L112.ghg_tgej_R_en_S_F_Yh_infered_combEF_AP <- L112.ghg_tgej_R_en_S_F_Yh_update

        # Part 2: L131.nonco2_tg_R_prc_S_S_Yh (industrial processes and urban processes input emissions)

        #---------------------------------------------------------------------------------------------------------------

        # 1) Isolate EPA emissions for industrial processes and urban processes

        L131.EPA_CH4N2O_proc <- FUN_isolate_EPA_sector(EPA_SECTOR = c("Industrial Processes", "Waste"))

        # 2) Calculate scalers for process-related emissions by EPA_sector by year and region
        L131.nonco2_tg_R_prc_S_S_Yh %>%
          filter(supplysector %in% c("industrial processes", "urban processes") & Non.CO2 %in% c("CH4", "N2O")) ->
          L131.nonco2_tg_R_prc_S_S_Yh_change

        L131.nonco2_tg_R_prc_S_S_Yh_change %>%
          rename(emissions = value) %>%
          left_join_error_no_match(GCAM_EPA_CH4N2O_map,
                                   by = c("supplysector", "subsector", "stub.technology")) %>%
          FUN_cal_EPA_scalers(EPA_DATA = L131.EPA_CH4N2O_proc) ->
          L131.nonco2_tg_R_prc_S_S_Yh_EPAscaler

        # 3) Handling outliers, if any scaler is greater than a threshold, will replace its scaler as 1
        # so just keep using CEDS emission
        # for industry process emisison, choose scaler as emissions.EPA.SCALING.THRESHOLD
        # mostly filter out Region 4 - industrial other, and some region 32

        L131.nonco2_tg_R_prc_S_S_Yh_EPAscaler %>%
          mutate(emscaler = if_else(emscaler >= emissions.EPA.SCALING.THRESHOLD, 1, emscaler)) ->
          L131.nonco2_tg_R_prc_S_S_Yh_EPAscaler

        # 4) Do the actual scaling for industrial and urban processes emissions
        L131.nonco2_tg_R_prc_S_S_Yh_change %>%
          rename(emissions = value) %>%
          FUN_scale_to_EPA(EPA_SCALER = L131.nonco2_tg_R_prc_S_S_Yh_EPAscaler) %>%
          rename(value = emissions) ->
          L131.nonco2_tg_R_prc_S_S_Yh_update

        L131.nonco2_tg_R_prc_S_S_Yh %>%
          filter(!(supplysector %in% c("industrial processes", "urban processes") & Non.CO2 %in% c("CH4", "N2O"))) %>%
          bind_rows(L131.nonco2_tg_R_prc_S_S_Yh_update) ->
          L131.nonco2_tg_R_prc_S_S_Yh_adj

        # update the origional dataset
        L131.nonco2_tg_R_prc_S_S_Yh <- L131.nonco2_tg_R_prc_S_S_Yh_adj

        # Part 3: L113.ghg_tg_R_an_C_Sys_Fd_Yh (agriculture livestock input emissions)
        #---------------------------------------------------------------------------------------------------------------

        # 1) Isolate EPA emissions for agriculture livestock emissions
        L131.EPA_CH4N2O_livestocks <- FUN_isolate_EPA_sector(EPA_SECTOR = c("Agriculture"),
                                                             EPA_SOURCE = c("Livestock"),
                                                             use.Source = T)

        # 2) Calculate scalers for livestocks emissions by EPA_sector by year and region
        L113.ghg_tg_R_an_C_Sys_Fd_Yh %>%
          filter(Non.CO2 %in% c("CH4_AGR", "N2O_AGR")) ->
          L113.ghg_tg_R_an_C_Sys_Fd_Yh_change

        L113.ghg_tg_R_an_C_Sys_Fd_Yh_change %>%
          mutate(Non.CO2 = substr(Non.CO2, 1, 3),
                 EPA_sector = "Agriculture") %>%
          rename(emissions = value) %>%
          FUN_cal_EPA_scalers(EPA_DATA = L131.EPA_CH4N2O_livestocks) %>%
          mutate(Non.CO2 = paste0(Non.CO2, "_AGR")) ->
          L113.ghg_tg_R_an_C_Sys_Fd_Yh_EPAscaler

        # 3) do the actual scaling for livestock-related emissions
        L113.ghg_tg_R_an_C_Sys_Fd_Yh_change %>%
          mutate(EPA_sector = "Agriculture") %>%
          left_join_error_no_match(L113.ghg_tg_R_an_C_Sys_Fd_Yh_EPAscaler,
                                   by = c("GCAM_region_ID", "Non.CO2", "year", "EPA_sector")) %>%
          mutate(value = value * emscaler) %>%
          select(-EPA_sector, -emscaler) ->
          L113.ghg_tg_R_an_C_Sys_Fd_Yh_update

        L113.ghg_tg_R_an_C_Sys_Fd_Yh %>%
          filter(!(Non.CO2 %in% c("CH4_AGR", "N2O_AGR"))) %>%
          bind_rows(L113.ghg_tg_R_an_C_Sys_Fd_Yh_update) ->
          L113.ghg_tg_R_an_C_Sys_Fd_Yh_adj

        # update the origional dataset
        L113.ghg_tg_R_an_C_Sys_Fd_Yh <- L113.ghg_tg_R_an_C_Sys_Fd_Yh_adj

        # Part 4: L121.nonco2_tg_R_awb_C_Y_GLU (agriculture waster burning)
        #---------------------------------------------------------------------------------------------------------------

        # 1) isolate EPA emissions for agriculture waster burning emissions
        L121.EPA_CH4N2O_awb <- FUN_isolate_EPA_sector(EPA_SECTOR = c("Agriculture"),
                                                      EPA_SOURCE = c("OtherAg"),
                                                      use.Source = T)

        # 2) Calculate scalers for agriculture emissions by EPA_sector by year and region
        L121.nonco2_tg_R_awb_C_Y_GLU %>%
          filter(Non.CO2 %in% c("CH4_AWB", "N2O_AWB")) ->
          L121.nonco2_tg_R_awb_C_Y_GLU_change

        L121.nonco2_tg_R_awb_C_Y_GLU_change  %>%
          mutate(Non.CO2 = substr(Non.CO2, 1, 3),
                 EPA_sector = "Agriculture") %>%
          rename(emissions = value) %>%
          FUN_cal_EPA_scalers(EPA_DATA = L121.EPA_CH4N2O_awb) %>%
          mutate(Non.CO2 = paste0(Non.CO2, "_AWB")) ->
          L121.nonco2_tg_R_awb_C_Y_GLU_EPAscaler

        # 3) Handling outliers, if any scaler is greater than a threshold, will replace its scaler as 1
        # so just keep using CEDS emission
        # for agriculture waste burning, choose scaler as emissions.EPA.SCALING.THRESHOLD
        # just filter out Region 26

        L121.nonco2_tg_R_awb_C_Y_GLU_EPAscaler %>%
          mutate(emscaler = if_else(emscaler >= emissions.EPA.SCALING.THRESHOLD, 1, emscaler)) ->
          L121.nonco2_tg_R_awb_C_Y_GLU_EPAscaler

        # 4) do the actual scaling for agriculture emissions
        L121.nonco2_tg_R_awb_C_Y_GLU_change %>%
          mutate(EPA_sector = "Agriculture") %>%
          left_join_error_no_match(L121.nonco2_tg_R_awb_C_Y_GLU_EPAscaler,
                                   by = c("GCAM_region_ID", "Non.CO2", "year", "EPA_sector")) %>%
          mutate(value = value * emscaler) %>%
          select(-EPA_sector, -emscaler) ->
          L121.nonco2_tg_R_awb_C_Y_GLU_update

        L121.nonco2_tg_R_awb_C_Y_GLU %>%
          filter(!(Non.CO2 %in% c("CH4_AWB", "N2O_AWB"))) %>%
          bind_rows(L121.nonco2_tg_R_awb_C_Y_GLU_update) ->
          L121.nonco2_tg_R_awb_C_Y_GLU_adj

        # update the origional dataset
        L121.nonco2_tg_R_awb_C_Y_GLU <- L121.nonco2_tg_R_awb_C_Y_GLU_adj


        # Part 5: L122.ghg_tg_R_agr_C_Y_GLU (agriculture rice - input emissions)
        #---------------------------------------------------------------------------------------------------------------

        # 1) Isolate EPA emissions for agriculture rice emissions
        L131.EPA_CH4N2O_agr <- FUN_isolate_EPA_sector(EPA_SECTOR = c("Agriculture"),
                                                      EPA_SOURCE = c("Rice", "AgSoils"),
                                                      use.Source = T)

        # 2) Calculate scalers for agriculture emissions by EPA_sector by year and region
        L122.ghg_tg_R_agr_C_Y_GLU %>%
          filter(Non.CO2 %in% c("CH4_AGR", "N2O_AGR")) ->
          L122.ghg_tg_R_agr_C_Y_GLU_change

        L122.ghg_tg_R_agr_C_Y_GLU_change %>%
          mutate(Non.CO2 = substr(Non.CO2, 1, 3),
                 EPA_sector = "Agriculture") %>%
          rename(emissions = value) %>%
          FUN_cal_EPA_scalers(EPA_DATA = L131.EPA_CH4N2O_agr) %>%
          mutate(Non.CO2 = paste0(Non.CO2, "_AGR")) ->
          L122.ghg_tg_R_agr_C_Y_GLU_EPAscaler

        # 3) do the actual scaling for agriculture crop emissions
        L122.ghg_tg_R_agr_C_Y_GLU_change %>%
          mutate(EPA_sector = "Agriculture") %>%
          left_join_error_no_match(L122.ghg_tg_R_agr_C_Y_GLU_EPAscaler,
                                   by = c("GCAM_region_ID", "year", "Non.CO2", "EPA_sector")) %>%
          mutate(value = value * emscaler) %>%
          select(-EPA_sector, -emscaler) ->
          L122.ghg_tg_R_agr_C_Y_GLU_update

        L122.ghg_tg_R_agr_C_Y_GLU %>%
          filter(!(Non.CO2 %in% c("CH4_AGR", "N2O_AGR"))) %>%
          bind_rows(L122.ghg_tg_R_agr_C_Y_GLU_update) ->
          L122.ghg_tg_R_agr_C_Y_GLU_adj

        # update the origional dataset
        L122.ghg_tg_R_agr_C_Y_GLU <- L122.ghg_tg_R_agr_C_Y_GLU_adj

        # Part 6: L112.ghg_tg_R_en_S_F_Yh (energy combustion-related - input emission)
        #---------------------------------------------------------------------------------------------------------------
        # L112.EPA_CH4N2O_energy already contains combustion-related emissions processed from EPA

        # 1) Calculate scalers for combustion-related emissions by EPA_sector by year and region
        L112.ghg_tg_R_en_S_F_Yh %>%
          left_join_error_no_match(GCAM_EPA_CH4N2O_map,
                                   by = c("supplysector", "subsector", "stub.technology")) %>%
          rename(emissions = value) %>%
          FUN_cal_EPA_scalers(EPA_DATA = L112.EPA_CH4N2O_energy) ->
          L112.ghg_tg_R_en_S_F_Yh_EPAscaler

        # 3) Handling outliers, if any scaler is greater than a threshold, will replace its scaler as 1
        # so just keep using CEDS emission
        # for combustion, choose scaler as emissions.EPA.SCALING.THRESHOLD.COMBUSTION
        # becuase EPA only has the entire combustion sector as a whole catagory
        # mostly filter out Region 4, 5, 27

        L112.ghg_tg_R_en_S_F_Yh_EPAscaler %>%
          mutate(emscaler = if_else(emscaler >= emissions.EPA.SCALING.THRESHOLD.COMBUSTION, 1, emscaler)) ->
          L112.ghg_tg_R_en_S_F_Yh_EPAscaler

        # 4) Do the actual scaling for combustion-related emissions
        L112.ghg_tg_R_en_S_F_Yh %>%
          rename(emissions = value) %>%
          FUN_scale_to_EPA(EPA_SCALER = L112.ghg_tg_R_en_S_F_Yh_EPAscaler) %>%
          rename(value = emissions) ->
          L112.ghg_tg_R_en_S_F_Yh_adj

        L112.ghg_tg_R_en_S_F_Yh <- L112.ghg_tg_R_en_S_F_Yh_adj

        # END OF EPA SCALING PROCESS
        # -------------------------------------------------------------------------------------------------------------
      }

      # ===============
      # Produce outputs
      L111.nonghg_tg_R_en_S_F_Yh %>%
        na.omit() %>%
        add_title("Non-ghg emission totals by GCAM sector, fuel, technology, and driver type for CEDS historical years.") %>%
        add_units("Tg") %>%
        add_comments("Compute unscaled non-ghg emissions by country and technology, and CEDS emissions by region and sector.") %>%
        add_comments("and finally calculate non-ghg emission totals by GCAM sector, fuel, technology, and driver type for CEDS historical years.") %>%
        add_legacy_name("L111.nonghg_tg_R_en_S_F_Yh") %>%
        add_precursors("L102.ceds_GFED_nonco2_tg_R_S_F", "L102.ceds_int_shipping_nonco2_tg_S_F", "emissions/CEDS/ceds_sector_map","emissions/CEDS/ceds_fuel_map", "common/GCAM_region_names",
                       "common/iso_GCAM_regID","energy/mappings/UCD_techs","energy/calibrated_techs","energy/calibrated_techs_bld_det",
                       "emissions/mappings/Trn_subsector","emissions/CEDS/CEDS_sector_tech_combustion","emissions/mappings/Trn_subsector_revised",
                       "emissions/mappings/CEDS_sector_tech_proc","emissions/mappings/calibrated_outresources","emissions/mappings/CEDS_sector_tech_proc_revised",
                       "L101.in_EJ_R_en_Si_F_Yh", "L1326.in_EJ_R_indenergy_F_Yh", "L1323.in_EJ_R_iron_steel_F_Y", "L1324.in_EJ_R_Off_road_F_Y",
                       "L1325.in_EJ_R_chemical_F_Y", "L1326.in_EJ_R_aluminum_Yh","emissions/CEDS/CEDS_sector_tech_combustion_revised",
                       "emissions/mappings/UCD_techs_emissions_revised","L154.IEA_histfut_data_times_UCD_shares",
                       "emissions/CEDS/gains_iso_sector_emissions","emissions/CEDS/gains_iso_fuel_emissions") ->
        L111.nonghg_tg_R_en_S_F_Yh

      L111.nonghg_tgej_R_en_S_F_Yh_infered_combEF_AP %>%
        na.omit() %>%
        add_title("Non-ghg emission total shares by GCAM sector, fuel, technology, and driver type for CEDS historical years.") %>%
        add_units("Tg/EJ") %>%
        add_comments("Use non-ghg emission totals by GCAM sector, fuel, technology, and driver type for CEDS historical years to derive emission shares.") %>%
        add_legacy_name("L111.nonghg_tgej_R_en_S_F_Yh") %>%
        same_precursors_as("L111.nonghg_tg_R_en_S_F_Yh") ->
        L111.nonghg_tgej_R_en_S_F_Yh_infered_combEF_AP

      L112.ghg_tg_R_en_S_F_Yh %>%
        add_title("GHG emissions by energy sector, gas, region, and historical year") %>%
        add_units("Tg") %>%
        add_comments("Emissions calculated with CEDS totals") %>%
        add_legacy_name("L112.ghg_tg_R_en_S_F_Yh") %>%
        add_precursors("L102.ceds_GFED_nonco2_tg_R_S_F","L102.ceds_int_shipping_nonco2_tg_S_F","emissions/CEDS/ceds_sector_map","emissions/CEDS/ceds_fuel_map", "common/GCAM_region_names",
                       "common/iso_GCAM_regID","energy/mappings/UCD_techs","energy/calibrated_techs","energy/calibrated_techs_bld_det",
                       "emissions/mappings/Trn_subsector","emissions/CEDS/CEDS_sector_tech_combustion","emissions/mappings/calibrated_outresources",
                       "L101.in_EJ_R_en_Si_F_Yh", "L1326.in_EJ_R_indenergy_F_Yh", "L1323.in_EJ_R_iron_steel_F_Y", "L1324.in_EJ_R_Off_road_F_Y",
                       "L1325.in_EJ_R_chemical_F_Y", "L1326.in_EJ_R_aluminum_Yh","emissions/mappings/Trn_subsector_revised",
                       "L101.in_EJ_R_en_Si_F_Yh", "emissions/mappings/Trn_subsector_revised", "emissions/EPA/EPA_2019_raw", "emissions/EPA_CH4N2O_map",
                       "emissions/CEDS/CEDS_sector_tech_combustion_revised","emissions/mappings/UCD_techs_emissions_revised","L154.IEA_histfut_data_times_UCD_shares",
                       "emissions/CEDS/gains_iso_sector_emissions","emissions/CEDS/gains_iso_fuel_emissions") ->
        L112.ghg_tg_R_en_S_F_Yh

      L112.ghg_tgej_R_en_S_F_Yh_infered_combEF_AP %>%
        add_title("GHG emissions factors by energy sector, gas, region, and historical year") %>%
        add_units("Tg/EJ") %>%
        add_comments("Emissions calculated with CEDS emissions factors.") %>%
        add_comments("Then, emissions factors computed by dividing calculated emissions by energy data") %>%
        add_legacy_name("L112.ghg_tgej_R_en_S_F_Yh") %>%
<<<<<<< HEAD

        add_precursors("L102.ceds_GFED_nonco2_tg_R_S_F",                    
                       "emissions/CEDS/ceds_sector_map",                   
                       "emissions/CEDS/ceds_fuel_map",                      
                       "common/GCAM_region_names",                          
                       "common/iso_GCAM_regID",                             
                       "energy/mappings/UCD_techs",                         
                       "energy/calibrated_techs",                           
                       "energy/calibrated_techs_bld_det",                   
                       "emissions/mappings/Trn_subsector",                  
                       "emissions/CEDS/CEDS_sector_tech_combustion",        
                       "emissions/mappings/calibrated_outresources",        
                       "emissions/mappings/Trn_subsector_revised",          
                       "L101.in_EJ_R_en_Si_F_Yh",                           
                       "L1326.in_EJ_R_indenergy_F_Yh",                      
                       "L1323.in_EJ_R_iron_steel_F_Y",                      
                       "L1324.in_EJ_R_Off_road_F_Y",                        
                       "L1325.in_EJ_R_chemical_F_Y",                        
                       "L1326.in_EJ_R_aluminum_Yh",                         
                       "emissions/CEDS/CEDS_sector_tech_combustion_revised",
                       "emissions/mappings/UCD_techs_emissions_revised",    
                       "emissions/EPA/EPA_2019_raw",                        
                       "emissions/EPA_CH4N2O_map",                          
                       "L111.Prod_EJ_R_F_Yh",                               
                       "emissions/EPA_country_map")-> L112.ghg_tgej_R_en_S_F_Yh
=======
        add_precursors("L102.ceds_GFED_nonco2_tg_R_S_F",
                       "L102.ceds_int_shipping_nonco2_tg_S_F",
                       "emissions/CEDS/ceds_sector_map",
                       "emissions/CEDS/ceds_fuel_map",
                       "common/GCAM_region_names",
                       "common/iso_GCAM_regID",
                       "energy/mappings/UCD_techs",
                       "energy/calibrated_techs",
                       "energy/calibrated_techs_bld_det",
                       "emissions/mappings/Trn_subsector",
                       "emissions/CEDS/CEDS_sector_tech_combustion",
                       "emissions/mappings/calibrated_outresources",
                       "emissions/mappings/Trn_subsector_revised",
                       "L101.in_EJ_R_en_Si_F_Yh",
                       "emissions/EPA/EPA_2019_raw",
                       "emissions/EPA_CH4N2O_map",
                       "L111.Prod_EJ_R_F_Yh",
                       "emissions/EPA_country_map",
                       "emissions/CEDS/CEDS_sector_tech_combustion_revised",
                       "emissions/mappings/UCD_techs_emissions_revised") ->
        L112.ghg_tgej_R_en_S_F_Yh_infered_combEF_AP
>>>>>>> aa652d06

      L113.ghg_tg_R_an_C_Sys_Fd_Yh %>%
        add_title("Animal GHG emissions (CH4 and N2O) by GCAM region / sector / technology / historical year") %>%
        add_units("Tg") %>%
        add_comments("First: compute unscaled emissions by country and technology") %>%
        add_comments("Second: match in emissions factors from EPA") %>%
        add_comments("Third: compute unscaled emissions (production * emfactors) and aggregate by sector and region") %>%
        add_comments("Fourth: compute CEDS emissions by region and sector") %>%
        add_comments("Fifth: scale EPA emissions by tech to match CEDS") %>%
        add_legacy_name("L113.ghg_tg_R_an_C_Sys_Fd_Yh") %>%
        add_precursors("L102.ceds_GFED_nonco2_tg_R_S_F","L102.ceds_int_shipping_nonco2_tg_S_F","emissions/CEDS/ceds_sector_map","emissions/CEDS/ceds_fuel_map", "common/GCAM_region_names",
                       "common/iso_GCAM_regID","emissions/CEDS/CEDS_sector_tech_combustion", "emissions/CEDS/CEDS_sector_tech_combustion_revised",
                       "emissions/mappings/CEDS_sector_tech_proc", "L107.an_Prod_Mt_R_C_Sys_Fd_Y","emissions/mappings/CEDS_sector_tech_proc_revised",
                       "L103.ghg_tgmt_USA_an_Sepa_F_2005") ->
        L113.ghg_tg_R_an_C_Sys_Fd_Yh


      L115.nh3_tg_R_an_C_Sys_Fd_Yh %>%
        add_title(" Animal NH3 emissions by GCAM region / sector / technology / historical year") %>%
        add_units("Tg") %>%
        add_comments("Annual animal NH3 emissions is computed using CEDS emissions and FAO animal production.") %>%
        add_legacy_name("L115.nh3_tg_R_an_C_Sys_Fd_Yh") %>%
        add_precursors("L102.ceds_GFED_nonco2_tg_R_S_F","L102.ceds_int_shipping_nonco2_tg_S_F","emissions/CEDS/ceds_sector_map","emissions/CEDS/ceds_fuel_map", "common/GCAM_region_names",
                       "common/iso_GCAM_regID","emissions/CEDS/CEDS_sector_tech_combustion","emissions/CEDS/CEDS_sector_tech_combustion_revised",
                       "L107.an_Prod_Mt_R_C_Sys_Fd_Y","L107.an_Prod_Mt_R_C_Sys_Fd_Y") ->
        L115.nh3_tg_R_an_C_Sys_Fd_Yh

      L121.AWBshare_R_C_GLU %>%
        add_title("Ag waste burning share of emissions by GCAM region / commodity / GLU / historical year") %>%
        add_units("unitless share") %>%
        add_comments("Agricultural waste burning emissions by region are assigned to crops and land use regions on the basis of excess dry biomass...") %>%
        add_comments("estimated from production, harvest index, and water content") %>%
        add_legacy_name("L121.AWBshare_R_C_Y_GLU") %>%
        add_precursors("L102.ceds_GFED_nonco2_tg_R_S_F","emissions/CEDS/ceds_sector_map","emissions/CEDS/ceds_fuel_map", "common/GCAM_region_names",
                       "common/iso_GCAM_regID","emissions/CEDS/CEDS_sector_tech_combustion","emissions/CEDS/CEDS_sector_tech_combustion_revised",
                       "L101.ag_Prod_Mt_R_C_Y_GLU", "L111.ag_resbio_R_C") ->
        L121.AWBshare_R_C_Y_GLU

      L121.nonco2_tg_R_awb_C_Y_GLU %>%
        add_title("Ag waste burning emissions by GCAM region / commodity / GLU / historical year") %>%
        add_units("Unit = Tg") %>%
        add_comments("Agricultural waste burning emissions by region are assigned to crops and land use regions on the basis of excess dry biomass...") %>%
        add_comments("estimated from production, harvest index, and water content") %>%
        add_legacy_name("L121.nonco2_tg_R_awb_C_Y_GLU") %>%
        same_precursors_as("L121.AWBshare_R_C_Y_GLU") ->
        L121.nonco2_tg_R_awb_C_Y_GLU

      L122.EmissShare_R_C_Y_GLU %>%
        add_title("Agriculture emissions shares by GCAM region, commodity, GLU, and historical year") %>%
        add_units("unitless share") %>%
        add_comments("Multiply region/crop area shares by region/crop/GLU production shares") %>%
        add_legacy_name("L122.EmissShare_R_C_Y_GLU") %>%
        add_precursors("L102.ceds_GFED_nonco2_tg_R_S_F","emissions/CEDS/ceds_sector_map","emissions/CEDS/ceds_fuel_map", "common/GCAM_region_names",
                       "common/iso_GCAM_regID","emissions/CEDS/CEDS_sector_tech_combustion","emissions/CEDS/CEDS_sector_tech_combustion_revised",
                       "L101.ag_Prod_Mt_R_C_Y_GLU","L111.ag_resbio_R_C","L122.LC_bm2_R_HarvCropLand_C_Yh_GLU") ->
        L122.EmissShare_R_C_Y_GLU

      L122.ghg_tg_R_agr_C_Y_GLU %>%
        add_title("Agriculture emissions by GCAM region, commodity, GLU, and historical year") %>%
        add_units("Tg") %>%
        add_comments("CEDS emissions shared out by crop production") %>%
        add_legacy_name("L122.ghg_tg_R_agr_C_Y_GLU") %>%
        add_precursors("L102.ceds_GFED_nonco2_tg_R_S_F","emissions/CEDS/ceds_sector_map","emissions/CEDS/ceds_fuel_map", "common/GCAM_region_names",
                       "common/iso_GCAM_regID","emissions/CEDS/CEDS_sector_tech_combustion","emissions/CEDS/CEDS_sector_tech_combustion_revised",
                       "L124.LC_bm2_R_Grass_Yh_GLU_adj","L124.LC_bm2_R_UnMgdFor_Yh_GLU_adj") ->
        L122.ghg_tg_R_agr_C_Y_GLU


      L124.nonco2_tg_R_grass_Y_GLU %>%
        add_title("Grassland fire emissions by GCAM region, gas, and historical year") %>%
        add_units("Tg/yr") %>%
        add_comments("CEDS-GFED grassland emissions are downscaled to GLU using shares of grassland area.") %>%
        add_legacy_name("L124.nonco2_tg_R_grass_Y_GLU") %>%
        add_precursors("L102.ceds_GFED_nonco2_tg_R_S_F","emissions/CEDS/ceds_sector_map","emissions/CEDS/ceds_fuel_map", "common/GCAM_region_names",
                       "common/iso_GCAM_regID","emissions/CEDS/CEDS_sector_tech_combustion",
                       "L124.LC_bm2_R_Grass_Yh_GLU_adj") ->
        L124.nonco2_tg_R_grass_Y_GLU

      L125.bcoc_tgbkm2_R_grass_2000 %>%
        add_title("Grassland fire emissions for BCOC by GCAM region, gas, and historical year") %>%
        add_units("Tg/yr") %>%
        add_comments("CEDS grassland emissions are downscaled to GLU using shares of grassland area.") %>%
        add_legacy_name("L124.nonco2_tg_R_grass_Y_GLU") %>%
        add_precursors("L102.ceds_GFED_nonco2_tg_R_S_F","emissions/CEDS/ceds_sector_map","emissions/CEDS/ceds_fuel_map", "common/GCAM_region_names",
                       "common/iso_GCAM_regID","emissions/CEDS/CEDS_sector_tech_combustion",
                       "L124.LC_bm2_R_Grass_Yh_GLU_adj")->L125.bcoc_tgbkm2_R_grass_2000

      L125.bcoc_tgbkm2_R_forest_2000 %>%
        add_title("Forest fire emissions for BCOC by GCAM region, gas, and historical year") %>%
        add_units("Tg/yr") %>%
        add_comments("CEDS grassland emissions are downscaled to GLU using shares of grassland area.") %>%
        add_legacy_name("L124.nonco2_tg_R_grass_Y_GLU") %>%
        add_precursors("L102.ceds_GFED_nonco2_tg_R_S_F","emissions/CEDS/ceds_sector_map","emissions/CEDS/ceds_fuel_map", "common/GCAM_region_names",
                       "common/iso_GCAM_regID","emissions/CEDS/CEDS_sector_tech_combustion","emissions/CEDS/CEDS_sector_tech_combustion_revised",
                       "L124.LC_bm2_R_Grass_Yh_GLU_adj")->L125.bcoc_tgbkm2_R_forest_2000

      L125.deforest_coefs_bcoc %>%
        add_title("Forest fire emissions for BCOC by GCAM region, gas, and historical year") %>%
        add_units("Tg/yr") %>%
        add_comments("CEDS grassland emissions are downscaled to GLU using shares of grassland area.") %>%
        add_legacy_name("L124.nonco2_tg_R_grass_Y_GLU") %>%
        add_precursors("L102.ceds_GFED_nonco2_tg_R_S_F","emissions/CEDS/ceds_sector_map","emissions/CEDS/ceds_fuel_map", "common/GCAM_region_names",
                       "common/iso_GCAM_regID","emissions/CEDS/CEDS_sector_tech_combustion","emissions/CEDS/CEDS_sector_tech_combustion_revised",
                       "L124.LC_bm2_R_Grass_Yh_GLU_adj")->L125.deforest_coefs_bcoc

      L124.nonco2_tg_R_forest_Y_GLU %>%
        add_title("Forest fire and deforestation emissions by GCAM region, gas, and historical year") %>%
        add_units("Tg/yr") %>%
        add_comments("CEDS forest emissions are downscaled to GLU using shares of forest area.") %>%
        add_comments("These emissions are then separated into forest fire and deforestation using GFED data.") %>%
        add_legacy_name("L124.nonco2_tg_R_forest_Y_GLU") %>%
        add_precursors("L102.ceds_GFED_nonco2_tg_R_S_F","emissions/CEDS/ceds_sector_map","emissions/CEDS/ceds_fuel_map", "common/GCAM_region_names",
                       "common/iso_GCAM_regID","emissions/CEDS/CEDS_sector_tech_combustion","emissions/CEDS/CEDS_sector_tech_combustion_revised",
                       "L124.LC_bm2_R_UnMgdFor_Yh_GLU_adj") ->
        L124.nonco2_tg_R_forest_Y_GLU

      L124.deforest_coefs %>%
        add_title("Default deforestation coefficients by Non-CO2 species") %>%
        add_units("Tg/yr") %>%
        add_comments("Global average deforestation coefficients are calculated from global emissions and global deforestation.") %>%
        add_legacy_name("L124.deforest_coefs") %>%
        same_precursors_as("L124.nonco2_tg_R_forest_Y_GLU") ->
        L124.deforest_coefs


      L131.nonco2_tg_R_prc_S_S_Yh %>%
        add_title("GHG emissions by GCAM region / sector / technology / historical year") %>%
        add_units("Tg") %>%
        add_comments("Calculate historical emissions from the processing sector by GCAM ") %>%
        add_comments("technology computed from CEDS emissions data and scaled to EPA 2019") %>%
        add_comments("for CH4 and NO2 industry processes") %>%
        add_legacy_name("L131.nonco2_tg_R_prc_S_S_Yh") %>%
        add_precursors("emissions/CEDS/ceds_sector_map","emissions/CEDS/ceds_fuel_map", "common/GCAM_region_names",
                       "common/iso_GCAM_regID","emissions/CEDS/CEDS_sector_tech_combustion","emissions/CEDS/CEDS_sector_tech_combustion_revised",
                       "emissions/EPA_FCCC_IndProc_2005", "emissions/EPA/EPA_2019_raw", "emissions/EPA_CH4N2O_map",
                       "emissions/GCAM_EPA_CH4N2O_energy_map"
        ) ->
        L131.nonco2_tg_R_prc_S_S_Yh

      return_data(L111.nonghg_tg_R_en_S_F_Yh, L111.nonghg_tgej_R_en_S_F_Yh_infered_combEF_AP, L112.ghg_tg_R_en_S_F_Yh, L112.ghg_tgej_R_en_S_F_Yh_infered_combEF_AP, L113.ghg_tg_R_an_C_Sys_Fd_Yh, L115.nh3_tg_R_an_C_Sys_Fd_Yh, L121.nonco2_tg_R_awb_C_Y_GLU,
                  L121.AWBshare_R_C_Y_GLU, L122.ghg_tg_R_agr_C_Y_GLU, L122.EmissShare_R_C_Y_GLU, L124.nonco2_tg_R_grass_Y_GLU, L124.nonco2_tg_R_forest_Y_GLU, L124.deforest_coefs,
                  L131.nonco2_tg_R_prc_S_S_Yh,L125.bcoc_tgbkm2_R_grass_2000,L125.bcoc_tgbkm2_R_forest_2000,L125.deforest_coefs_bcoc)
    } else {
      stop("Unknown command")
    }
}<|MERGE_RESOLUTION|>--- conflicted
+++ resolved
@@ -479,16 +479,11 @@
 
       L112.in_EJ_R_en_S_F_Yh_calib_all %>%
         #We will drop all electricity sectors here
-<<<<<<< HEAD
-
-        filter(stub.technology %notin% c(emissions.ZERO_EM_TECH), subsector %notin% c(emissions.ZERO_EM_TECH, "elect_td_ind", "heat")) %>%
+
+        filter(stub.technology %notin% c(emissions.ZERO_EM_TECH), subsector %notin% c(emissions.ZERO_EM_TECH, "heat")) %>%
         left_join_error_no_match(CEDS_sector_tech, by = c("supplysector", "subsector", "stub.technology")) ->
         L112.in_EJ_R_en_S_F_Yh_calib_all_baseenergy
 
-=======
-        filter(!stub.technology %in% c(emissions.ZERO_EM_TECH)) %>%
-        left_join_error_no_match(CEDS_sector_tech, by = c("supplysector", "subsector", "stub.technology")) ->L112.in_EJ_R_en_S_F_Yh_calib_all_baseenergy
->>>>>>> aa652d06
 
       # Aggregate GCAM energy to CEDS sector/fuel combinations and compute the total energy by CEDS sector
       L112.in_EJ_R_en_S_F_Yh_calib_all_baseenergy %>%
@@ -1524,33 +1519,6 @@
         add_comments("Emissions calculated with CEDS emissions factors.") %>%
         add_comments("Then, emissions factors computed by dividing calculated emissions by energy data") %>%
         add_legacy_name("L112.ghg_tgej_R_en_S_F_Yh") %>%
-<<<<<<< HEAD
-
-        add_precursors("L102.ceds_GFED_nonco2_tg_R_S_F",                    
-                       "emissions/CEDS/ceds_sector_map",                   
-                       "emissions/CEDS/ceds_fuel_map",                      
-                       "common/GCAM_region_names",                          
-                       "common/iso_GCAM_regID",                             
-                       "energy/mappings/UCD_techs",                         
-                       "energy/calibrated_techs",                           
-                       "energy/calibrated_techs_bld_det",                   
-                       "emissions/mappings/Trn_subsector",                  
-                       "emissions/CEDS/CEDS_sector_tech_combustion",        
-                       "emissions/mappings/calibrated_outresources",        
-                       "emissions/mappings/Trn_subsector_revised",          
-                       "L101.in_EJ_R_en_Si_F_Yh",                           
-                       "L1326.in_EJ_R_indenergy_F_Yh",                      
-                       "L1323.in_EJ_R_iron_steel_F_Y",                      
-                       "L1324.in_EJ_R_Off_road_F_Y",                        
-                       "L1325.in_EJ_R_chemical_F_Y",                        
-                       "L1326.in_EJ_R_aluminum_Yh",                         
-                       "emissions/CEDS/CEDS_sector_tech_combustion_revised",
-                       "emissions/mappings/UCD_techs_emissions_revised",    
-                       "emissions/EPA/EPA_2019_raw",                        
-                       "emissions/EPA_CH4N2O_map",                          
-                       "L111.Prod_EJ_R_F_Yh",                               
-                       "emissions/EPA_country_map")-> L112.ghg_tgej_R_en_S_F_Yh
-=======
         add_precursors("L102.ceds_GFED_nonco2_tg_R_S_F",
                        "L102.ceds_int_shipping_nonco2_tg_S_F",
                        "emissions/CEDS/ceds_sector_map",
@@ -1565,6 +1533,11 @@
                        "emissions/mappings/calibrated_outresources",
                        "emissions/mappings/Trn_subsector_revised",
                        "L101.in_EJ_R_en_Si_F_Yh",
+                       "L1326.in_EJ_R_indenergy_F_Yh",
+                       "L1323.in_EJ_R_iron_steel_F_Y",
+                       "L1324.in_EJ_R_Off_road_F_Y",
+                       "L1325.in_EJ_R_chemical_F_Y",
+                       "L1326.in_EJ_R_aluminum_Yh",
                        "emissions/EPA/EPA_2019_raw",
                        "emissions/EPA_CH4N2O_map",
                        "L111.Prod_EJ_R_F_Yh",
@@ -1572,7 +1545,7 @@
                        "emissions/CEDS/CEDS_sector_tech_combustion_revised",
                        "emissions/mappings/UCD_techs_emissions_revised") ->
         L112.ghg_tgej_R_en_S_F_Yh_infered_combEF_AP
->>>>>>> aa652d06
+
 
       L113.ghg_tg_R_an_C_Sys_Fd_Yh %>%
         add_title("Animal GHG emissions (CH4 and N2O) by GCAM region / sector / technology / historical year") %>%
