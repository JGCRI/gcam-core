# Copyright 2019 Battelle Memorial Institute; see the LICENSE file.

# General behavior constants ======================================================================

OUTPUTS_DIR              <- "outputs/"
XML_DIR                  <- "xml/"
COMMENT_CHAR             <- "#"
UNDER_TIMESHIFT          <- FALSE
YEAR_PATTERN             <- "^(1|2)[0-9]{3}$"   # a 1 or 2 followed by three digits, and nothing else
LOGIT_TYPE_COLNAME       <- "logit.type"        # will be removed by test code before old-new comparison
DISABLED_MODULES         <- "NONE"


# Flags ======================================================================

FLAG_INPUT_DATA      <- "FLAG_INPUT_DATA"       # input data, don't output
FLAG_NO_OUTPUT       <- "FLAG_NO_OUTPUT"        # don't output
FLAG_NO_TEST         <- "FLAG_NO_TEST"          # don't test
FLAG_SUM_TEST        <- "FLAG_SUM_TEST"         # use less-restrictive sum test
FLAG_XML             <- "FLAG_XML"              # xml data


# Time constants ======================================================================

# Historical years for level 1 data processing. All chunks that produce historical data
# for model calibration are required to produce annual data covering this entire span.
HISTORICAL_YEARS        <- 1971:2015
# Future years for level 1 data processing, for the few chunks that
# produce future data (e.g., population projections)
FUTURE_YEARS            <- 2016:2100
# Calibrated periods in the model. Only level 2 chunks should reference these
MODEL_BASE_YEARS        <- c(1975, 1990, 2005, 2010, 2015)
# Future (not calibrated) model periods. Only level 2 chunks should reference these
MODEL_FUTURE_YEARS      <- seq(2020, 2100, 5)
MODEL_YEARS             <- c(MODEL_BASE_YEARS, MODEL_FUTURE_YEARS)
MODEL_FINAL_BASE_YEAR   <- 2015

# GCAM constants ======================================================================

gcam.USA_CODE            <- 1
gcam.USA_REGION          <- "USA"
gcam.WESTERN_EUROPE_CODE <- 13
gcam.LOGIT_TYPES         <- c("relative-cost-logit", "absolute-cost-logit")
gcam.EQUIV_TABLE         <- "EQUIV_TABLE"
gcam.IND_ENERGY_USE      <- c("biomass", "coal", "gas", "refined liquids")  # GCAM industrial energy use fuels
GCAM_REGION_ID      <- "GCAM_region_ID"
# The default market price GCAM will use to start solving from if it has no other info
# If users do not have an estimate for a starting price this is a safe one to set
gcam.DEFAULT_PRICE <- 1.0


# Driver constants ======================================================================

driver.MAKE            <- "MAKE"
driver.DECLARE_OUTPUTS <- "DECLARE_OUTPUTS"
driver.DECLARE_INPUTS  <- "DECLARE_INPUTS"


# Data and utility constants ======================================================================

data.SEPARATOR <- "; "
data.PRECURSOR <- "Precursor"
data.DEPENDENT <- "Dependent"


# Modeltime constants ======================================================================
# The number of years encompased in the first model period, currently hard coded in the C++
# Note, this is different than the number of years between period 0 and period 1
# The value typically does not matter but does come up for calculating resource depletion
modeltime.PERIOD0_TIMESTEP <- 15

# MAGICC model assumptions
modeltime.MAGICC_LAST_HISTORICAL_YEAR <- 2005
modeltime.MAGICC_BC_UNIT_FORCING      <- 0
modeltime.MAGICC_DEFAULT_EMISS_FILE   <- "../input/magicc/Historical Emissions/Default Emissions Module/Hist_to_2008_Annual.csv"
modeltime.MAGICC_C_START_YEAR         <- 1705

# Hector model assumptions
modeltime.HECTOR_END_YEAR        <- 2300
modeltime.HECTOR_EMISSIONS_YEAR  <- 2005
modeltime.HECTOR_INI_FILE        <- "../input/climate/hector-gcam.ini"


# Conversion constants ======================================================================
# The naming convention is CONV_(FROM-UNIT)_(TO-UNIT).

# Numeric (unitless)
CONV_BIL_MIL    <- 1000
CONV_MIL_BIL    <- 1 / CONV_BIL_MIL
CONV_BIL_THOUS  <- 1e6
CONV_THOUS_BIL  <- 1 / CONV_BIL_THOUS
CONV_MIL_THOUS  <- 1000
CONV_ONES_THOUS <- 0.001

# Mass
CONV_TON_MEGATON <- 1e-6
CONV_T_KG <- 1e3
CONV_KG_T <- 1 / CONV_T_KG
CONV_T_METRIC_SHORT <- 1000 / 908  # Ratio between metric ton and short ton
CONV_HA_BM2 <- 1e-5
CONV_HA_M2 <- 10000
CONV_THA_KGM2 <- 0.1   # tons C/ha -> kg C/m2
CONV_GG_TG <- 0.001 # gigagrams to tegagrams
CONV_TST_TG <- 0.000907 # thousand short tons to Tg
CONV_KG_TO_TG <- 1e-9
CONV_KT_MT <- 0.001 # kt to Mt
CONV_T_MT <- 1e-6 # t to Mt
CONV_G_KG <- 1e-3 # kilograms to grams
CONV_NH3_N <- 14/17 # Nitrogen to Ammonia
CONV_KBBL_BBL <- 1000 # thousand barrels to barrels
CONV_BBL_TONNE_RFO <- 1 / 6.66 # barrels to tons residual fuel oil
CONV_TONNE_GJ_RFO <- 40.87 # tons to GJ residual fuel oil
CONV_BBL_TONNE_DISTILLATE <- 1 / 7.46 # barrels to tons distillate
CONV_TONNE_GJ_DISTILLATE <- 42.91 # tons to GJ distillate

# Time
CONV_YEAR_HOURS <- 24 * 365.25
CONV_DAYS_YEAR <- 1 / 365.25

# Energy
CONV_MWH_GJ <- 3.6 # Megawatt hours to Gigajoules
CONV_MWH_EJ <- 3.6e-9 # Megawatt hours to Exajoules
CONV_GWH_EJ <- 3.6e-6
CONV_TWH_EJ <- 3.6e-3
CONV_KWH_GJ <- 3.6e-3
CONV_GJ_EJ <- 1e-9
CONV_EJ_GJ <- 1 / CONV_GJ_EJ
CONV_MBLD_EJYR <- 6.119 * 365.25 * 1e-3 # million barrels a day to EJ per year
CONV_KBTU_EJ <- 1.0551e-12 # KiloBTU to EJ
CONV_TBTU_EJ <- 0.0010551 # TeraBTU to EJ
CONV_MJ_BTU <- 947.777
CONV_BTU_KJ <- 1.0551

# Distance
CONV_MILE_KM <- 1.60934 # Mile to km
CONV_NMILE_KM <- 1.852 # Nautical mile to km

# Other
CONV_MCAL_PCAL <- 1e-9
CONV_M3_BM3 <- 1e-09 # Cubic meters (m3) to billion cubic meters (bm3)
CONV_MILLION_M3_KM3 <- 1e-03
CONV_M2_ACR <- 0.0002471058
CONV_HA_M2 <- 1e4 # ha to m2
CONV_BM2_M2 <- 1e9
CONV_MILFT2_M2 <- 92900 # Million square feet to square meters
CONV_FT2_M2 <- 0.0929 # Square feet to square meters

# AgLU constants ======================================================================

# Time
aglu.AGLU_HISTORICAL_YEARS  <- 1971:2015
aglu.BASE_YEAR_IFA          <- 2006      # Base year of International Fertilizer Industry Association (IFA) fertilizer application data KD does this belong here???
aglu.BIO_START_YEAR         <- 2020
aglu.CROSIT_HISTORICAL_YEAR <- 2005      # Historical year from the CROSIT data
aglu.DIET_YEARS             <- seq(max(aglu.AGLU_HISTORICAL_YEARS), 2050, by = 5)
aglu.FAO_HISTORICAL_YEARS   <- 1961:2015
aglu.FAO_LDS_YEARS          <- 1998:2002  # Years for which FAO harvested area data is averaged over for use in the land data system (LDS)
aglu.GTAP_HISTORICAL_YEAR   <- 2000      # Is the year that the GTAP data is based on.
aglu.LAND_HISTORY_YEARS     <- c(1700, 1750, 1800, 1850, 1900, 1950, 1975)
aglu.LAND_COVER_YEARS       <- sort(unique(c(aglu.LAND_HISTORY_YEARS, aglu.AGLU_HISTORICAL_YEARS)))
aglu.MODEL_COST_YEARS       <- 2008:2016
aglu.MODEL_PRICE_YEARS      <- 2008:2016
aglu.PREAGLU_YEARS          <- c(1700, 1750,1800, 1850, 1900, 1950)          # Cropland cover years prior to first aglu historical year to use in climate model component
aglu.DEFLATOR_BASE_YEAR     <- 2015                                          # year used as the basis for computing regional price deflators
aglu.SPEC_AG_PROD_YEARS     <- seq(max(aglu.AGLU_HISTORICAL_YEARS), 2050, by = 5) # Specified ag productivity years, KD i think this might need a better comment
aglu.SSP_DEMAND_YEARS       <- seq(2015, 2100, 5) # food demand in the SSPs is calculated at 5-yr intervals
aglu.TRADE_CAL_YEARS        <- 2008:2012 # Years used for calculating base year gross trade. Should ideally include the final base year, but note that the trade data starts in 1986.
aglu.TRADE_FINAL_BASE_YEAR  <- max(MODEL_BASE_YEARS) # The base year to which gross trade volumes are assigned. Should be within the aglu.TRADE_CAL_YEARS and equal to the final model calibration year
aglu.FALLOW_YEARS           <- 2008:2012 # Years used for calculating the % of fallow land
aglu.TRADED_CROPS           <- c("Corn", "FiberCrop", "MiscCrop", "OilCrop", "OtherGrain", "PalmFruit", "Rice", "RootTuber", "SugarCrop", "Wheat")
aglu.TRADED_MEATS           <- c("Beef", "Dairy", "Pork", "Poultry", "SheepGoat")
aglu.TRADED_AG_AN           <- c(aglu.TRADED_CROPS, aglu.TRADED_MEATS)
aglu.LAND_TOLERANCE    <- 0.005
aglu.MIN_PROFIT_MARGIN <- 0.15  # Unitless and is used to ensure that Agricultural Costs (units 1975USD/kg) don't lead to profits below a minimum profit margin.
aglu.MAX_FAO_LDS_SCALER <- 5   # Unitless max multiplier in reconciling LDS harvested area with FAO harvested area by country and crop. Useful for preventing bad allocations of N fert in AFG, TWN, several others

# GLU (Geographic Land Unit) settings - see module_aglu_LA100.0_LDS_preprocessing
aglu.GLU <- "GLU"
aglu.GLU_NAME_DELIMITER <- ""  # delimiter between the GLU name and number

# FAO PRICESTAT database disaggregates "cottonseed" and "cotton lint" as different commodities.
# This is the weight used to calculate the weighted average producer price for "seed cotton",
# based on that FAO total production volume of "seed cotton" is about 40% cotton lint and 60% cotton seeds.
# Source: http://www.fao.org/es/faodef/fdef06e.htm
aglu.WEIGHT_COTTON_LINT <- 0.4

# Ratio of alfalfa price to grass hay used in the price conversion from alfalfa to grass hay.
# Alfalfa price source: USDA. 2011. Prices Received for Alfalfa Hay, Baled, Washington. National Agricultural Statistics Service, U.S. Department of Agriculture.
# Grass price source: Baker, A., and H. Lutman. 2008. Feed Year in Review (Domestic): Record Demand Drives U.S. Feed Grain Prices Higher in 2007/2008.
# FDS-2008-01, Economic Research Service, United States Department of Agriculture. Available at http://usda.mannlib.cornell.edu/usda/ers/FDS-yearbook/2000s/2008/FDS-yearbook-05-23-2008_Special_Report.pdf
aglu.PRICERATIO_GRASS_ALFALFA <- 0.7

# Pasture (forage) prices are equal to the hay (foddergrass) price times this exogenous multiplier. Equal to the hay price minus mowing, bundling, and transport.
aglu.PRICERATIO_PASTURE_HAY <- 0.5

# Carbon content of all cellulose
aglu.CCONTENT_CELLULOSE    <- 0.45

# Conversion from peak biomass to average biomass integrated over the course of the year
aglu.CCONV_PEAK_AVG <- 0.5

# Constraints for the minimum and maximum harvested:cropped ratios
# Source: Dalrymple, D.G. 1971, Survey of Multiple Cropping in Less Developed Nations, Foreign Econ. Dev. Serv., U.S. Dep. of Agricul., Washington, D.C.
# Cited in: Monfreda et al. 2008, Farming the Planet: 2., Global Biogeochemical Cycles 22, GB1022, http://dx.doi.org/10.1029/2007GB002947
aglu.MIN_HA_TO_CROPLAND <- 1  # minimum harvested:cropped ratios
aglu.MAX_HA_TO_CROPLAND <- 3  # maximum harvested:cropped ratios

# Minimum non-input costs of animal production technologies, in $/kg
aglu.MIN_AN_NONINPUT_COST <- 0.05

# Production constraints
aglu.MAX_MGDPAST_FRAC <- 0.95 # Maximum percentage of any region/GLUs pasture that is allowed to be in managed production.
aglu.MAX_MGDFOR_FRAC  <- 1    # Maximum percentage of any region/GLUs forest that is allowed to be in managed production.

# GDP constraints
aglu.HIGH_GROWTH_PCGDP <- 12.275   # GDP per capita high threshold for SSP4 region groupings, thousand 2010$ per person
aglu.LOW_GROWTH_PCGDP  <- 2.75     # GDP per capita low threshold for SSP4 region groupings, thousand 2010$ per person

# AgLu mulitpliers
aglu.MGMT_YIELD_ADJ <- 0.2       # Yield multiplier that goes from the observed yield to the "high" and "low" yields: observed plus or minus observed times this number.
aglu.HI_PROD_GROWTH_MULT <- 1.5  # Multipliers for high ag prod growth scenarios
aglu.LOW_PROD_GROWTH_MULT <- 0.5 # Multipliers for low ag prod growth scenarios

# AgLU cost constants
aglu.BIO_GRASS_COST_75USD_GJ <- 0.75   # Production costs of biomass (from Patrick Luckow's work)
aglu.BIO_TREE_COST_75USD_GJ  <- 0.67   # Production costs of biomass (from Patrick Luckow's work)
aglu.FERT_PRICE              <- 596    # Price of fertilizer, 2010$ per ton NH3
aglu.FERT_PRICE_YEAR         <- 2010    # Year corresponding to the above price/cost
aglu.FOR_COST_75USDM3        <- 29.59  # Forestry cost (1975$/GJ)

# Price at which base year bio frac produced is used.
# The share of residue biomass production in each region,
# defined as the energy produced divided by the total
# waste biomass produced, is read in by A_bio_frac_prod_R.csv.
# This price, in 1975$/GJ, indicates the biomass price at
# the given shares. It should be close to the model's actual
# (endogenous) biomass prices in the final calibration year.
aglu.PRICE_BIO_FRAC <- 1.2

# Fertilizer application rate for biomass, and carbon yields. Values from Adler et al. 2007 (doi:10.1890/05-2018)
aglu.BIO_GRASS_FERT_IO_GNM2 <- 5.6
aglu.BIO_GRASS_YIELD_KGCM2  <- 0.34
aglu.BIO_TREE_FERT_IO_GNM2  <- 3.36
aglu.BIO_TREE_YIELD_KGCM2   <- 0.345

# Water characteristics for biomass
# Reference: Chaturvedi et al. 2015, Climate mitigation policy implications for global irrigation water demand, Mitig Adapt Strateg Glob Change (2015) 20:389-407. DOI 10.1007/s11027-013-9497-4
aglu.BIO_GRASS_WATER_IO_KM3EJ <- 25
aglu.BIO_TREE_WATER_IO_KM3EJ  <- 25

# Maximum bioenergy (switchgrass) yield allowable, in tons per hectare from Wullschleger doi:10.2134/agronj2010.0087
aglu.MAX_BIO_YIELD_THA <- 20

# Energy content of biomass, GJ/ton
aglu.BIO_ENERGY_CONTENT_GJT <- 17.5

# Regions in which agriculture and land use are not modeled
#kbn 2019/09/25 Took taiwan out from below since we have data for Taiwan now.
aglu.NO_AGLU_REGIONS <- ""

# Define GCAM category name of fertilizer
aglu.FERT_NAME <- "N fertilizer"

# Average Wood Density kg/m^3 for mass conversion
# Source: http://www.engineeringtoolbox.com/wood-density-d_40.html
# To Page's knowledge, nobody's ever done a weighted average wood density
# across all tree species that are commercially logged;
# 500 was was chosen to be towards the middle of the species that are produced.
aglu.AVG_WOOD_DENSITY_KGM3 <- 500 # In kg per m3
# Carbon content of wood is about 50 percent across species
aglu.AVG_WOOD_DENSITY_KGCM3 <- 250 # In kg carbon per m3

# Carbon content adjustments from unmanaged to managed
# conversion factor from unmanaged forest to managed forest, where the former is
# understood to be forest not in logging rotation, and the latter is forest in
# logging rotation. The average vegetation biomass of the logged forest is assumed
# to be 50% of that of the unlogged forest (integrated over the rotation period).
# Using 50% under the assumption that the veg biomass of the logged forest over the
# rotation period can be approximated by a triangle.
aglu.CVEG_MULT_UNMGDFOR_MGDFOR <- 0.5
aglu.CSOIL_MULT_UNMGDFOR_MGDFOR <- 0.87      #source: Guo and Gifford 2002; https://doi.org/10.1046/j.1354-1013.2002.00486.x
aglu.CVEG_MULT_UNMGDPAST_MGDPAST <- 0.5
aglu.CSOIL_MULT_UNMGDPAST_MGDPAST <- 0.9     # stay conservative here b/c no data source

# Average Agriculture Density kg/m^3 for mass conversion
# Source: http://www.engineeringtoolbox.com/wood-density-d_40.html
aglu.AVG_AG_DENSITY <- 1

# Forest Harvest Index
aglu.FOREST_HARVEST_INDEX <- 0.8

# Forest Erosion Control in kg/m^2
aglu.FOREST_EROSION_CTRL_KGM2 <- 0.2

# Mill Erosion Control in kg/m^2
aglu.MILL_EROSION_CTRL_KGM2 <- 0

# Wood energy content in GJ/kg
aglu.WOOD_ENERGY_CONTENT_GJKG <- 0.0189

# wood water content
# Unitless (mass of water / total wood mass)
aglu.WOOD_WATER_CONTENT <- 0.065

# Min veg and soil carbon densities
# kg C per m2
aglu.MIN_VEG_CARBON_DENSITY  <- 0
aglu.MIN_SOIL_CARBON_DENSITY <- 0

# Define top-level (zero) land nest logit exponent and logit type
aglu.N0_LOGIT_EXP  <- 0
aglu.N0_LOGIT_TYPE <- NA

# Fraction of land that is protected
aglu.PROTECT_LAND_FRACT <- 0.9

# Multiplier on the ghost share for irrigated land
aglu.IRR_GHOST_SHARE_MULT <- 0.25

# unManaged Land Value
# 1975$/thou km2 ??
aglu.UNMANAGED_LAND_VALUE <- 1

# default protected, unmanaged land LN1 logit info
aglu.LN1_PROTUNMGD_LOGIT_EXP  <- 0
aglu.LN1_PROTUNMGD_LOGIT_TYPE <- NA

# default logit exponent and type for LN5, the competition betweein high and lo management
aglu.MGMT_LOGIT_EXP  <- 2.5
aglu.MGMT_LOGIT_TYPE <- "absolute-cost-logit"

# XML-related constants
aglu.CROP_GLU_DELIMITER   <- "_"  # delimiter between the crop name and GLU name
aglu.GLU_NDIGITS          <- 3    # number of digits in the geographic land unit identifier codes
aglu.IRR_DELIMITER        <- "_"  # delimiter between the appended crop x GLU and irrigation level
aglu.LT_GLU_DELIMITER     <-      # delimiter between the land use type name and GLU name. should be the same as the crop-glu delimiter
aglu.MGMT_DELIMITER       <- "_"  # delimiter between appended tech name and management level

# AgLU digits constants to control the number of digits for rounding going into XMLs.
aglu.DIGITS_AGPRODCHANGE  <- 4 # rate of change in yield values
aglu.DIGITS_C_DENSITY     <- 1
aglu.DIGITS_C_DENSITY_CROP <- 3 # cropland vegetative soil carbon content
aglu.DIGITS_CALOUTPUT     <- 7 # for production values
aglu.DIGITS_CALPRICE      <- 4 # prices and costs values
aglu.DIGITS_EROS_CTRL     <- 2
aglu.DIGITS_GHOSTSHARE    <- 3
aglu.DIGITS_HARVEST_INDEX <- 2
aglu.DIGITS_INCELAS       <- 4 # food demand income elasticity values
aglu.DIGITS_LAND_TOTAL    <- 2
aglu.DIGITS_LAND_USE      <- 7
aglu.DIGITS_LAND_VALUE    <- 0
aglu.DIGITS_MATUREAGE     <- 0
aglu.DIGITS_RES_ENERGY    <- 4
aglu.DIGITS_WATER_CONTENT <- 2


# Energy constants ======================================================================

# Time
energy.CDIAC_CO2_HISTORICAL_YEARS <- HISTORICAL_YEARS[HISTORICAL_YEARS < 2010] # At present the CO2 emissions inventory from CDIAC stops at 2009
energy.CLIMATE_NORMAL_YEARS       <- 1981:2000
energy.SATIATION_YEAR             <- max(MODEL_BASE_YEARS) # Needs to be the last model base year to avoid the risk of the model crashing
energy.UCD_EN_YEAR                <- 2005        # UCD transportation year to use to compute shares for allocation of energy to mode/technology/fuel within category/fuel
energy.WIND.BASE.COST.YEAR        <- 2005        # Base cost year for wind, used in capacity factor calculations


energy.MIN_WEIGHT_EJ <- 1e-08

# Transportation fixed charge rate information
energy.DISCOUNT_RATE_VEH <- 0.1   # Consumer discount rate for vehicle purchases
energy.NPER_AMORT_VEH    <- 10    # Number of periods (years) over which vehicle capital payments are amortized

energy.DEFAULT_ELECTRIC_EFFICIENCY <- 0.33

energy.ELECTRICITY_INPUT_FUELS <- c("biomass", "coal", "gas", "refined liquids")
energy.RSRC_FUELS              <- c("coal", "gas", "refined liquids")

# Assumed base year heat price, used for calculating adjustment to non-energy costs of electricity
# technologies with secondary output of heat in units of 1975$/EJ
energy.HEAT_PRICE <- 3.2
energy.GAS_PRICE  <- 2
energy.GAS_PIPELINE_COST_ADDER_75USDGJ  <- 0.1  # estimated cost mark-up from "regional natural gas" to "wholesale gas" (1975$/GJ)

energy.CO2.STORAGE.MARKET <- "carbon-storage"

# the year for the ratio of industrial energy:feedstocks convergence in all regions
# in the old data system this was intended to be 2150 but was actually 2100
energy.INDCOEF_CONVERGENCE_YR <- 2100

energy.CEMENT_CCS_COST_2000USDTCO2 <- 50 # Starting point of supply curve in Mahasenan et al 2003; come from ENERGY_ASSUMPTIONS/A_ccs_data.R
energy.CO2_STORAGE_COST_1990_USDTC <- 42 # From GCAM 1.0 inputs; come from ENERGY_ASSUMPTIONS/A_ccs_data.R

energy.FLOOR_TO_SURFACE_RATIO <- 5.5
energy.GDP_MID_SATIATION      <- 10.5

energy.INTERNAL_GAINS_SCALAR_USA_H <- -930
energy.INTERNAL_GAINS_SCALAR_USA_C <- 350

# Used to avoid negative/zero energy when disaggregating detailed industries (cement, fertilizer)
energy.MIN_IN_EJ_IND <- 1e-3

# Sets maximum for electricity IO coefficient used in cement sector
energy.MAX_IOELEC <- 4

# PV related constants
energy.HOURS_PER_YEAR          <- 24 * 365
energy.PV_COMM_INSTALLED_COST  <- 7290     # 2005USD per kw
energy.PV_COMM_OM              <- 40       # 2005USD per kw per year
energy.PV_DERATING_FACTOR      <- 0.77     # Incorporates various factors: inverters, transformers, mismatch, soiling, and others
energy.PV_DISCOUNT_RATE        <- 0.1      # year^-1
energy.PV_LIFETIME             <- 30       # years
energy.PV_RESID_INSTALLED_COST <- 9500     # 2005USD per kw
energy.PV_RESID_OM             <- 100      # 2005USD per kw per year

# Wind related constants
energy.WIND_CURVE_MIDPOINT <- 0.5
energy.WIND_MIN_POTENTIAL <- 0.001

# Digits for rounding into XMLs
energy.DIGITS_CALOUTPUT        <- 7
energy.DIGITS_CALPRODUCTION    <- 7
energy.DIGITS_CAPACITY_FACTOR  <- 2
energy.DIGITS_CAPITAL          <- 0
energy.DIGITS_COEFFICIENT      <- 7
energy.DIGITS_COST             <- 4
energy.DIGITS_CURVE_EXPONENT   <- 3
energy.DIGITS_RESOURCE      <- 2
energy.DIGITS_EFFICIENCY       <- 3
energy.DIGITS_FLOORSPACE       <- 3
energy.DIGITS_GDP_SUPPLY_ELAST <- 3
energy.DIGITS_HDDCDD           <- 0
energy.DIGITS_INCELAS_IND      <- 3
energy.DIGITS_INCELAS_TRN      <- 3
energy.DIGITS_LOADFACTOR       <- 2
energy.DIGITS_MAX_SUB_RESOURCE <- 5
energy.DIGITS_MID_PRICE        <- 3
energy.DIGITS_MPKM             <- 0
energy.DIGITS_OM               <- 2
energy.DIGITS_REMOVE.FRACTION  <- 2
energy.DIGITS_SATIATION_ADDER  <- 9
energy.DIGITS_SHRWT            <- 4
energy.DIGITS_SPEED            <- 1
energy.DIGITS_TECHCHANGE       <- 4

# Policy assumptions for module_energy_L270.limits
energy.NEG_EMISS_POLICY_NAME    <- "negative_emiss_budget"
energy.NEG_EMISS_TARGET_GAS     <- "CO2_LTG" # the name of the gas to target in the negative emiss budget
energy.NEG_EMISS_GDP_BUDGET_PCT <- 0.01 # Max fraction of GDP which may be given to subsidize net negative emissions
energy.NEG_EMISS_MARKT_GLOBAL   <- TRUE # If the negative emissions budget is global (TRUE) or regional (FALSE)
energy.OIL_CREDITS_MARKETNAME   <- "oil-credits"
energy.OILFRACT_ELEC            <- 1.0 # Fraction of liquids for feedstocks that must come from oil
energy.OILFRACT_FEEDSTOCKS      <- 0.8 # Fraction of liquids for oil electricity that must come from oil

#kbn 2019-10-11 Adding constant for transportation type. Set this to rev.mode to use revised mode classes, rev_size.class to use revised size classes.

energy.TRAN_UCD_MODE<-'rev.mode'
energy.TRAN_UCD_SIZE_CLASS<-'rev_size.class'


# Socioeconomics constants ======================================================================

# Population years - note that these sequences shouldn't have any overlap,
# and should contain all historical years used by other modules
socioeconomics.MADDISON_HISTORICAL_YEARS <- seq(1700, 1900, 50) # Years for which to use Maddison data
socioeconomics.UN_HISTORICAL_YEARS       <- c(1950, 1971:2015)  # Years for which to use UN data

# Final historical year, we use this because it's also the first year of the SSP database.
# Using a different year if the final historical year in the UN historical years changes, this would result in
# different SSP projections. (Because the SSP scenarios begin to diverge in 2015, so we'd have to reconsider how
# we do the SSP scenarios if we update to UN 2015 population.)
socioeconomics.FINAL_HIST_YEAR <- 2015

# Sets the years during which the IMF projections are used over-riding the default (generally SSP) assumptions.
socioeconomics.IMF_GDP_YEARS <- 2015:2024

socioeconomics.BASE_POP_SCEN         <- "SSP2"
socioeconomics.BASE_GDP_SCENARIO     <- "SSP2"
socioeconomics.DEFAULT_INTEREST_RATE <- 0.05

# Digits for rounding into XMLs
socioeconomics.DEFAULT_LABORFORCE        <- 0.5
socioeconomics.GDP_DIGITS                <- 0
socioeconomics.LABOR_PRODUCTIVITY_DIGITS <- 5
socioeconomics.POP_DIGITS                <- 0


# Water constants ======================================================================

water.ALL_WATER_TYPES                     <- c("water consumption",

"water withdrawals",
"seawater",
"biophysical water consumption",
"desalination")

water.AG_ONLY_WATER_TYPES                 <- "biophysical water consumption"
water.COOLING_SYSTEM_CAPACITY_FACTOR      <- 0.6   # Cooling system capacity factor (Unitless)
water.COOLING_SYSTEM_FCR                  <- 0.15  # Cooling system fixed charge rate (Unitless)
water.COOLING_SYSTEM_LOGIT 				        <- -5    # Cooling system logit (Unitless)
water.DEFAULT_UNLIMITED_IRR_WATER_PRICE   <- 0.001 # (Units: 1975$/m3)
water.DEFAULT_UNLIMITED_WATER_PRICE       <- 0
water.DEFAULT_UNLIMITED_WITHD_WATER_PRICE <- 0.001
water.DEFAULT_BASEYEAR_WATER_PRICE        <- 0.001
water.IRR_PRICE_SUBSIDY_MULT              <- 0.01  # Multiplier for irrigation price subsidy (OECD 2009 Managing Water for All)
water.DRY_COOLING_EFF_ADJ 				        <- 0.95  # Dry cooling efficiency adjustment (Unitless)
water.IRRIGATION                          <- "Irrigation"
water.MAPPED_WATER_TYPES                  <- c("water consumption", "water withdrawals")
water.WATER_UNITS_PRICE                   <- "1975$/m^3"
water.WATER_UNITS_QUANTITY                <- "km^3"
water.DIGITS_MUNI_WATER                   <- 4
water.DESALINATION_PRICE                  <- 0.214  # 1975$/m3
water.IRR_SHARE                           <- 1
water.MAPPING_COEF                        <- 1
water.MAPPING_PMULT                       <- 1
water.NONIRRIGATION_SECTORS               <- c("Municipal", "Electricity", "Livestock", "Manufacturing", "Mining")
water.LOGIT_EXP                           <- -6




# GCAM intermediate sectors for which Vassolo + Doll assessed manufacturing water demands. In the paper, they indicate
# chemicals, pulp and paper, pig iron, sugar, beer, cloth, cement, and crude steel. some industrial mfg does take place
# in energy transformation (charcoal, pig iron), so we'll leave that one in.
water.GCAM_MFG_SECTORS_VASSOLO <- c("in_industry_general", "net_industry_energy transformation")

# GCAM intermediate fuels used for extrapolating manufacturing water use from one base year to all base years.
water.GCAM_MFG_FUELS_EFW <- c("electricity")

# the maximum portion of aquastat industrial (mfg + elec) water withdrawals that is allowed to be assigned to
# manufacturing. Used to set a cap on derived manufacturing water withdrawals
water.MAX_MFG_FRAC_OF_IND <- 0.85

# Groundwater may be calibrated using either the "watergap" or "gleeson" historical groundwater depletion estimates.
water.GROUNDWATER_CALIBRATION <- "watergap"  # "gleeson"
water.GROUNDWATER_SCENARIO <- "25pct" # may be "05pct", "25pct", or "40pct" (i.e., 5, 25, 40 % of groundwater)

# Groundwater depletable resource curve parameters (see Kim et al., 2016)
water.GROUNDWATER_MAX_PRICE_INC <- 10000
water.GROUNDWATER_UNIFORM_GRADES <- 10
water.GROUNDWATER_BETA <- 1.0
water.DIGITS_GROUND_WATER <- 6 #Digits for rounding
water.DIGITS_GROUND_WATER_RSC <- 5 #Digits for rounding
water.DIGITS_RENEW_WATER <- 3 #Digits for rounding
water.GW_DEPLETION_HISTORICAL <- c(2005, 2010) # Historical years for groundwater depletion
water.GW_DEPLETION_BASE_YEAR <- 1990 # Historical year for groundwater depletion calibration
water.RUNOFF_HISTORICAL <- c(1990, 2005, 2010) # Historical years for freshwater runoff
water.RENEW.COST.GRADE1 <- 0.00001 #Renewable water grade1 cost
water.RENEW.COST.GRADE2 <- 0.001 #Renewable water grade2 cost
water.RENEW.COST.GRADE3 <- 10 #Renewable water grade3 cost




# Emissions constants ======================================================================

# Time
emissions.CTRL_BASE_YEAR          <- 1975                # Year to read in pollution controls
emissions.DEFOREST_COEF_YEARS     <- c(2000, 2005)
emissions.EDGAR_HISTORICAL        <- 1971:2008
emissions.EDGAR_YEARS             <- 1971:2008
emissions.EDGAR_YEARS_PLUS        <- 1970:2008
emissions.EPA_HISTORICAL_YEARS    <- 1971:2002
emissions.EPA_MACC_YEAR           <- 2030                # Must be either 2020 or 2030
emissions.FINAL_EMISS_YEAR        <- min(max(MODEL_BASE_YEARS), 2005)
emissions.GAINS_BASE_YEAR         <- 2005
emissions.GAINS_YEARS             <- c(2010, 2020, 2030)
emissions.GHG_CONTROL_READIN_YEAR <- 1975
emissions.HFC_MODEL_BASE_YEARS    <- MODEL_YEARS[ MODEL_YEARS <= 2010] # We don't want this to change in timeshift
emissions.INVENTORY_MATCH_YEAR    <- 2009                # Select year from which to calculate fuel emissions coefficients (2009 is currently the most recent)
emissions.MODEL_BASE_YEARS        <- MODEL_BASE_YEARS[MODEL_BASE_YEARS < 2008]
emissions.NH3_EXTRA_YEARS         <- 1971:1989
emissions.NH3_HISTORICAL_YEARS    <- 1990:2002
emissions.SSP_FUTURE_YEARS        <- MODEL_YEARS[MODEL_YEARS %in% 2010:2100]

# Other emissions constants
emissions.CONV_C_CO2    <- 44 / 12 # Convert Carbon to CO2
emissions.F_GAS_UNITS   <- "Gg"
emissions.TST_TO_TG     <- 0.000907 # Thousand short tons to Tg

emissions.COAL_SO2_THRESHOLD <- 0.1   # Tg/EJ (here referring to Tg SO2 per EJ of coal electricity)
emissions.LOW_PCGDP          <- 2.75  # thousand 1990 USD
emissions.MAC_TAXES          <- c(0, 2, 4, 6, 13, 27, 53, 100, 200, 450, 850, 2000, 3000, 5000) # Range of MAC curve costs to keep to read into GCAM; they are in EPA's units (2010USD_tCO2e)
emissions.MAC_MARKET         <- "CO2" # Default market that MAC curves will look for

emissions.AGR_SECTORS        <- c("rice", "fertilizer", "soil")
emissions.AGR_GASES          <- c("CH4_AGR", "N2O_AGR", "NH3_AGR", "NOx_AGR")
emissions.AG_MACC_GHG_NAMES  <- c("CH4_AGR", "N2O_AGR")
emissions.GHG_NAMES          <- c("CH4", "N2O")
emissions.NONGHG_GASES       <- c("SO2", "NOx", "CO", "NMVOC", "NH3")
emissions.PFCS               <- c("CF4", "C2F6", "SF6")
emissions.TRN_INTL_SECTORS   <- c("trn_intl_ship", "trn_intl_air")

emissions.USE_GV_MAC           <- 1
emissions.USE_GCAM3_CCOEFS     <- 1 # Select whether to use GCAM3 fuel carbon coefficients
emissions.USE_GLOBAL_CCOEFS    <- 1 # Select whether to use global average carbon coefficients on fuels, or region-specific carbon coefficients
emissions.UNMGD_LAND_INPUT_NAME <- "land-input"

# Digits for rounding into XMLs
emissions.DIGITS_CO2COEF       <- 1
emissions.DIGITS_EMISS_COEF    <- 7
emissions.DIGITS_EMISSIONS     <- 10
emissions.DIGITS_MACC          <- 3


# GCAM-USA constants ======================================================================

# GCAM-USA time
gcamusa.SEDS_DATA_YEARS <- 1971:2017 # years for which we'll use EIA SEDS data in module_gcamusa_LA101.EIA_SEDS
gcamusa.WIND_BASE_COST_YEAR <- 2005
gcamusa.HYDRO_HIST_YEAR <- 2015
gcamusa.HYDRO_FINAL_AEO_YEAR <- 2050

gcamusa.SE_HIST_YEAR <- 2015  # year to which historical socioeconomic data (pop & GDP) are used in GCAM-USA
gcamusa.SE_NEAR_TERM_YEAR <- 2030  # year after which projected growth rates from various socio-economic data sources are used as-is
# (until this year, growth rates are interpolated from 2015 historical values to prevent spikey near-term behavior)
gcamusa.AEO_SE_YEAR <- 2050   # year to which AEO 2019 socioeconomic assumptions run

# Assumptions related to coal

# Vintage groups built before 2015 will retire based on an S-curve.
# Assumed lifetime and S-curve parametetrs for coal units:
gcamusa.AVG_COAL_PLANT_LIFETIME <- 80
gcamusa.AVG_COAL_PLANT_HALFLIFE <- 70
gcamusa.COAL_RETIRE_STEEPNESS <- 0.3

# Profit shutdown parameters
gcamusa.MEDIAN_SHUTDOWN_POINT <- -0.1
gcamusa.PROFIT_SHUTDOWN_STEEPNESS <- 6

# Define vintage bins and categories
# These categories chosen for lifetime assumptions are such that capacity in each category is roughly same.
# This is done to get a somewhat smooth behavior for coal retirements.
gcamusa.COAL_VINTAGE_BREAKS <- c(0, seq(1950, 2015, 5))
gcamusa.COAL_VINTAGE_LABELS <- c("before 1950", "1951-1955", "1956-1960", "1961-1965", "1966-1970", "1971-1975", "1976-1980",
                                 "1981-1985", "1986-1990", "1991-1995", "1996-2000", "2001-2005", "2006-2010", "2011-2015")

gcamusa.FIRST_NEW_COAL_YEAR <- 2035

# GCAM-USA states
gcamusa.STATES <- c("AK", "AL", "AR", "AZ", "CA", "CO", "CT", "DC", "DE", "FL", "GA", "HI", "IA", "ID", "IL", "IN", "KS", "KY", "LA",
                    "MA", "MD", "ME", "MI", "MN", "MO", "MS", "MT", "NC", "ND", "NE", "NH", "NJ", "NM", "NV", "NY", "OH", "OK", "OR",
                    "PA", "RI", "SC", "SD", "TN", "TX", "UT", "VA", "VT", "WA", "WI", "WV", "WY")

# USA states with ocean coastline, which can be reasonably assigned offshore carbon storage
gcamusa.COASTAL_STATES <- c("AK", "AL", "CA", "CT", "DE", "FL", "GA", "HI", "LA", "MA", "MD", "ME", "MS",
                            "NC", "NH", "NJ", "NY", "OR", "RI", "SC", "TX", "VA", "WA")


# GCAM-USA grid regions
gcamusa.GRID_REGIONS <- c("Alaska grid", "California grid", "Central East grid", "Central Northeast grid",  "Central Northwest grid",
                          "Central Southwest grid", "Florida grid", "Hawaii grid", "Mid-Atlantic grid", "New England grid",
                          "New York grid", "Northwest grid", "Southeast grid", "Southwest grid", "Texas grid")

# GCAM-USA default constants
gcamusa.DEFAULT_COEFFICIENT <- 1
gcamusa.DEFAULT_LOGIT_TYPE  <- NA  # default logit type
gcamusa.DEFAULT_LOGITEXP    <- -3
gcamusa.DEFAULT_MARKET      <- gcam.USA_REGION
gcamusa.DEFAULT_SHAREWEIGHT <- 1
gcamusa.FIXED_SHAREWEIGHT <- "fixed"
gcamusa.LINEAR_SHAREWEIGHT <- "linear"
gcamusa.INTERP_APPLY_TO <- "share-weight"

# Water related constants for GCAM-USA
gcamusa.DISALLOWED_COOLING_TECH <- "once through"
gcamusa.MUNICIPAL_SECTOR <- "Municipal"
gcamusa.UCS_WATER_TYPE_OCEAN <- "Ocean"
gcamusa.UCS_WATER_TYPE_SURFACE <- "Surface Water"
gcamusa.WATER_TYPE_FRESH <- "fresh"
gcamusa.WATER_TYPE_SEAWATER <- "seawater"
gcamusa.ELEC_COOLING_SYSTEM_NONE <- "none"
gcamusa.ELEC_COOLING_SYSTEM_BINARY <- "binary"
gcamusa.ELEC_TECHS_NO_COOLING <- c("hydro", "PV", "wind")
gcamusa.ELEC_TECHS_NO_COOLING_FRESH <- c("hydro", "PV") # electricity technologies with no cooling system, still mapped to "fresh" water type
gcamusa.UCS_WATER_FIRST_YEAR <- 2000 # we calculate cooling shares based on power plants built this century

# Logit exponent regulating competition between different grid regions in USA electricity market
# (single market approach only)
gcamusa.GRID_REGION_LOGIT      <- -6

gcamusa.GRID_REGION_LOGIT_TYPE <- "relative-cost-logit"

gcamusa.GEOTHERMAL_DEFAULT_EFFICIENCY <- 0.1

gcamusa.ELECT_TD_SECTORS  <- c("elect_td_bld", "elect_td_ind", "elect_td_trn")

# Indicate whether to use regional ?cost adders? to differentiate
# fuel prices by grid region in GCAM-USA (FALSE = same prices in all states)
gcamusa.USE_REGIONAL_FUEL_MARKETS  <- TRUE

# GCAM-USA fertlizer constants
gcamusa.FERT_LOGIT_EXP  <- -3             # Define default logit expoent used in the fertlizer subsector
gcamusa.FERT_LOGIT_TYPE <- NA
gcamusa.FERT_NAME       <- "N fertilizer" # Define GCAM-USA category name of fertilizer

# Fuels whose markets will be modeled at the level of the FERC regions, with prices calibrated
gcamusa.REGIONAL_FUEL_MARKETS <- c("regional coal", "delivered coal", "wholesale gas", "delivered gas",
                                   "refined liquids industrial", "refined liquids enduse")


# Resources that will be modeled at the state level
gcamusa.STATE_RENEWABLE_RESOURCES <- c("distributed_solar", "geothermal", "onshore wind resource", "offshore wind resource")
gcamusa.STATE_UNLIMITED_RESOURCES <- c("global solar resource", "limestone")

# Define sector(s) used in L222.en_transformation_USA
# The supplysector and subsector structure in these sectors are retained
gcamusa.SECTOR_EN_NAMES <- "refining"

# Define intermittent technologies
gcamusa.INT_TECH_LIST <- c("CSP", "PV", "wind")

# Define storage technologies
gcamusa.STORAGE_TECH_LIST <- c("CSP_storage", "PV_storage", "wind_storage")


# Degree day norms
gcamusa.BASE_HDD_USA <- 4524 # https://www.eia.gov/totalenergy/data/annual/showtext.php?t=ptb0107
gcamusa.BASE_CDD_USA <- 1215 # https://www.eia.gov/totalenergy/data/annual/showtext.php?t=ptb010
gcamusa.AEO_DD_YEARS <- seq(2010, 2040, 5)

<<<<<<< HEAD
#Years to be adjusted for RECS
=======

# Years to be adjusted for RECS
>>>>>>> 3d2e0e12
gcamusa.RECS_YEARS <- c(2009,2015)

gcamusa.GAS_ADJ_THRESH      <- 5

# Some xml delimiter
gcamusa.STATE_SUBSECTOR_DELIMITER <- " "

# Number of digits for model input data
gcamusa.DIGITS_CALOUTPUT          <- 7    # production
gcamusa.EFFICIENCY_PARTITION_YEAR <- 2010
gcamusa.DIGITS_TRNUSA_DEFAULT     <- 1    # Reduce rounding in detailed USA transport for compatability with model
gcamusa.DIGITS_EMISSIONS          <- 5

# Electricity load segments
gcamusa.LOAD_SEG_CAL_YEARS <- c(2015,2010, 2005, 1990)       # Years for which electricity load segments are calibrated
gcamusa.ELEC_SEGMENT_BASE <- "base load generation"
gcamusa.ELEC_SEGMENT_INT <- "intermediate generation"
gcamusa.ELEC_SEGMENT_SUBPEAK <- "subpeak generation"
gcamusa.ELEC_SEGMENT_PEAK <- "peak generation"

# Water mapping assumptions
gcamusa.FINAL_MAPPING_YEAR <- 2010 #    Water mappings are conducted from the Huang et al. (2018) dataset which are through 2010, not the final historical year
gcamusa.WATER_MAPPING_YEAR <- 2005
gcamusa.USA_REGION_NUMBER <- 1
gcamusa.ZERO_WATER_COEF <- 0
gcamusa.CONVEYANCE_LOSSES <- 0.829937455747218 ## From file: L165.ag_IrrEff_R
water.MAPPED_PRI_WATER_TYPES                  <- c("water consumption", "water withdrawals","desalination")
gcamusa.MIN_PRIM_ENERGY_YEAR <- 1990

water.LIVESTOCK                           <- "Livestock"
water.PRIMARY_ENERGY                      <- "Mining"
water.LIVESTOCK_TYPES                     <- c("Beef","Dairy","Pork","Poultry","SheepGoat")
water.DELETE_DEMAND_TYPES              <- c("water_td_elec_W","water_td_elec_C","water_td_dom_W","water_td_dom_C", "water_td_ind_W","water_td_ind_C")
water.MAPPED_WATER_TYPES_SHORT            <- c("C", "W")
names(water.MAPPED_WATER_TYPES_SHORT)     <- water.MAPPED_WATER_TYPES

# Time shift conditions ======================================================================
# Uncomment these lines to run under 'timeshift' conditions
# # HISTORICAL_YEARS <- 1971:2005       # normally 1971:2010
# MODEL_FUTURE_YEARS <- seq(2010, 2100, 5)  # normally seq(2015, 2100, 5)
# MODEL_BASE_YEARS <- c(1975, 1990, 2005)   # normally (1975, 1990, 2005, 2010)
# MODEL_YEARS <- c(MODEL_BASE_YEARS, MODEL_FUTURE_YEARS)<|MERGE_RESOLUTION|>--- conflicted
+++ resolved
@@ -718,12 +718,8 @@
 gcamusa.BASE_CDD_USA <- 1215 # https://www.eia.gov/totalenergy/data/annual/showtext.php?t=ptb010
 gcamusa.AEO_DD_YEARS <- seq(2010, 2040, 5)
 
-<<<<<<< HEAD
-#Years to be adjusted for RECS
-=======
 
 # Years to be adjusted for RECS
->>>>>>> 3d2e0e12
 gcamusa.RECS_YEARS <- c(2009,2015)
 
 gcamusa.GAS_ADJ_THRESH      <- 5
