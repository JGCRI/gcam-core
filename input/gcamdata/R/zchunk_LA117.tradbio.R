# Copyright 2019 Battelle Memorial Institute; see the LICENSE file.

#' module_energy_LA117.tradbio
#'
#' Creates regional traditional biomass supply curves
#'
#' @param command API command to execute
#' @param ... other optional parameters, depending on command
#' @return Depends on \code{command}: either a vector of required inputs,
#' a vector of output names, or (if \code{command} is "MAKE") all
#' the generated outputs: \code{L117.RsrcCurves_EJ_R_tradbio}. The corresponding file in the
#' original data system was \code{LA117.tradbio.R} (energy level1).
#' @details Creates regional traditional biomass supply curves by multiplying the max historical amount
#' used in each region by the supply curve amount in the global assumption supply curve
#' @importFrom assertthat assert_that
#' @importFrom dplyr arrange filter group_by mutate select summarise
#' @author RH March 2017
module_energy_LA117.tradbio <- function(command, ...) {
  if(command == driver.DECLARE_INPUTS) {
    return(c("L1012.en_bal_EJ_R_Si_Fi_Yh",
             FILE = "energy/A17.tradbio_curves"))
  } else if(command == driver.DECLARE_OUTPUTS) {
    return(c("L117.RsrcCurves_EJ_R_tradbio"))
  } else if(command == driver.MAKE) {

    ## silence package check.
    year <- value <- GCAM_region_ID <- sector <- fuel <- available <-
        resource <- subresource <- grade <- extractioncost <- NULL


    all_data <- list(...)[[1]]

    # Load required inputs
<<<<<<< HEAD
    L1012.en_bal_EJ_R_Si_Fi_Yh <- get_data(all_data, "L1012.en_bal_EJ_R_Si_Fi_Yh")
    A17.tradbio_curves <- get_data(all_data, "energy/A17.tradbio_curves")
=======
    L1011.en_bal_EJ_R_Si_Fi_Yh <- get_data(all_data, "L1011.en_bal_EJ_R_Si_Fi_Yh")
    A17.tradbio_curves <- get_data(all_data, "energy/A17.tradbio_curves", strip_attributes = TRUE)
>>>>>>> 98ebd4a0

    # ===================================================

    # Calculate the max resource of tradbio as the maximum during the historical years
     L1012.en_bal_EJ_R_Si_Fi_Yh %>%
      filter(fuel == "biomass_tradbio", sector == "TPES") %>%
      group_by(GCAM_region_ID, sector, fuel) %>%
      summarise(value = max(value)) ->
      L117.maxSubResource_tradbio

    # Writing the supply curves to all regions, multiplying maxSubResouce by quantity available at each grade
    repeat_add_columns(A17.tradbio_curves, L117.maxSubResource_tradbio) %>%
      arrange(GCAM_region_ID) %>%
      mutate(available = available*value) %>%
    # Removing resource curves in regions where this fuel does not apply
      filter(value != 0) %>%
      select(GCAM_region_ID, resource, subresource, grade, available, extractioncost) %>%

    # ===================================================

    # Produce outputs

      add_title("Traditional biomass resources by GCAM region ") %>%
      add_units("available: EJ; extractioncost: 1975$/GJ") %>%
      add_comments("Multiply the max historical amount used in each region by the supply curve amount") %>%
      add_legacy_name("L117.RsrcCurves_EJ_R_tradbio") %>%
      add_precursors("L1012.en_bal_EJ_R_Si_Fi_Yh", "energy/A17.tradbio_curves") ->
      L117.RsrcCurves_EJ_R_tradbio

    return_data(L117.RsrcCurves_EJ_R_tradbio)
  } else {
    stop("Unknown command")
  }
}<|MERGE_RESOLUTION|>--- conflicted
+++ resolved
@@ -31,13 +31,8 @@
     all_data <- list(...)[[1]]
 
     # Load required inputs
-<<<<<<< HEAD
     L1012.en_bal_EJ_R_Si_Fi_Yh <- get_data(all_data, "L1012.en_bal_EJ_R_Si_Fi_Yh")
-    A17.tradbio_curves <- get_data(all_data, "energy/A17.tradbio_curves")
-=======
-    L1011.en_bal_EJ_R_Si_Fi_Yh <- get_data(all_data, "L1011.en_bal_EJ_R_Si_Fi_Yh")
     A17.tradbio_curves <- get_data(all_data, "energy/A17.tradbio_curves", strip_attributes = TRUE)
->>>>>>> 98ebd4a0
 
     # ===================================================
 
