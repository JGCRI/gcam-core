--- conflicted
+++ resolved
@@ -60,20 +60,6 @@
       vecpaste( FAO_ag_Prod_t_PRODSTAT[ c( "countries", "item" ) ] ) %in%
       vecpaste( FAO_USA_ag_an_P_USDt_PRICESTAT[ c( "countries", "item" ) ] ), ]
 
-<<<<<<< HEAD
-printlog( "Computing average prices and production quantities of all commodities" )
-FAO_USA_ag_an_P_USDt_PRICESTAT$avg <- rowMeans( FAO_USA_ag_an_P_USDt_PRICESTAT[ X_model_price_years ], na.rm = TRUE )
-L132.FAO_ag_Prod_t$avg <- rowMeans( L132.FAO_ag_Prod_t[ X_model_price_years ], na.rm = TRUE )
-FAO_USA_an_Prod_t_PRODSTAT$avg <- rowMeans( FAO_USA_an_Prod_t_PRODSTAT[ X_model_price_years ], na.rm = TRUE )
-FAO_USA_For_Exp_t_USD_FORESTAT$avg <- rowMeans( FAO_USA_For_Exp_t_USD_FORESTAT[ X_model_price_years ], na.rm = TRUE )
-
-#Remove NA rows
-FAO_USA_ag_an_P_USDt_PRICESTAT <- FAO_USA_ag_an_P_USDt_PRICESTAT[ !is.na( FAO_USA_ag_an_P_USDt_PRICESTAT$avg) , ] 
-L132.FAO_ag_Prod_t <- L132.FAO_ag_Prod_t[ !is.na( L132.FAO_ag_Prod_t$avg) , ] 
-FAO_USA_an_Prod_t_PRODSTAT <- FAO_USA_an_Prod_t_PRODSTAT[ !is.na( FAO_USA_an_Prod_t_PRODSTAT$avg) , ] 
-
-#Build tables with production and price, and calculate revenue
-=======
 printlog( "Using 2008-2011 prices and production quantities of all commodities" )
 FAO_USA_ag_an_P_USDt_PRICESTAT.melt <- FAO_USA_ag_an_P_USDt_PRICESTAT[ c( "countries", "item", X2008_X2011 )]
 FAO_USA_ag_an_P_USDt_PRICESTAT.melt <- melt( FAO_USA_ag_an_P_USDt_PRICESTAT.melt, id = 1:2, value.name = "Price_USDt", variable.name = "year" )
@@ -85,7 +71,6 @@
 FAO_USA_For_Exp_t_USD_FORESTAT.melt <- melt( FAO_USA_For_Exp_t_USD_FORESTAT.melt, id = 1:3, variable.name = "year" )
 
 #Build tables with production and price, and calculate revenue, matching each year of 2008-2011
->>>>>>> 174872a6
 printlog( "Part 1: Primary agricultural goods and animal products" )
 printlog( "Calculating revenue by commodity as production times price" )
 #Primary agricultural goods
@@ -111,18 +96,14 @@
 #Remove any fodder crops
 L132.ag_V_USA_Cfao_fby <- L132.ag_V_USA_Cfao_fby[ !L132.ag_V_USA_Cfao_fby[[C]] %in% c( "FodderHerb", "FodderGrass" ), ]
 
-<<<<<<< HEAD
 # 9/21/2016 GPK - removing Sorghum because it is used as a fodder crop in the USA, and its prices are relatively low.
 # The net effect of excluding it here is to raise the price of the OtherGrain commodity, and therefore the profit rate,
 # which otherwise is the lowest of all crops. Any land use regions where this is dominant become bioenergy.
 L132.ag_V_USA_Cfao_fby <- subset( L132.ag_V_USA_Cfao_fby, item != "Sorghum" )
 
-#Aggregate by GCAM crop names and compute average prices
-=======
 #Aggregate by GCAM crop names and compute average prices, convert to 1975USD
 conv_2010_1975_USD <- round( conv_1990_1975_USD / conv_1990_2010_USD, digits = 4 )
 conv_2011_1975_USD <- 0.3036 # from BEA (2015), value in other years are slightly higher than those in the data system
->>>>>>> 174872a6
 printlog( "Aggregating by GCAM commodity and computing average prices" )
 #Primary agricultural goods
 L132.ag_V_USA_Cnf_fby <- aggregate( L132.ag_V_USA_Cfao_fby[ c( "Prod_t", "V_USD" ) ], by=as.list( L132.ag_V_USA_Cfao_fby[ c( C, "year" ) ] ), sum )
@@ -179,17 +160,10 @@
 L132.ag_V_USA_C_fby$calPrice <- round( L132.ag_V_USA_C_fby$Price_USDt / conv_t_kg,
       digits = digits_calPrice )
 L132.ag_V_USA_C_fby$unit <- "1975$/kg"
-<<<<<<< HEAD
-L132.an_V_USA_C_fby$calPrice <- round( L132.an_V_USA_C_fby$Price_USDt * conv_t_metric_short * conv_2004_1975_USD / conv_t_kg,
-      digits = digits_calPrice) 
-L132.an_V_USA_C_fby$unit <- "1975$/kg"
-L132.For_V_USA_fby$calPrice <- round( L132.For_V_USA_fby$Price_USDm3 * conv_2004_1975_USD, digits = digits_calPrice ) 
-=======
 L132.an_V_USA_C_fby$calPrice <- round( L132.an_V_USA_C_fby$Price_USDt / conv_t_kg,
       digits = digits_calPrice)
 L132.an_V_USA_C_fby$unit <- "1975$/kg"
 L132.For_V_USA_fby$calPrice <- round( L132.For_V_USA_fby$Price_USDm3, digits = digits_calPrice )
->>>>>>> 174872a6
 L132.For_V_USA_fby$unit <- "1975$/m3"
 
 pricecols <- c( C, "calPrice", "unit" )
