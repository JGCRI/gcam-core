# Before we can load headers we need some paths defined.  They
# may be provided by a system environment variable or just
# having already been set in the workspace
if( !exists( "AGLUPROC_DIR" ) ){
    if( Sys.getenv( "AGLUPROC" ) != "" ){
        AGLUPROC_DIR <- Sys.getenv( "AGLUPROC" )
    } else {
        stop("Could not determine location of aglu processing scripts, please set the R var AGLUPROC_DIR to the appropriate location")
    }
}

# Universal header file - provides logging, file support, etc.
source(paste(AGLUPROC_DIR,"/../_common/headers/GCAM_header.R",sep=""))
source(paste(AGLUPROC_DIR,"/../_common/headers/AGLU_header.R",sep=""))
logstart( "LB133.ag_Costs_USA_C_2005.R" )
adddep(paste(AGLUPROC_DIR,"/../_common/headers/GCAM_header.R",sep=""))
adddep(paste(AGLUPROC_DIR,"/../_common/headers/AGLU_header.R",sep=""))
printlog( "Non-land variable costs by commodity and AEZ" )

# -----------------------------------------------------------------------------
# 1. Read data
sourcedata( "COMMON_ASSUMPTIONS", "A_common_data", extension = ".R" )
sourcedata( "COMMON_ASSUMPTIONS", "unit_conversions", extension = ".R" )
sourcedata( "AGLU_ASSUMPTIONS", "A_aglu_data", extension = ".R" )
USDA_crops <- readdata( "AGLU_MAPPINGS", "USDA_crops" )
USDA_item_cost <- readdata( "AGLU_MAPPINGS", "USDA_item_cost" )
<<<<<<< HEAD
FAO_ag_items_PRODSTAT <- readdata( "AGLU_MAPPINGS", "FAO_ag_items_PRODSTAT" )
=======
# USDA cost data updated in Jan 2017
>>>>>>> 174872a6
USDA_cost_data <- readdata( "AGLU_LEVEL0_DATA", "USDA_cost_data" )
L100.LDS_ag_HA_ha <- readdata( "AGLU_LEVEL1_DATA", "L100.LDS_ag_HA_ha" )
L100.LDS_ag_prod_t <- readdata( "AGLU_LEVEL1_DATA", "L100.LDS_ag_prod_t" )
L132.ag_an_For_Prices <- readdata( "AGLU_LEVEL1_DATA", "L132.ag_an_For_Prices" )

# -----------------------------------------------------------------------------
# 2. Perform computations
#Add vectors for GCAM commodity and cost component
USDA_cost_data[ c( C, "GTAP_crop" ) ] <- USDA_crops[
  match( USDA_cost_data$Crop, USDA_crops$USDA_crop ),
  c( C, "GTAP_crop" ) ]
USDA_cost_data$cost_type <- USDA_item_cost$cost_type[ match( USDA_cost_data$Item, USDA_item_cost$Item ) ]

<<<<<<< HEAD
#Subset only the variable cost, and only in the relevant years
L133.ag_Cost_USDacr_C_Y <- USDA_cost_data[ USDA_cost_data$cost_type == "variable",
      c( C, "GTAP_crop", "Item", X_model_cost_years) ]
=======
#Subset only the variable cost, and only in the relevant years (2008-2011)
X2008_X2011 <- c( "X2008", "X2009", "X2010", "X2011")
L133.ag_Cost_USDacr_C_Y_sR <- USDA_cost_data[ USDA_cost_data$cost_type == "variable",
      c( C, "Region", "Item", X_model_cost_years, "X2006", "X2007", X2008_X2011) ]
>>>>>>> 174872a6

#Multiply dollars by GDP deflator to get 75 USD
#Assume USDA costs are reported in current dollar, w/o specific notes on dollar year. 
#The methodology handbook describes adjusting intra-year inflation for price, and inter-year inflation for assets depreciation 
#Reference @ https://www.nrcs.usda.gov/wps/portal/nrcs/detail/national/technical/econ/costs/?&cid=nrcs143_009751
#First, build dataframe of same dimensions for multiplication
printlog( "Converting nominal dollars to 1975 dollars" )
conv_2010_1975_USD <- round( conv_1990_1975_USD / conv_1990_2010_USD, digits = 4 )
conv_2011_1975_USD <- 0.3036 # from BEA (2015), value in other years are slightly higher than those in the data system
L133.GDP_deflators <- data.frame( X1996 = conv_1996_1975_USD, X1997 = conv_1997_1975_USD, X1998 = conv_1998_1975_USD,
     X1999 = conv_1999_1975_USD, X2000 = conv_2000_1975_USD, X2001 = conv_2001_1975_USD, X2002 = conv_2002_1975_USD,
     X2003 = conv_2003_1975_USD, X2004 = conv_2004_1975_USD, X2005 = conv_2005_1975_USD, X2006 = conv_2006_1975_USD,
     X2007 = conv_2007_1975_USD, X2008 = conv_2008_1975_USD, X2009 = conv_2009_1975_USD, X2010 = conv_2010_1975_USD,
     X2011 = conv_2011_1975_USD )

#Repeat by number of rows in cost dataframe
L133.GDP_deflators_repcost <- L133.GDP_deflators[ rep( 1, times = nrow( L133.ag_Cost_USDacr_C_Y ) ) , ]

#Multiply deflator dataframe by cost dataframe to get converted costs
<<<<<<< HEAD
L133.ag_Cost_75USDm2_Cusda_Yusda <- L133.ag_Cost_USDacr_C_Y
L133.ag_Cost_75USDm2_Cusda_Yusda[ X_model_cost_years ] <-
      L133.ag_Cost_USDacr_C_Y[ X_model_cost_years ]*
      L133.GDP_deflators_repcost[ X_model_cost_years ]

#Compute average
printlog( "Calculating unweighted averages across specified years, by crop and subregion" )
L133.ag_Cost_75USDm2_Cusda_Yusda$Cost_75USDm2 <- rowMeans( L133.ag_Cost_75USDm2_Cusda_Yusda[ X_model_cost_years ], na.rm = TRUE ) * conv_m2_acr
=======
L133.ag_Cost_75USDacr_Cusda_Yusda_sR <- L133.ag_Cost_USDacr_C_Y_sR
L133.ag_Cost_75USDacr_Cusda_Yusda_sR[ , c( X_model_cost_years, "X2006", "X2007", X2008_X2011) ] <-
      L133.ag_Cost_USDacr_C_Y_sR[ , c( X_model_cost_years, "X2006", "X2007", X2008_X2011) ] *
      L133.GDP_deflators_repcost[ , c( X_model_cost_years, "X2006", "X2007", X2008_X2011) ]

#Separate SugarCrop data
L133.ag_Cost_75USDacr_noSugar <- L133.ag_Cost_75USDacr_Cusda_Yusda_sR[ L133.ag_Cost_75USDacr_Cusda_Yusda_sR$GCAM_commodity != "SugarCrop",
                                              c( C, "Region", "Item", X2008_X2011) ]

#Cost of Sugarbeets are avialable only till 2007, compute 2008-2011 value
#This is a placeholder for future adjustement, right now use the avg annual change rate between 2001-07
L133.ag_Cost_75USDacr_Sugar <- subset( L133.ag_Cost_75USDacr_Cusda_Yusda_sR, GCAM_commodity == "SugarCrop" )
L133.ag_Cost_75USDacr_Sugar$annual.chg <- (( L133.ag_Cost_75USDacr_Sugar$X2002 / L133.ag_Cost_75USDacr_Sugar$X2001 - 1 ) + 
                                             ( L133.ag_Cost_75USDacr_Sugar$X2003 / L133.ag_Cost_75USDacr_Sugar$X2002 - 1 ) + 
                                             ( L133.ag_Cost_75USDacr_Sugar$X2004 / L133.ag_Cost_75USDacr_Sugar$X2003 - 1 ) + 
                                             ( L133.ag_Cost_75USDacr_Sugar$X2005 / L133.ag_Cost_75USDacr_Sugar$X2004 - 1 ) + 
                                             ( L133.ag_Cost_75USDacr_Sugar$X2006 / L133.ag_Cost_75USDacr_Sugar$X2005 - 1 ) + 
                                             ( L133.ag_Cost_75USDacr_Sugar$X2007 / L133.ag_Cost_75USDacr_Sugar$X2006 - 1 )) / 6
#Coop share 2001 data are missing for two regions, use the avg annual change rate between 2002-07 instead
L133.ag_Cost_75USDacr_Sugar$annual.chg[ L133.ag_Cost_75USDacr_Sugar$Item == "Coop share" ] <- 
  (( L133.ag_Cost_75USDacr_Sugar$X2003[ L133.ag_Cost_75USDacr_Sugar$Item == "Coop share" ] / L133.ag_Cost_75USDacr_Sugar$X2002[ L133.ag_Cost_75USDacr_Sugar$Item == "Coop share" ] - 1 ) + 
     ( L133.ag_Cost_75USDacr_Sugar$X2004[ L133.ag_Cost_75USDacr_Sugar$Item == "Coop share" ] / L133.ag_Cost_75USDacr_Sugar$X2003[ L133.ag_Cost_75USDacr_Sugar$Item == "Coop share" ] - 1 ) + 
     ( L133.ag_Cost_75USDacr_Sugar$X2005[ L133.ag_Cost_75USDacr_Sugar$Item == "Coop share" ] / L133.ag_Cost_75USDacr_Sugar$X2004[ L133.ag_Cost_75USDacr_Sugar$Item == "Coop share" ] - 1 ) + 
     ( L133.ag_Cost_75USDacr_Sugar$X2006[ L133.ag_Cost_75USDacr_Sugar$Item == "Coop share" ] / L133.ag_Cost_75USDacr_Sugar$X2005[ L133.ag_Cost_75USDacr_Sugar$Item == "Coop share" ] - 1 ) + 
     ( L133.ag_Cost_75USDacr_Sugar$X2007[ L133.ag_Cost_75USDacr_Sugar$Item == "Coop share" ] / L133.ag_Cost_75USDacr_Sugar$X2006[ L133.ag_Cost_75USDacr_Sugar$Item == "Coop share" ] - 1 )) / 5
#Compute 2008-2011 values
L133.ag_Cost_75USDacr_Sugar$X2008 <- L133.ag_Cost_75USDacr_Sugar$X2007 * ( L133.ag_Cost_75USDacr_Sugar$annual.chg + 1 )
L133.ag_Cost_75USDacr_Sugar$X2009 <- L133.ag_Cost_75USDacr_Sugar$X2008 * ( L133.ag_Cost_75USDacr_Sugar$annual.chg + 1 )
L133.ag_Cost_75USDacr_Sugar$X2010 <- L133.ag_Cost_75USDacr_Sugar$X2009 * ( L133.ag_Cost_75USDacr_Sugar$annual.chg + 1 )
L133.ag_Cost_75USDacr_Sugar$X2011 <- L133.ag_Cost_75USDacr_Sugar$X2010 * ( L133.ag_Cost_75USDacr_Sugar$annual.chg + 1 )
L133.ag_Cost_75USDacr_Sugar <- L133.ag_Cost_75USDacr_Sugar[ , c( C, "Region", "Item", X2008_X2011) ]
#Combine sugarcrop with other crops
L133.ag_Cost_75USDacr_Cusda_Yusda_sR <- rbind( L133.ag_Cost_75USDacr_noSugar, L133.ag_Cost_75USDacr_Sugar)

#Compute average
printlog( "Calculating unweighted averages across specified years, by crop and subregion" )
L133.ag_Cost_75USDacr_Cusda_Yusda_sR$avg <- rowMeans( L133.ag_Cost_75USDacr_Cusda_Yusda_sR[ X2008_X2011 ], na.rm = TRUE )
>>>>>>> 174872a6

#If all years are NA, set this to 0 (indicates a variable cost not disaggregated in the target years)
L133.ag_Cost_75USDm2_Cusda_Yusda$Cost_75USDm2[ is.na( L133.ag_Cost_75USDm2_Cusda_Yusda$Cost_75USDm2 ) ] <- 0

#Aggregate interannual averages by crop and subregion (add the different cost components)
printlog( "Aggregating variable cost components" )
<<<<<<< HEAD
L133.ag_Cost_75USDm2_Cusda <- aggregate( L133.ag_Cost_75USDm2_Cusda_Yusda[ "Cost_75USDm2" ],
      by = L133.ag_Cost_75USDm2_Cusda_Yusda[ c( C, "GTAP_crop" ) ], sum ) 

printlog( "Matching in base-year harvested area, for weighted average price calculation (where necessary)" )
L133.LDS_ag_HA_ha_USA <- subset( L100.LDS_ag_HA_ha, iso == "usa" & GTAP_crop %in% L133.ag_Cost_75USDm2_Cusda$GTAP_crop )
L133.LDS_ag_HA_ha_USA <- aggregate( L133.LDS_ag_HA_ha_USA[ "value" ],
                                    by = L133.LDS_ag_HA_ha_USA[ "GTAP_crop" ], sum )

L133.ag_Cost_75USDm2_Cusda$HA_bm2 <- L133.LDS_ag_HA_ha_USA$value[
  match( L133.ag_Cost_75USDm2_Cusda$GTAP_crop, L133.LDS_ag_HA_ha_USA$GTAP_crop ) ] * conv_Ha_bm2
L133.ag_Cost_75USDm2_Cusda$Expenditures_bil75USD <- with( L133.ag_Cost_75USDm2_Cusda, Cost_75USDm2 * HA_bm2 )
L133.ag_Cost_75USDm2_C <- aggregate( L133.ag_Cost_75USDm2_Cusda[ c( "HA_bm2", "Expenditures_bil75USD" ) ],
                                     by = L133.ag_Cost_75USDm2_Cusda[C], sum )
L133.ag_Cost_75USDm2_C$Cost_75USDm2 <- with( L133.ag_Cost_75USDm2_C, Expenditures_bil75USD / HA_bm2 )

printlog( "Computing national average yields to translate costs per m2 to costs per kg")
L133.LDS_ag_prod_t_USA <- subset( L100.LDS_ag_prod_t, iso == "usa" & GTAP_crop %in% L133.ag_Cost_75USDm2_Cusda$GTAP_crop )
L133.LDS_ag_prod_t_USA[[C]] <- USDA_crops[[C]][ match( L133.LDS_ag_prod_t_USA$GTAP_crop, USDA_crops$GTAP_crop ) ]
L133.ag_Prod_Mt_USA_C <- aggregate( L133.LDS_ag_prod_t_USA[ "value" ] * conv_t_Mt,
                                    by = L133.LDS_ag_prod_t_USA[ C ], sum )

L133.ag_Cost_75USDm2_C$Prod_Mt <- L133.ag_Prod_Mt_USA_C$value[
  match( L133.ag_Cost_75USDm2_C[[C]], L133.ag_Prod_Mt_USA_C[[C]] ) ]
L133.ag_Cost_75USDm2_C$Yield_kgm2 <- with( L133.ag_Cost_75USDm2_C, Prod_Mt / HA_bm2 )
L133.ag_Cost_75USDm2_C$Cost_75USDkg <- with( L133.ag_Cost_75USDm2_C, Cost_75USDm2 / Yield_kgm2 )

printlog( "Checking to make sure that none of these costs are below the commodity prices minus some min-profit level" )
L133.ag_Cost_75USDm2_C$calPrice <- L132.ag_an_For_Prices$calPrice[
  match( L133.ag_Cost_75USDm2_C[[C]], L132.ag_an_For_Prices[[C]] ) ]
L133.ag_Cost_75USDm2_C$Cost_75USDkg <- pmin(
  L133.ag_Cost_75USDm2_C$Cost_75USDkg,
  L133.ag_Cost_75USDm2_C$calPrice * ( 1 - min_profit_margin ) )

#For remaining crops, calculate the cost required to return the weighted average land profit rate
L133.ag_Cost_75USDm2_C$Revenue_bil75USD <- with( L133.ag_Cost_75USDm2_C, Prod_Mt * calPrice )
L133.AvgProfit_75USDm2 <- with( L133.ag_Cost_75USDm2_C, ( sum( Revenue_bil75USD ) - sum( Expenditures_bil75USD ) ) / sum( HA_bm2 ) )

# Cost = Price - (Profit / Yield). Need to get the yields of these commodities
names( L100.LDS_ag_HA_ha )[ names( L100.LDS_ag_HA_ha ) == "value" ] <- "HA_ha"
names( L100.LDS_ag_prod_t )[ names( L100.LDS_ag_prod_t ) == "value" ] <- "Prod_t"
L133.LDS_usa <- merge( subset( L100.LDS_ag_HA_ha, iso == "usa" | iso == "idn" & GTAP_crop == "OilPalmFruit" ),
                       subset( L100.LDS_ag_prod_t, iso == "usa" | iso == "idn" & GTAP_crop == "OilPalmFruit"  ) )
L133.LDS_usa[[C]] <- FAO_ag_items_PRODSTAT[[C]][ match( L133.LDS_usa$GTAP_crop, FAO_ag_items_PRODSTAT$GTAP_crop ) ]
L133.LDS_usa_oth <- subset( L133.LDS_usa, GCAM_commodity %!in% L133.ag_Cost_75USDm2_C[[C]] )
L133.ag_Cost_75USDkg_Cothr <- aggregate( L133.LDS_usa_oth[ c( "HA_ha", "Prod_t" ) ],
                                         by = L133.LDS_usa_oth[ C ], sum )
L133.ag_Cost_75USDkg_Cothr$Yield_kgm2 <- with( L133.ag_Cost_75USDkg_Cothr, Prod_t / HA_ha * conv_tha_kgm2 )
L133.ag_Cost_75USDkg_Cothr$calPrice <- L132.ag_an_For_Prices$calPrice[
  match( L133.ag_Cost_75USDkg_Cothr[[C]], L132.ag_an_For_Prices[[C]] ) ]
L133.ag_Cost_75USDkg_Cothr$Cost_75USDkg <- with( L133.ag_Cost_75USDkg_Cothr,
                                                 calPrice - L133.AvgProfit_75USDm2 / Yield_kgm2 )
L133.ag_Cost_75USDkg_C <- rbind(
  L133.ag_Cost_75USDm2_C[ c( C, "Cost_75USDkg" ) ],
  L133.ag_Cost_75USDkg_Cothr[ c( C, "Cost_75USDkg" ) ] )
=======
L133.ag_Cost_75USDacr_Cusda_sR <- aggregate( L133.ag_Cost_75USDacr_Cusda_Yusda_sR[ "avg" ],
      by=as.list( L133.ag_Cost_75USDacr_Cusda_Yusda_sR[ c( "Region", C ) ] ), sum ) 

#Map in AEZs and calculate average by AEZ
printlog( "Averaging subregions by AEZs" )
L133.ag_Cost_75USDacr_Cusda_sR[[AEZ]] <- USDA_reg_AEZ[[AEZ]][ match( L133.ag_Cost_75USDacr_Cusda_sR$Region, USDA_reg_AEZ$Region) ]

#Aggregate by AEZ, using "mean" function
#Drop zero cost AEZ first
L133.ag_Cost_75USDacr_Cusda_sR <- subset( L133.ag_Cost_75USDacr_Cusda_sR, avg != 0 )
L133.ag_Cost_75USDacr_Cusda_AEZ <- aggregate( L133.ag_Cost_75USDacr_Cusda_sR[ "avg" ],
      by=as.list( L133.ag_Cost_75USDacr_Cusda_sR[ c( "GCAM_commodity", "AEZ" ) ] ), mean )

#Convert to dollars per square meter and add ID vector
L133.ag_Cost_75USDm2_Cusda_AEZ <- L133.ag_Cost_75USDacr_Cusda_AEZ[ C_AEZ ]
L133.ag_Cost_75USDm2_Cusda_AEZ$Cost_75USDm2 <- L133.ag_Cost_75USDacr_Cusda_AEZ$avg * conv_m2_acr

#Map in yield in order to calculate cost per kg of crop produced
#First, melt the economic yield table and generate lookup vector
L133.ag_EcYield_kgm2_USA_C_fby_AEZ <- L122.ag_EcYield_kgm2_R_C_Y_AEZ[ L122.ag_EcYield_kgm2_R_C_Y_AEZ[[R]]==1, c( R_C_AEZ, "X2010" ) ]

#Map in yields, and calculate cost per kg of crop produced
printlog( "Dividing by yields to calculate cost per unit of crop produced" )
L133.ag_Cost_75USDm2_Cusda_AEZ$Yield_kgm2 <- L133.ag_EcYield_kgm2_USA_C_fby_AEZ[[ "X2010" ]][
      match( vecpaste( L133.ag_Cost_75USDm2_Cusda_AEZ[ C_AEZ ] ),
             vecpaste( L133.ag_EcYield_kgm2_USA_C_fby_AEZ[ C_AEZ ] ) ) ]
L133.ag_Cost_75USDkg_Cusda_AEZ.melt <- L133.ag_Cost_75USDm2_Cusda_AEZ[ C_AEZ ]
L133.ag_Cost_75USDkg_Cusda_AEZ.melt$value <- L133.ag_Cost_75USDm2_Cusda_AEZ$Cost_75USDm2 / L133.ag_Cost_75USDm2_Cusda_AEZ$Yield_kgm2

#Several crops have very high costs in AEZ 12. Set these to the maximum in other AEZs.
printlog( "NOTE: Ad-hoc adjustment of costs of crop / AEZs with anomalously high costs" )
L133.ag_Cost_75USDkg_Cusda_AEZ.melt$value[ L133.ag_Cost_75USDkg_Cusda_AEZ.melt[[C]] == "FiberCrop" &
                                           L133.ag_Cost_75USDkg_Cusda_AEZ.melt[[AEZ]] == "AEZ12" ] <-
      L133.ag_Cost_75USDkg_Cusda_AEZ.melt$value[ L133.ag_Cost_75USDkg_Cusda_AEZ.melt[[C]] == "FiberCrop" &
                                           L133.ag_Cost_75USDkg_Cusda_AEZ.melt[[AEZ]] == "AEZ10" ]

L133.ag_Cost_75USDkg_Cusda_AEZ.melt$value[ L133.ag_Cost_75USDkg_Cusda_AEZ.melt[[C]] == "OtherGrain" &
                                           L133.ag_Cost_75USDkg_Cusda_AEZ.melt[[AEZ]] == "AEZ12" ] <-
      L133.ag_Cost_75USDkg_Cusda_AEZ.melt$value[ L133.ag_Cost_75USDkg_Cusda_AEZ.melt[[C]] == "OtherGrain" &
                                           L133.ag_Cost_75USDkg_Cusda_AEZ.melt[[AEZ]] == "AEZ07" ]

#WARNING: If any costs exceed the value of the product, GCAM will zero out the production in the given crop/AEZ
#Check this
if( any( L133.ag_Cost_75USDkg_Cusda_AEZ.melt$value > L132.ag_an_For_Prices$calPrice[
         match( L133.ag_Cost_75USDkg_Cusda_AEZ.melt[[C]], L132.ag_an_For_Prices[[C]] ) ] ) )
   {  printlog( "The following crop and AEZs have variable costs that exceed the value of the product" )
      print( L133.ag_Cost_75USDkg_Cusda_AEZ.melt[ L133.ag_Cost_75USDkg_Cusda_AEZ.melt$value > L132.ag_an_For_Prices$calPrice[
         match( L133.ag_Cost_75USDkg_Cusda_AEZ.melt[[C]], L132.ag_an_For_Prices[[C]]) ], ] ) }

#Build table with all crops' costs, in all AEZs
all_commodities <- unique( L122.ag_EcYield_kgm2_R_C_Y_AEZ[[C]] )
L133.ag_Cost_75USDkg_C_AEZ.melt <- data.frame(
      GCAM_commodity = rep( all_commodities, times = length( AEZs ) ),
      AEZ = sort( rep( AEZs, times = length( all_commodities ) ) ) )
L133.ag_Cost_75USDkg_C_AEZ.melt$value <- L133.ag_Cost_75USDkg_Cusda_AEZ.melt$value[
      match( vecpaste( L133.ag_Cost_75USDkg_C_AEZ.melt[ C_AEZ ] ),
             vecpaste( L133.ag_Cost_75USDkg_Cusda_AEZ.melt[ C_AEZ ] ) ) ]
L133.ag_Cost_75USDkg_C_AEZ <- dcast( L133.ag_Cost_75USDkg_C_AEZ.melt, GCAM_commodity ~ AEZ )

#AD HOC FILLOUT OF CROP COST TABLE
#Start with temperate AEZs, filling out missing AEZs for crops with cost data
printlog( "Filling out costs for all crops and AEZs" )
printlog( "NOTE: This step requires a series of ad-hoc assumptions" )
L133.ag_Cost_75USDkg_C_AEZ$AEZ09[ L133.ag_Cost_75USDkg_C_AEZ[[C]] == "Corn" ] <-
      mean( L133.ag_Cost_75USDkg_C_AEZ$AEZ08[ L133.ag_Cost_75USDkg_C_AEZ[[C]] == "Corn" ],
            L133.ag_Cost_75USDkg_C_AEZ$AEZ10[ L133.ag_Cost_75USDkg_C_AEZ[[C]] == "Corn" ] )
L133.ag_Cost_75USDkg_C_AEZ$AEZ08[ L133.ag_Cost_75USDkg_C_AEZ[[C]] == "FiberCrop" ] <-
      L133.ag_Cost_75USDkg_C_AEZ$AEZ07[ L133.ag_Cost_75USDkg_C_AEZ[[C]] == "FiberCrop" ] +
      ( L133.ag_Cost_75USDkg_C_AEZ$AEZ10[ L133.ag_Cost_75USDkg_C_AEZ[[C]] == "FiberCrop" ] -
        L133.ag_Cost_75USDkg_C_AEZ$AEZ07[ L133.ag_Cost_75USDkg_C_AEZ[[C]] == "FiberCrop" ] ) * 1/3
L133.ag_Cost_75USDkg_C_AEZ$AEZ09[ L133.ag_Cost_75USDkg_C_AEZ[[C]] == "FiberCrop" ] <-
      L133.ag_Cost_75USDkg_C_AEZ$AEZ07[ L133.ag_Cost_75USDkg_C_AEZ[[C]] == "FiberCrop" ] +
      ( L133.ag_Cost_75USDkg_C_AEZ$AEZ10[ L133.ag_Cost_75USDkg_C_AEZ[[C]] == "FiberCrop" ] -
        L133.ag_Cost_75USDkg_C_AEZ$AEZ07[ L133.ag_Cost_75USDkg_C_AEZ[[C]] == "FiberCrop" ] ) * 2/3
L133.ag_Cost_75USDkg_C_AEZ$AEZ09[ L133.ag_Cost_75USDkg_C_AEZ[[C]] == "OilCrop" ] <-
      mean( L133.ag_Cost_75USDkg_C_AEZ$AEZ08[ L133.ag_Cost_75USDkg_C_AEZ[[C]] == "OilCrop" ],
            L133.ag_Cost_75USDkg_C_AEZ$AEZ10[ L133.ag_Cost_75USDkg_C_AEZ[[C]] == "OilCrop" ] )
L133.ag_Cost_75USDkg_C_AEZ$AEZ09[ L133.ag_Cost_75USDkg_C_AEZ[[C]] == "OtherGrain" ] <-
      mean( L133.ag_Cost_75USDkg_C_AEZ$AEZ08[ L133.ag_Cost_75USDkg_C_AEZ[[C]] == "OtherGrain" ],
            L133.ag_Cost_75USDkg_C_AEZ$AEZ10[ L133.ag_Cost_75USDkg_C_AEZ[[C]] == "OtherGrain" ] )
L133.ag_Cost_75USDkg_C_AEZ$AEZ11[ L133.ag_Cost_75USDkg_C_AEZ[[C]] == "OtherGrain" ] <-
      mean( L133.ag_Cost_75USDkg_C_AEZ$AEZ10[ L133.ag_Cost_75USDkg_C_AEZ[[C]] == "OtherGrain" ],
            L133.ag_Cost_75USDkg_C_AEZ$AEZ12[ L133.ag_Cost_75USDkg_C_AEZ[[C]] == "OtherGrain" ] )
L133.ag_Cost_75USDkg_C_AEZ$AEZ07[ L133.ag_Cost_75USDkg_C_AEZ[[C]] == "Rice" ] <- L133.ag_Cost_75USDkg_C_AEZ$AEZ09[ L133.ag_Cost_75USDkg_C_AEZ[[C]] == "Rice" ]
L133.ag_Cost_75USDkg_C_AEZ$AEZ08[ L133.ag_Cost_75USDkg_C_AEZ[[C]] == "Rice" ] <- L133.ag_Cost_75USDkg_C_AEZ$AEZ09[ L133.ag_Cost_75USDkg_C_AEZ[[C]] == "Rice" ]
L133.ag_Cost_75USDkg_C_AEZ$AEZ10[ L133.ag_Cost_75USDkg_C_AEZ[[C]] == "Rice" ] <- L133.ag_Cost_75USDkg_C_AEZ$AEZ09[ L133.ag_Cost_75USDkg_C_AEZ[[C]] == "Rice" ] +
      ( L133.ag_Cost_75USDkg_C_AEZ$AEZ12[ L133.ag_Cost_75USDkg_C_AEZ[[C]] == "Rice" ] -
        L133.ag_Cost_75USDkg_C_AEZ$AEZ09[ L133.ag_Cost_75USDkg_C_AEZ[[C]] == "Rice" ] ) * 1/3
L133.ag_Cost_75USDkg_C_AEZ$AEZ11[ L133.ag_Cost_75USDkg_C_AEZ[[C]] == "Rice" ] <- L133.ag_Cost_75USDkg_C_AEZ$AEZ09[ L133.ag_Cost_75USDkg_C_AEZ[[C]] == "Rice" ] +
      ( L133.ag_Cost_75USDkg_C_AEZ$AEZ12[ L133.ag_Cost_75USDkg_C_AEZ[[C]] == "Rice" ] -
        L133.ag_Cost_75USDkg_C_AEZ$AEZ09[ L133.ag_Cost_75USDkg_C_AEZ[[C]] == "Rice" ] ) * 2/3
L133.ag_Cost_75USDkg_C_AEZ$AEZ09[ L133.ag_Cost_75USDkg_C_AEZ[[C]] == "SugarCrop" ] <-
      mean( L133.ag_Cost_75USDkg_C_AEZ$AEZ08[ L133.ag_Cost_75USDkg_C_AEZ[[C]] == "SugarCrop" ],
            L133.ag_Cost_75USDkg_C_AEZ$AEZ10[ L133.ag_Cost_75USDkg_C_AEZ[[C]] == "SugarCrop" ] )
L133.ag_Cost_75USDkg_C_AEZ$AEZ11[ L133.ag_Cost_75USDkg_C_AEZ[[C]] == "SugarCrop" ] <-
      mean( L133.ag_Cost_75USDkg_C_AEZ$AEZ10[ L133.ag_Cost_75USDkg_C_AEZ[[C]] == "SugarCrop" ],
            L133.ag_Cost_75USDkg_C_AEZ$AEZ12[ L133.ag_Cost_75USDkg_C_AEZ[[C]] == "SugarCrop" ] )
L133.ag_Cost_75USDkg_C_AEZ$AEZ09[ L133.ag_Cost_75USDkg_C_AEZ[[C]] == "Wheat" ] <-
      mean( L133.ag_Cost_75USDkg_C_AEZ$AEZ08[ L133.ag_Cost_75USDkg_C_AEZ[[C]] == "Wheat" ],
            L133.ag_Cost_75USDkg_C_AEZ$AEZ10[ L133.ag_Cost_75USDkg_C_AEZ[[C]] == "Wheat" ] )
L133.ag_Cost_75USDkg_C_AEZ$AEZ11[ L133.ag_Cost_75USDkg_C_AEZ[[C]] == "Wheat" ] <-
      mean( L133.ag_Cost_75USDkg_C_AEZ$AEZ10[ L133.ag_Cost_75USDkg_C_AEZ[[C]] == "Wheat" ],
            L133.ag_Cost_75USDkg_C_AEZ$AEZ12[ L133.ag_Cost_75USDkg_C_AEZ[[C]] == "Wheat" ] )

#For crops with no cost data, fill out using price ratios with the index crop
L133.ag_Cost_75USDkg_C_AEZ[ L133.ag_Cost_75USDkg_C_AEZ[[C]] == "FodderGrass", AEZs_temp ] <-
      L133.ag_Cost_75USDkg_C_AEZ[ L133.ag_Cost_75USDkg_C_AEZ[[C]] == Cost_index_crop, AEZs_temp ] *
      L132.ag_an_For_Prices$calPrice[ L132.ag_an_For_Prices[[C]] == "FodderGrass" ] /
      L132.ag_an_For_Prices$calPrice[ L132.ag_an_For_Prices[[C]] == Cost_index_crop ]
L133.ag_Cost_75USDkg_C_AEZ[ L133.ag_Cost_75USDkg_C_AEZ[[C]] == "FodderHerb", AEZs_temp ] <-
      L133.ag_Cost_75USDkg_C_AEZ[ L133.ag_Cost_75USDkg_C_AEZ[[C]] == Cost_index_crop, AEZs_temp ] *
      L132.ag_an_For_Prices$calPrice[ L132.ag_an_For_Prices[[C]] == "FodderHerb" ] /
      L132.ag_an_For_Prices$calPrice[ L132.ag_an_For_Prices[[C]] == Cost_index_crop ]
L133.ag_Cost_75USDkg_C_AEZ[ L133.ag_Cost_75USDkg_C_AEZ[[C]] == "MiscCrop", AEZs_temp ] <-
      L133.ag_Cost_75USDkg_C_AEZ[ L133.ag_Cost_75USDkg_C_AEZ[[C]] == Cost_index_crop, AEZs_temp ] *
      L132.ag_an_For_Prices$calPrice[ L132.ag_an_For_Prices[[C]] == "MiscCrop" ] /
      L132.ag_an_For_Prices$calPrice[ L132.ag_an_For_Prices[[C]] == Cost_index_crop ]
L133.ag_Cost_75USDkg_C_AEZ[ L133.ag_Cost_75USDkg_C_AEZ[[C]] == "PalmFruit", AEZs_temp ] <-
      L133.ag_Cost_75USDkg_C_AEZ[ L133.ag_Cost_75USDkg_C_AEZ[[C]] == Cost_index_crop, AEZs_temp ] *
      L132.ag_an_For_Prices$calPrice[ L132.ag_an_For_Prices[[C]] == "PalmFruit" ] /
      L132.ag_an_For_Prices$calPrice[ L132.ag_an_For_Prices[[C]] == Cost_index_crop ]
L133.ag_Cost_75USDkg_C_AEZ[ L133.ag_Cost_75USDkg_C_AEZ[[C]] == "Root_Tuber", AEZs_temp ] <-
      L133.ag_Cost_75USDkg_C_AEZ[ L133.ag_Cost_75USDkg_C_AEZ[[C]] == Cost_index_crop, AEZs_temp ] *
      L132.ag_an_For_Prices$calPrice[ L132.ag_an_For_Prices[[C]] == "Root_Tuber" ] /
      L132.ag_an_For_Prices$calPrice[ L132.ag_an_For_Prices[[C]] == Cost_index_crop ]

#Apply costs in temperate AEZs to tropical and polar AEZs with no adjustment
L133.ag_Cost_75USDkg_C_AEZ[ AEZs_trop ] <- L133.ag_Cost_75USDkg_C_AEZ[ AEZs_temp ]
L133.ag_Cost_75USDkg_C_AEZ[ AEZs_pol ] <- L133.ag_Cost_75USDkg_C_AEZ[ AEZs_temp ]
>>>>>>> 174872a6

# -----------------------------------------------------------------------------
# 3. Output
#Add comments to tables
comments.L133.ag_Cost_75USDkg_C <- c( "Costs of GCAM commodities","Units = 1975$/kg" )

writedata( L133.ag_Cost_75USDkg_C, domain="AGLU_LEVEL1_DATA", fn="L133.ag_Cost_75USDkg_C", comments=comments.L133.ag_Cost_75USDkg_C )

# Every script should finish with this line
logstop()
                                                                                                                              <|MERGE_RESOLUTION|>--- conflicted
+++ resolved
@@ -23,35 +23,23 @@
 sourcedata( "COMMON_ASSUMPTIONS", "unit_conversions", extension = ".R" )
 sourcedata( "AGLU_ASSUMPTIONS", "A_aglu_data", extension = ".R" )
 USDA_crops <- readdata( "AGLU_MAPPINGS", "USDA_crops" )
+USDA_reg_AEZ <- readdata( "AGLU_MAPPINGS", "USDA_reg_AEZ" )
 USDA_item_cost <- readdata( "AGLU_MAPPINGS", "USDA_item_cost" )
-<<<<<<< HEAD
-FAO_ag_items_PRODSTAT <- readdata( "AGLU_MAPPINGS", "FAO_ag_items_PRODSTAT" )
-=======
 # USDA cost data updated in Jan 2017
->>>>>>> 174872a6
 USDA_cost_data <- readdata( "AGLU_LEVEL0_DATA", "USDA_cost_data" )
-L100.LDS_ag_HA_ha <- readdata( "AGLU_LEVEL1_DATA", "L100.LDS_ag_HA_ha" )
-L100.LDS_ag_prod_t <- readdata( "AGLU_LEVEL1_DATA", "L100.LDS_ag_prod_t" )
+L122.ag_EcYield_kgm2_R_C_Y_AEZ <- readdata( "AGLU_LEVEL1_DATA", "L122.ag_EcYield_kgm2_R_C_Y_AEZ" )
 L132.ag_an_For_Prices <- readdata( "AGLU_LEVEL1_DATA", "L132.ag_an_For_Prices" )
 
 # -----------------------------------------------------------------------------
 # 2. Perform computations
 #Add vectors for GCAM commodity and cost component
-USDA_cost_data[ c( C, "GTAP_crop" ) ] <- USDA_crops[
-  match( USDA_cost_data$Crop, USDA_crops$USDA_crop ),
-  c( C, "GTAP_crop" ) ]
+USDA_cost_data[[C]] <- USDA_crops[[C]][ match( USDA_cost_data$Crop, USDA_crops$Crop ) ]
 USDA_cost_data$cost_type <- USDA_item_cost$cost_type[ match( USDA_cost_data$Item, USDA_item_cost$Item ) ]
 
-<<<<<<< HEAD
-#Subset only the variable cost, and only in the relevant years
-L133.ag_Cost_USDacr_C_Y <- USDA_cost_data[ USDA_cost_data$cost_type == "variable",
-      c( C, "GTAP_crop", "Item", X_model_cost_years) ]
-=======
 #Subset only the variable cost, and only in the relevant years (2008-2011)
 X2008_X2011 <- c( "X2008", "X2009", "X2010", "X2011")
 L133.ag_Cost_USDacr_C_Y_sR <- USDA_cost_data[ USDA_cost_data$cost_type == "variable",
       c( C, "Region", "Item", X_model_cost_years, "X2006", "X2007", X2008_X2011) ]
->>>>>>> 174872a6
 
 #Multiply dollars by GDP deflator to get 75 USD
 #Assume USDA costs are reported in current dollar, w/o specific notes on dollar year. 
@@ -68,19 +56,9 @@
      X2011 = conv_2011_1975_USD )
 
 #Repeat by number of rows in cost dataframe
-L133.GDP_deflators_repcost <- L133.GDP_deflators[ rep( 1, times = nrow( L133.ag_Cost_USDacr_C_Y ) ) , ]
+L133.GDP_deflators_repcost <- L133.GDP_deflators[ rep( 1, times = nrow( L133.ag_Cost_USDacr_C_Y_sR ) ) , ]
 
 #Multiply deflator dataframe by cost dataframe to get converted costs
-<<<<<<< HEAD
-L133.ag_Cost_75USDm2_Cusda_Yusda <- L133.ag_Cost_USDacr_C_Y
-L133.ag_Cost_75USDm2_Cusda_Yusda[ X_model_cost_years ] <-
-      L133.ag_Cost_USDacr_C_Y[ X_model_cost_years ]*
-      L133.GDP_deflators_repcost[ X_model_cost_years ]
-
-#Compute average
-printlog( "Calculating unweighted averages across specified years, by crop and subregion" )
-L133.ag_Cost_75USDm2_Cusda_Yusda$Cost_75USDm2 <- rowMeans( L133.ag_Cost_75USDm2_Cusda_Yusda[ X_model_cost_years ], na.rm = TRUE ) * conv_m2_acr
-=======
 L133.ag_Cost_75USDacr_Cusda_Yusda_sR <- L133.ag_Cost_USDacr_C_Y_sR
 L133.ag_Cost_75USDacr_Cusda_Yusda_sR[ , c( X_model_cost_years, "X2006", "X2007", X2008_X2011) ] <-
       L133.ag_Cost_USDacr_C_Y_sR[ , c( X_model_cost_years, "X2006", "X2007", X2008_X2011) ] *
@@ -118,69 +96,12 @@
 #Compute average
 printlog( "Calculating unweighted averages across specified years, by crop and subregion" )
 L133.ag_Cost_75USDacr_Cusda_Yusda_sR$avg <- rowMeans( L133.ag_Cost_75USDacr_Cusda_Yusda_sR[ X2008_X2011 ], na.rm = TRUE )
->>>>>>> 174872a6
 
 #If all years are NA, set this to 0 (indicates a variable cost not disaggregated in the target years)
-L133.ag_Cost_75USDm2_Cusda_Yusda$Cost_75USDm2[ is.na( L133.ag_Cost_75USDm2_Cusda_Yusda$Cost_75USDm2 ) ] <- 0
+L133.ag_Cost_75USDacr_Cusda_Yusda_sR$avg[ is.na( L133.ag_Cost_75USDacr_Cusda_Yusda_sR$avg ) ] <- 0
 
 #Aggregate interannual averages by crop and subregion (add the different cost components)
 printlog( "Aggregating variable cost components" )
-<<<<<<< HEAD
-L133.ag_Cost_75USDm2_Cusda <- aggregate( L133.ag_Cost_75USDm2_Cusda_Yusda[ "Cost_75USDm2" ],
-      by = L133.ag_Cost_75USDm2_Cusda_Yusda[ c( C, "GTAP_crop" ) ], sum ) 
-
-printlog( "Matching in base-year harvested area, for weighted average price calculation (where necessary)" )
-L133.LDS_ag_HA_ha_USA <- subset( L100.LDS_ag_HA_ha, iso == "usa" & GTAP_crop %in% L133.ag_Cost_75USDm2_Cusda$GTAP_crop )
-L133.LDS_ag_HA_ha_USA <- aggregate( L133.LDS_ag_HA_ha_USA[ "value" ],
-                                    by = L133.LDS_ag_HA_ha_USA[ "GTAP_crop" ], sum )
-
-L133.ag_Cost_75USDm2_Cusda$HA_bm2 <- L133.LDS_ag_HA_ha_USA$value[
-  match( L133.ag_Cost_75USDm2_Cusda$GTAP_crop, L133.LDS_ag_HA_ha_USA$GTAP_crop ) ] * conv_Ha_bm2
-L133.ag_Cost_75USDm2_Cusda$Expenditures_bil75USD <- with( L133.ag_Cost_75USDm2_Cusda, Cost_75USDm2 * HA_bm2 )
-L133.ag_Cost_75USDm2_C <- aggregate( L133.ag_Cost_75USDm2_Cusda[ c( "HA_bm2", "Expenditures_bil75USD" ) ],
-                                     by = L133.ag_Cost_75USDm2_Cusda[C], sum )
-L133.ag_Cost_75USDm2_C$Cost_75USDm2 <- with( L133.ag_Cost_75USDm2_C, Expenditures_bil75USD / HA_bm2 )
-
-printlog( "Computing national average yields to translate costs per m2 to costs per kg")
-L133.LDS_ag_prod_t_USA <- subset( L100.LDS_ag_prod_t, iso == "usa" & GTAP_crop %in% L133.ag_Cost_75USDm2_Cusda$GTAP_crop )
-L133.LDS_ag_prod_t_USA[[C]] <- USDA_crops[[C]][ match( L133.LDS_ag_prod_t_USA$GTAP_crop, USDA_crops$GTAP_crop ) ]
-L133.ag_Prod_Mt_USA_C <- aggregate( L133.LDS_ag_prod_t_USA[ "value" ] * conv_t_Mt,
-                                    by = L133.LDS_ag_prod_t_USA[ C ], sum )
-
-L133.ag_Cost_75USDm2_C$Prod_Mt <- L133.ag_Prod_Mt_USA_C$value[
-  match( L133.ag_Cost_75USDm2_C[[C]], L133.ag_Prod_Mt_USA_C[[C]] ) ]
-L133.ag_Cost_75USDm2_C$Yield_kgm2 <- with( L133.ag_Cost_75USDm2_C, Prod_Mt / HA_bm2 )
-L133.ag_Cost_75USDm2_C$Cost_75USDkg <- with( L133.ag_Cost_75USDm2_C, Cost_75USDm2 / Yield_kgm2 )
-
-printlog( "Checking to make sure that none of these costs are below the commodity prices minus some min-profit level" )
-L133.ag_Cost_75USDm2_C$calPrice <- L132.ag_an_For_Prices$calPrice[
-  match( L133.ag_Cost_75USDm2_C[[C]], L132.ag_an_For_Prices[[C]] ) ]
-L133.ag_Cost_75USDm2_C$Cost_75USDkg <- pmin(
-  L133.ag_Cost_75USDm2_C$Cost_75USDkg,
-  L133.ag_Cost_75USDm2_C$calPrice * ( 1 - min_profit_margin ) )
-
-#For remaining crops, calculate the cost required to return the weighted average land profit rate
-L133.ag_Cost_75USDm2_C$Revenue_bil75USD <- with( L133.ag_Cost_75USDm2_C, Prod_Mt * calPrice )
-L133.AvgProfit_75USDm2 <- with( L133.ag_Cost_75USDm2_C, ( sum( Revenue_bil75USD ) - sum( Expenditures_bil75USD ) ) / sum( HA_bm2 ) )
-
-# Cost = Price - (Profit / Yield). Need to get the yields of these commodities
-names( L100.LDS_ag_HA_ha )[ names( L100.LDS_ag_HA_ha ) == "value" ] <- "HA_ha"
-names( L100.LDS_ag_prod_t )[ names( L100.LDS_ag_prod_t ) == "value" ] <- "Prod_t"
-L133.LDS_usa <- merge( subset( L100.LDS_ag_HA_ha, iso == "usa" | iso == "idn" & GTAP_crop == "OilPalmFruit" ),
-                       subset( L100.LDS_ag_prod_t, iso == "usa" | iso == "idn" & GTAP_crop == "OilPalmFruit"  ) )
-L133.LDS_usa[[C]] <- FAO_ag_items_PRODSTAT[[C]][ match( L133.LDS_usa$GTAP_crop, FAO_ag_items_PRODSTAT$GTAP_crop ) ]
-L133.LDS_usa_oth <- subset( L133.LDS_usa, GCAM_commodity %!in% L133.ag_Cost_75USDm2_C[[C]] )
-L133.ag_Cost_75USDkg_Cothr <- aggregate( L133.LDS_usa_oth[ c( "HA_ha", "Prod_t" ) ],
-                                         by = L133.LDS_usa_oth[ C ], sum )
-L133.ag_Cost_75USDkg_Cothr$Yield_kgm2 <- with( L133.ag_Cost_75USDkg_Cothr, Prod_t / HA_ha * conv_tha_kgm2 )
-L133.ag_Cost_75USDkg_Cothr$calPrice <- L132.ag_an_For_Prices$calPrice[
-  match( L133.ag_Cost_75USDkg_Cothr[[C]], L132.ag_an_For_Prices[[C]] ) ]
-L133.ag_Cost_75USDkg_Cothr$Cost_75USDkg <- with( L133.ag_Cost_75USDkg_Cothr,
-                                                 calPrice - L133.AvgProfit_75USDm2 / Yield_kgm2 )
-L133.ag_Cost_75USDkg_C <- rbind(
-  L133.ag_Cost_75USDm2_C[ c( C, "Cost_75USDkg" ) ],
-  L133.ag_Cost_75USDkg_Cothr[ c( C, "Cost_75USDkg" ) ] )
-=======
 L133.ag_Cost_75USDacr_Cusda_sR <- aggregate( L133.ag_Cost_75USDacr_Cusda_Yusda_sR[ "avg" ],
       by=as.list( L133.ag_Cost_75USDacr_Cusda_Yusda_sR[ c( "Region", C ) ] ), sum ) 
 
@@ -310,14 +231,13 @@
 #Apply costs in temperate AEZs to tropical and polar AEZs with no adjustment
 L133.ag_Cost_75USDkg_C_AEZ[ AEZs_trop ] <- L133.ag_Cost_75USDkg_C_AEZ[ AEZs_temp ]
 L133.ag_Cost_75USDkg_C_AEZ[ AEZs_pol ] <- L133.ag_Cost_75USDkg_C_AEZ[ AEZs_temp ]
->>>>>>> 174872a6
 
 # -----------------------------------------------------------------------------
 # 3. Output
 #Add comments to tables
-comments.L133.ag_Cost_75USDkg_C <- c( "Costs of GCAM commodities","Units = 1975$/kg" )
-
-writedata( L133.ag_Cost_75USDkg_C, domain="AGLU_LEVEL1_DATA", fn="L133.ag_Cost_75USDkg_C", comments=comments.L133.ag_Cost_75USDkg_C )
+comments.L133.ag_Cost_75USDkg_C_AEZ <- c( "Costs of GCAM commodities and AEZs","Units = 1975$/kg" )
+
+writedata( L133.ag_Cost_75USDkg_C_AEZ, domain="AGLU_LEVEL1_DATA", fn="L133.ag_Cost_75USDkg_C_AEZ", comments=comments.L133.ag_Cost_75USDkg_C_AEZ )
 
 # Every script should finish with this line
 logstop()
