# Specify the location of the module from the data system root directory
MODULE_PROC_ROOT		<- AGLUPROC_DIR

# -----------------------------------------------------------------------------
#downscale_FAO_country: function to downscale the countries that separated into multiple modern countries (e.g. USSR).
downscale_FAO_country <- function( data, country_name, dissolution_year, item_name = "item",
                                   element_name = "element", years = AGLU_historical_years ){
	X_dissolution_year <- paste( "X", dissolution_year, sep = "" )
	ctry_years <- years[ years < dissolution_year ]
	X_ctry_years <- paste( "X", ctry_years, sep = "" )
	data_ratio <- aggregate( data[ c( X_ctry_years, X_dissolution_year ) ], by=as.list( data[ c( item_name, element_name ) ] ), sum )
	data_ratio[ c( X_ctry_years, X_dissolution_year ) ] <- data_ratio[ c( X_ctry_years, X_dissolution_year ) ] / data_ratio[[ X_dissolution_year ]]
	data_new <- subset( data, countries != country_name )
	data_new[ X_ctry_years ] <- data_new[[ X_dissolution_year ]] * data_ratio[
	   match( vecpaste( data_new[ c( item_name, element_name ) ] ), vecpaste( data_ratio[ c( item_name, element_name ) ] ) ), X_ctry_years ]
	data_new[ X_ctry_years ][ is.na( data_new[ X_ctry_years ] ) ] <- 0
	return( data_new )
}

#interpolate_IMAGE_years: function to interpolate IMAGE tables to all historical years
interpolate_IMAGE_years <- function( data, idvars, years = AGLU_historical_years ){
	data.melt <- melt( data, id.vars = idvars )
	data.melt$IMAGE_region_ID <- as.numeric( substr( as.character( data.melt$variable ), 2, nchar( as.character( data.melt$variable ) ) ) )
	data.melt$year <- paste( "X", data.melt$year, sep = "" )
	data_new <- dcast( data.melt, IMAGE_region_ID + ... ~ year )
	data_new <- data_new[ names( data_new) != "variable" ]
	data_new$X1960 <- data_new$X1970
	data_new <- gcam_interp( data_new, years )
	return( data_new )
}

#downscale_IMAGE_regions: function to downscale the IMAGE regions to all countries( iso)
downscale_IMAGE_regions <- function( data, idvars, years = X_AGLU_historical_years ){
	data_new <- data[ data$IMAGE_region_ID==1, !names( data ) %in% years ]
	data_new <- repeat_and_add_vector( data_new, "iso", sort( unique( AGLU_ctry$iso ) ) )
	data_new$IMAGE_region_ID <- AGLU_ctry$IMAGE_region_ID[ match( data_new$iso, AGLU_ctry$iso ) ]
	data_new[ years ] <- data[
	      match( vecpaste( data_new[ idvars ] ),
	             vecpaste( data[ idvars ] ) ),
	      years ]
	data_new <- na.omit( data_new )
	data_new <- data_new[ c("iso", idvars, years ) ]
}

# -----------------------------------------------------------------------------
#append_GLU: function to append GLU to all specified variables
append_GLU <- function( data, var1 = "LandNode1", var2 = NA, var3 = NA, var4 = NA, var5 = NA ){
	data[[var1]] <- paste( data[[var1]], data[[GLU]], sep = LT_GLU_delimiter )
	if( !is.na( var2 ) ){ data[[var2]] <- paste( data[[var2]], data[[GLU]], sep = LT_GLU_delimiter ) }
	if( !is.na( var3 ) ){ data[[var3]] <- paste( data[[var3]], data[[GLU]], sep = LT_GLU_delimiter ) }
	if( !is.na( var4 ) ){ data[[var4]] <- paste( data[[var4]], data[[GLU]], sep = LT_GLU_delimiter ) }
	if( !is.na( var5 ) ){ data[[var5]] <- paste( data[[var5]], data[[GLU]], sep = LT_GLU_delimiter ) }
	return( data )
}

#substring_GLU: get the GLU from a column where the GLU code is appended to the land use type
# This function assumes that the GLU name starts at the first underscore and goes until the end of the name
# So it should only be used on columns where the GLU is at the end of the strings
substring_GLU <- function( data, from.var ){
  data[[GLU]] <- substr( data[[from.var]],
                         regexpr( crop_GLU_delimiter, data[[from.var]], fixed = T ) + 1,
                         nchar( data[[from.var]] ) )
  #Run this another time in case there are underscores in the element names (e.g., Root_Tuber)
  data[[GLU]] <- substr( data[[GLU]],
                         regexpr( crop_GLU_delimiter, data[[GLU]], fixed = T ) + 1,
                         nchar( data[[GLU]] ) )
  return( data )
}

#remove_GLU: function to remove the GLU from the ends of all specified variables
remove_GLU <- function( data, var1 = "LandNode1", var2 = NA, var3 = NA, var4 = NA, var5 = NA ){
  data <- substring_GLU( data, from.var = var1 )
  data$GLU_nchar <- nchar( data[[GLU]] ) + 1
  data[[var1]] <- substr( data[[var1]], 1, nchar( data[[var1]] ) - data$GLU_nchar )
  if( !is.na( var2 ) ) data[[var2]] <- substr( data[[var2]], 1, nchar( data[[var2]] ) - data$GLU_nchar )
  if( !is.na( var3 ) ) data[[var3]] <- substr( data[[var3]], 1, nchar( data[[var3]] ) - data$GLU_nchar )
  if( !is.na( var4 ) ) data[[var4]] <- substr( data[[var4]], 1, nchar( data[[var4]] ) - data$GLU_nchar )
  if( !is.na( var5 ) ) data[[var5]] <- substr( data[[var5]], 1, nchar( data[[var5]] ) - data$GLU_nchar )
  data$GLU_nchar <- NULL
  return( data )
}

substring_irr <- function( data, from.var, to.lower = F ){
  data[[irr]] <- substr( data[[from.var]], nchar( data[[from.var]] ) - 2, nchar( data[[from.var]] ) )
  if( to.lower ) data[[irr]] <- tolower( data[[irr]] )
  return( data )
}

#add_node_leaf_names: function to match in the node and leaf names from a land nesting table
add_node_leaf_names <- function( data, nesting_table, leaf_name, LT_name = LT, LN1 = "LandNode1", LN2 = NA, LN3 = NA, LN4 = NA, append_GLU = T ){
	data$LandAllocatorRoot <- "root"
	data[[LN1]] <- nesting_table[[LN1]][ match( data[[LT_name]], nesting_table[[leaf_name]] ) ]
	if( !is.na( LN2 ) ){ data[[LN2]] <- nesting_table[[LN2]][ match( data[[LT_name]], nesting_table[[leaf_name]] ) ] }
	if( !is.na( LN3 ) ){ data[[LN3]] <- nesting_table[[LN3]][ match( data[[LT_name]], nesting_table[[leaf_name]] ) ] }
	if( !is.na( LN4 ) ){ data[[LN4]] <- nesting_table[[LN4]][ match( data[[LT_name]], nesting_table[[leaf_name]] ) ] }
	data[[leaf_name]] <- data[[LT_name]]
	if( append_GLU == T ){ data <- append_GLU( data, var1 = leaf_name, var2 = LN1, var3 = LN2, var4 = LN3, var5 = LN4 ) }
	if( irr %in% names( data ) ) { data[[leaf_name]] <- paste( data[[leaf_name]], data[[irr]], sep = irr_delimiter ) }
	return( data )
}

#add_carbon_info: function to translate from soil, veg, and mature age data (already in a table) to the required read-in model parameters
add_carbon_info <- function( data, carbon_info_table, carbon_info_table_names = c( "veg_c", "soil_c", "mature.age" ),
                             data_matchvars = c( R_GLU, "Cdensity_LT" ), carbon_info_matchvars = c( R_GLU, LT ) ){
	data[ c( "hist.veg.carbon.density", "hist.soil.carbon.density", "mature.age" ) ] <-
	  carbon_info_table[ match( vecpaste( data[ data_matchvars ] ),
	                            vecpaste( carbon_info_table[ carbon_info_matchvars ] ) ),
	                     carbon_info_table_names ]
	data[ c( "hist.veg.carbon.density", "hist.soil.carbon.density" ) ] <- round(
	  data[ c( "hist.veg.carbon.density", "hist.soil.carbon.density" ) ], digits_C_density )
	data$mature.age <- round( data$mature.age, digits_MatureAge )
	data$mature.age.year.fillout <- min( model_base_years )
	data$veg.carbon.density <- data$hist.veg.carbon.density
	data$soil.carbon.density <- data$hist.soil.carbon.density
	data$min.veg.carbon.density <- min.veg.carbon.density
	data$min.soil.carbon.density <- min.soil.carbon.density
	return( data )
}

<<<<<<< HEAD
remove_zero_output_land_leafs <- function( land, prod ) {
  prod <- subset( prod, calOutputValue > 0 )
  land$id <- paste( land$region, land$LandLeaf, land$year )
  prod$id <- paste( prod$region, prod$AgProductionTechnology, prod$year )
  land <- subset( land, id %in% unique( prod$id ) )
  land$id <- NULL
  
  return( land )
}
=======
reduce_mgd_carbon <- function( data, LTfor = "Forest", LTpast = "Pasture" ){
  data[ data[[LT]] == LTpast, c( "hist.veg.carbon.density", "veg.carbon.density" ) ] <- 
    data[ data[[LT]] == LTpast, c( "hist.veg.carbon.density", "veg.carbon.density" ) ] * Cveg_Mult_UnmgdPast_MgdPast
  data[ data[[LT]] == LTpast, c( "hist.soil.carbon.density", "soil.carbon.density" ) ] <- 
    data[ data[[LT]] == LTpast, c( "hist.soil.carbon.density", "soil.carbon.density" ) ] * Csoil_Mult_UnmgdPast_MgdPast
  data[ data[[LT]] == LTfor, c( "hist.veg.carbon.density", "veg.carbon.density" ) ] <- 
    data[ data[[LT]] == LTfor, c( "hist.veg.carbon.density", "veg.carbon.density" ) ] * Cveg_Mult_UnmgdFor_MgdFor
  data[ data[[LT]] == LTfor, c( "hist.soil.carbon.density", "soil.carbon.density" ) ] <- 
    data[ data[[LT]] == LTfor, c( "hist.soil.carbon.density", "soil.carbon.density" ) ] * Csoil_Mult_UnmgdFor_MgdFor
  return( data )
}


>>>>>>> 174872a6
<|MERGE_RESOLUTION|>--- conflicted
+++ resolved
@@ -117,7 +117,6 @@
 	return( data )
 }
 
-<<<<<<< HEAD
 remove_zero_output_land_leafs <- function( land, prod ) {
   prod <- subset( prod, calOutputValue > 0 )
   land$id <- paste( land$region, land$LandLeaf, land$year )
@@ -127,7 +126,7 @@
   
   return( land )
 }
-=======
+
 reduce_mgd_carbon <- function( data, LTfor = "Forest", LTpast = "Pasture" ){
   data[ data[[LT]] == LTpast, c( "hist.veg.carbon.density", "veg.carbon.density" ) ] <- 
     data[ data[[LT]] == LTpast, c( "hist.veg.carbon.density", "veg.carbon.density" ) ] * Cveg_Mult_UnmgdPast_MgdPast
@@ -140,5 +139,3 @@
   return( data )
 }
 
-
->>>>>>> 174872a6
