--- conflicted
+++ resolved
@@ -1,19 +1,14 @@
 <?xml version="1.0" encoding="UTF-8"?>
 <policy-target-runner name="forcing_2p6">
-    <!-- tax-name | default: CO2 | The market name to change the price on -->
-	<tax-name>CO2_LTG</tax-name>
-    <!-- target-value | no default | The target value such as concentration
+    <!-- tax-name | default: CO2 | The market name to change the price on --> 
+	<tax-name>CO2_LTG</tax-name> 
+    <!-- target-value | no default | The target value such as concentration 
          or forcing.
      -->
     <target-value>2.6</target-value>
     <!-- target-tolerance | default: 0.01 | The solution tolerance -->
-<<<<<<< HEAD
-    <target-tolerance>0.05</target-tolerance>
-    <!-- path-discount-rate | default: 0.05 | The hotelling rate -->
-=======
     <target-tolerance>0.05</target-tolerance> 
     <!-- path-discount-rate | default: 0.03 | The hotelling rate -->
->>>>>>> 912f1b00
 	<path-discount-rate>0.03</path-discount-rate>
     <!-- max-iterations | default: 100 | The maximum  number of attempts to
          solve any given period.
@@ -50,11 +45,11 @@
     <forward-look>1</forward-look>
     <!-- stabilization | This is the default behavior is to stabilize the target
          overshoot year="2100" | Allow for an overshoot to hit in the target in
-                                 given year.  If the year is not provided the
-                                 last model year will be assumed.  If it is
-                                 provided and before the last model year then
+                                 given year.  If the year is not provided the 
+                                 last model year will be assumed.  If it is 
+                                 provided and before the last model year then 
                                  it will have to stay on target after that year.
-     -->
+     --> 
 	<overshoot year="2100"/>
     <!-- max-tax | default: 4999 | Set a maximum tax to try in any given period
                                    to avoid extremely large taxes for which GCAM
