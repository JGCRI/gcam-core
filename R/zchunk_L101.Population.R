--- conflicted
+++ resolved
@@ -112,13 +112,8 @@
       arrange(region_GCAM3, year) %>%
       group_by(region_GCAM3) %>%
       mutate(value = approx_fun(year, value)) %>%
-<<<<<<< HEAD
-      ungroup() %>%
-      filter(year %in% c(HISTORICAL_YEARS, FUTURE_YEARS)) ->
-=======
       filter(year %in% c(HISTORICAL_YEARS, FUTURE_YEARS)) %>%
       ungroup() ->
->>>>>>> b0816774
       L101.Pop_thous_GCAM3_RG3_Y
 
     # If necessary, extend GCAM 3.0 scenario to 2100 using SSPbase population ratios by GCAM 3.0 region
