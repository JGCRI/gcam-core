<<<<<<< HEAD
#' module_gcamusa_LA122.refining
=======
# Copyright 2019 Battelle Memorial Institute; see the LICENSE file.

#' module_gcam.usa_LA122.Refining
>>>>>>> f8ebec0a
#'
#' Downscales crude oil, corn ethanol, and biodiesel refining inputs and outputs to state-level.
#'
#' @param command API command to execute
#' @param ... other optional parameters, depending on command
#' @return Depends on \code{command}: either a vector of required inputs,
#' a vector of output names, or (if \code{command} is "MAKE") all
#' the generated outputs: \code{L122.in_EJ_state_refining_F}, \code{L122.out_EJ_state_refining_F}. The corresponding file in the
#' original data system was \code{LA122.Refining.R} (gcam-usa level1).
#' @details Downscales crude oil, corn ethanol, and biodiesel refining inputs and outputs to state-level.
#' @importFrom assertthat assert_that
#' @importFrom dplyr bind_rows distinct filter group_by left_join mutate select transmute
#' @importFrom tidyr gather spread
#' @author RLH September 2017
module_gcamusa_LA122.refining <- function(command, ...) {
  if(command == driver.DECLARE_INPUTS) {
    return(c("L122.in_EJ_R_refining_F_Yh",
             "L122.out_EJ_R_refining_F_Yh",
             "L101.inEIA_EJ_state_S_F",
             FILE = "gcam-usa/EIA_biodiesel_Mgal.yr"))
  } else if(command == driver.DECLARE_OUTPUTS) {
    return(c("L122.in_EJ_state_refining_F",
             "L122.out_EJ_state_refining_F"))
  } else if(command == driver.MAKE) {

    all_data <- list(...)[[1]]

    # Silence package checks
    GCAM_region_ID <- sector <- fuel <- year <- value <- value.x <- value.y <- state <-
      fuel.x <- Mgal.yr <- pct <- NULL

    # Load required inputs
    L122.in_EJ_R_refining_F_Yh <- get_data(all_data, "L122.in_EJ_R_refining_F_Yh") %>%
      filter(GCAM_region_ID == gcam.USA_CODE)
    L122.out_EJ_R_refining_F_Yh <- get_data(all_data, "L122.out_EJ_R_refining_F_Yh") %>%
      filter(GCAM_region_ID == gcam.USA_CODE)
    L101.inEIA_EJ_state_S_F <- get_data(all_data, "L101.inEIA_EJ_state_S_F")
    EIA_biodiesel_Mgal.yr <- get_data(all_data, "gcam-usa/EIA_biodiesel_Mgal.yr")

    # ===================================================
    # CRUDE OIL REFINING
    # NOTE: using SEDS crude oil input to industry as basis for allocation of crude oil refining to states
    # Crude oil consumption by industry is the energy used at refineries (input - output)

    # Calculate the percentages of oil consumption in each state
    L122.pct_state_cor <- L101.inEIA_EJ_state_S_F %>%
      filter(sector == "industry",
             fuel == "crude oil") %>%
      mutate(sector = "oil refining") %>%
      group_by(year) %>%
      # State percentage of total in each year
      mutate(value = value / sum(value)) %>%
      ungroup()

    # Crude oil refining output by state
    # Apportion the national total to the states
    L122.out_EJ_state_cor <- L122.pct_state_cor %>%
      left_join_error_no_match(L122.out_EJ_R_refining_F_Yh, by = c("sector", "year")) %>%
      # State output value = state proportion * national output value
      mutate(value = value.x * value.y) %>%
      select(state, sector, fuel = fuel.x, year, value)

    # Inputs to crude oil refining - same method of portional allocations, but with multiple fuels
    # Oil refining input fuels
    oil_input_fuels <- L122.in_EJ_R_refining_F_Yh %>%
      filter(sector == "oil refining") %>%
      select(fuel) %>%
      distinct()

    # Repeat state proportions for all fuels in oil refining sector
    L122.pct_state_cor_repF <- L122.pct_state_cor %>%
      select(-fuel) %>%
      repeat_add_columns(oil_input_fuels)

    # Calculate state oil input values
    L122.in_EJ_state_cor_F <- L122.pct_state_cor_repF %>%
      left_join_error_no_match(L122.in_EJ_R_refining_F_Yh, by = c("sector", "fuel", "year")) %>%
      # State input value = state proportion * national input value
      mutate(value = value.x * value.y) %>%
      select(state, sector, fuel, year, value)

    # BIOMASS LIQUIDS
    # NOTE: using SEDS biofuel transformation-related losses to disaggregate ethanol production to states

    # Calculate the percentages of corn ethanol consumption in each state
    L122.pct_state_btle <- L101.inEIA_EJ_state_S_F %>%
      filter(sector == "corn ethanol") %>%
      group_by(year) %>%
      mutate(value = value / sum(value)) %>%
      ungroup() %>%
      replace_na(list(value = 0))

    # Corn ethanol output by state
    L122.out_EJ_state_btle <- L122.pct_state_btle %>%
      left_join_error_no_match(L122.out_EJ_R_refining_F_Yh, by = c("sector", "year")) %>%
      # State output value = state proportion * national output value
      mutate(value = value.x * value.y) %>%
      select(state, sector, fuel = fuel.x, year, value)

    # Corn ethanol inputs by state and fuel: Repeat percentage-wise table by number of fuel inputs
    # Corn ethanol input fuels
    corneth_input_fuels <- L122.in_EJ_R_refining_F_Yh %>%
      filter(sector == "corn ethanol") %>%
      select(fuel) %>%
      distinct()

    # Repeat state proportions for all fuels used in corn ethanol sector
    L122.pct_state_btle_repF <- L122.pct_state_btle %>%
      select(-fuel) %>%
      repeat_add_columns(corneth_input_fuels)

    # Corn ethanol inputs by state
    L122.in_EJ_state_btle_F <- L122.pct_state_btle_repF %>%
      left_join_error_no_match(L122.in_EJ_R_refining_F_Yh, by = c("sector", "fuel", "year")) %>%
      # State input value = state proportion * national input value
      mutate(value = value.x * value.y) %>%
      select(state, sector, fuel, year, value)

    # Biodiesel output by state
    # NOTE: SEDS does not cover biodiesel; using a separate EIA database for disaggregating this to states

    # Build table of percentages by historical year
    EIA_biodiesel_Mgal.yr <- EIA_biodiesel_Mgal.yr %>%
      transmute(pct = Mgal.yr / sum(Mgal.yr), state)

    # Joining EIA_biodiesel_Mgal.yr to all states and years
    L122.pct_state_btlbd <- tidyr::crossing(state = gcamusa.STATES,
                                            year = HISTORICAL_YEARS) %>%
      mutate(sector = "biodiesel",
             fuel = "biomass oil") %>%
      # Using left_join because not all states in EIA_biodiesel_Mgal.yr
      left_join(EIA_biodiesel_Mgal.yr, by = "state") %>%
      replace_na(list(pct = 0))

    # Apportion to the states
    L122.out_EJ_state_btlbd <- L122.pct_state_btlbd %>%
      left_join_error_no_match(L122.out_EJ_R_refining_F_Yh, by = c("sector", "year")) %>%
      # State output value = state proportion * national output value
      mutate(value = pct * value) %>%
      select(state, sector, fuel = fuel.x, year, value)

    # Biodiesel inputs by state and fuel
    # Biodiesel input fuels
    biodiesel_input_fuels <- L122.in_EJ_R_refining_F_Yh %>%
      filter(sector == "biodiesel") %>%
      select(fuel) %>%
      distinct()

    # Repeat state proportions for all fuels used in biodiesel sector
    L122.pct_state_btlbd_repF <- L122.pct_state_btlbd %>%
      select(-fuel) %>%
      repeat_add_columns(biodiesel_input_fuels)

    # Biodiesel inputs by state
    L122.in_EJ_state_btlbd_F <- L122.pct_state_btlbd_repF %>%
      left_join_error_no_match(L122.in_EJ_R_refining_F_Yh, by = c("sector", "fuel", "year")) %>%
      # State input value = state proportion * national input value
      mutate(value = pct * value) %>%
      select(state, sector, fuel, year, value)

    # Bind the tables of inputs and outputs of all refineries by state in the base years
    L122.in_EJ_state_refining_F <- bind_rows(L122.in_EJ_state_cor_F, L122.in_EJ_state_btle_F, L122.in_EJ_state_btlbd_F)

    L122.out_EJ_state_refining_F <- bind_rows( L122.out_EJ_state_cor, L122.out_EJ_state_btle, L122.out_EJ_state_btlbd)
    # ===================================================
    # Produce outputs
    L122.in_EJ_state_refining_F %>%
      add_title("Refinery energy inputs by state, sector, and fuel") %>%
      add_units("EJ") %>%
      add_comments("Crude oil, corn ethanol, and biodiesel input values apportioned to states") %>%
      add_legacy_name("L122.in_EJ_state_refining_F") %>%
      add_precursors("L101.inEIA_EJ_state_S_F",
                     "L122.in_EJ_R_refining_F_Yh",
                     "gcam-usa/EIA_biodiesel_Mgal.yr") ->
      L122.in_EJ_state_refining_F

    L122.out_EJ_state_refining_F %>%
      add_title("Refinery output by state and sector") %>%
      add_units("EJ") %>%
      add_comments("Crude oil, corn ethanol, and biodiesel output values apportioned to states") %>%
      add_legacy_name("L122.out_EJ_state_refining_F") %>%
      add_precursors("L101.inEIA_EJ_state_S_F",
                     "L122.out_EJ_R_refining_F_Yh",
                     "gcam-usa/EIA_biodiesel_Mgal.yr") ->
      L122.out_EJ_state_refining_F

    return_data(L122.in_EJ_state_refining_F, L122.out_EJ_state_refining_F)
  } else {
    stop("Unknown command")
  }
}<|MERGE_RESOLUTION|>--- conflicted
+++ resolved
@@ -1,10 +1,6 @@
-<<<<<<< HEAD
-#' module_gcamusa_LA122.refining
-=======
 # Copyright 2019 Battelle Memorial Institute; see the LICENSE file.
 
 #' module_gcam.usa_LA122.Refining
->>>>>>> f8ebec0a
 #'
 #' Downscales crude oil, corn ethanol, and biodiesel refining inputs and outputs to state-level.
 #'
