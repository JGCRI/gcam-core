<<<<<<< HEAD
#' module_gcamusa_LB123.Electricity
=======
# Copyright 2019 Battelle Memorial Institute; see the LICENSE file.

#' module_gcam.usa_LB123.Electricity
>>>>>>> f8ebec0a
#'
#' Calculate electricity fuel consumption, electricity generation, and inputs and outputs of net ownuse
#' (the electricity used by production/transformation facilities) by state.
#'
#' @param command API command to execute
#' @param ... other optional parameters, depending on command
#' @return Depends on \code{command}: either a vector of required inputs,
#' a vector of output names, or (if \code{command} is "MAKE") all
#' the generated outputs: \code{L123.in_EJ_state_elec_F}, \code{L123.out_EJ_state_elec_F}, \code{L123.in_EJ_state_ownuse_elec}, \code{L123.out_EJ_state_ownuse_elec}.
#' The corresponding file in the original data system was \code{LB123.Electricity.R} (gcam-usa level1).
#' @details By state, calculates electricity fuel consumption, electricity generation, and inputs and outputs of net ownuse.
#' @importFrom assertthat assert_that
#' @importFrom dplyr bind_rows filter group_by left_join mutate select summarise transmute
#' @importFrom tidyr gather spread
#' @author RLH August 2017
module_gcamusa_LB123.Electricity <- function(command, ...) {
  if(command == driver.DECLARE_INPUTS) {
    return(c(FILE = "gcam-usa/states_subregions",
             FILE = "gcam-usa/NREL_us_re_technical_potential",
             "L123.in_EJ_R_elec_F_Yh",
             "L123.out_EJ_R_elec_F_Yh",
             FILE = "gcam-usa/EIA_elect_td_ownuse_prices",
             "L126.in_EJ_R_elecownuse_F_Yh",
             "L126.out_EJ_R_elecownuse_F_Yh",
             "L101.inEIA_EJ_state_S_F",
             "L132.out_EJ_state_indchp_F"))
  } else if(command == driver.DECLARE_OUTPUTS) {
    return(c("L123.in_EJ_state_elec_F",
             "L123.out_EJ_state_elec_F",
             "L123.in_EJ_state_ownuse_elec",
             "L123.out_EJ_state_ownuse_elec"))
  } else if(command == driver.MAKE) {

    all_data <- list(...)[[1]]

    # Silence package checks
    State <- state <- state_name <- GCAM_region_ID <- year <- value <- sector <-
      fuel <- CSP_GWh <- value.x <- value.y <- net_EJ_USA <- DirectUse_MWh <- NULL

    # Load required inputs
    states_subregions <- get_data(all_data, "gcam-usa/states_subregions")
    NREL_us_re_technical_potential <- get_data(all_data, "gcam-usa/NREL_us_re_technical_potential") %>%
      # Remove TOTAL and add in state abbreviations
      filter(State != "TOTAL") %>%
      left_join_error_no_match(states_subregions %>%
                                 select(state, state_name),
                               by = c("State" = "state_name"))
    L123.in_EJ_R_elec_F_Yh <- get_data(all_data, "L123.in_EJ_R_elec_F_Yh") %>%
      filter(GCAM_region_ID == gcam.USA_CODE)
    L123.out_EJ_R_elec_F_Yh <- get_data(all_data, "L123.out_EJ_R_elec_F_Yh") %>%
      filter(GCAM_region_ID == gcam.USA_CODE)
    EIA_elect_td_ownuse_prices <- get_data(all_data, "gcam-usa/EIA_elect_td_ownuse_prices")
    L126.in_EJ_R_elecownuse_F_Yh <- get_data(all_data, "L126.in_EJ_R_elecownuse_F_Yh") %>%
      filter(GCAM_region_ID == gcam.USA_CODE)
    L126.out_EJ_R_elecownuse_F_Yh <- get_data(all_data, "L126.out_EJ_R_elecownuse_F_Yh") %>%
      filter(GCAM_region_ID == gcam.USA_CODE)
    L101.inEIA_EJ_state_S_F <- get_data(all_data, "L101.inEIA_EJ_state_S_F")
    L132.out_EJ_state_indchp_F <- get_data(all_data, "L132.out_EJ_state_indchp_F")

    # ===================================================
    # SEDS (EIA) indicates electricity generation technologies either in terms of fuel inputs or fuel outputs (not both)
    # ELECTRICITY_INPUT: coal, gas, oil, biomass
    # ELECTRICITY_OUTPUT: nuclear and renewables
    L123.pct_state_elec_F <- L101.inEIA_EJ_state_S_F %>%
      filter(sector %in% c("electricity_input", "electricity_output")) %>%
      # Compute each state's percentage, by fuel
      group_by(sector, fuel, year) %>%
      mutate(value = value / sum(value)) %>%
      ungroup() %>%
      # This is just PV solar, we will add in CSP next
      mutate(fuel = replace(fuel, fuel == "solar", "solar PV")) %>%
      replace_na(list(value = 0))

    # NOTE: SEDS does not disaggregate PV and CSP. Using solar shares for PV, and NREL data for CSP
    # Many states have zero CSP potential, and allocating production to these states will cause errors later on
    state_CSP_shares <- NREL_us_re_technical_potential %>%
      select(state, CSP_GWh) %>%
      # value = state share of total CSP potential
      transmute(state, value = CSP_GWh / sum(CSP_GWh))

    # Create L123.pct_state_elec_F values for CSP
    L123.pct_state_elec_CSP <- L123.pct_state_elec_F %>%
      select(-value) %>%
      filter(fuel == "solar PV") %>%
      mutate(fuel = "solar CSP") %>%
      left_join_error_no_match(state_CSP_shares, by = "state")

    L123.pct_state_elec_F <- bind_rows(L123.pct_state_elec_F, L123.pct_state_elec_CSP)

    # Electricity generation inputs by fuel and state
    # Allocating total energy input values to states using shares
    L123.in_EJ_state_elec_F <- L123.pct_state_elec_F %>%
      # L123.in_EJ_R_elec_F_Yh only has certain fuels
      filter(fuel %in% unique(L123.in_EJ_R_elec_F_Yh$fuel)) %>%
      left_join_error_no_match(L123.in_EJ_R_elec_F_Yh %>%
                                 select(fuel, year, value),
                               by = c("fuel", "year")) %>%
      # Multiplying state share by total value
      mutate(value = value.x * value.y,
             sector = "electricity generation") %>%
      select(-value.x, -value.y)

    # Electricity generation outputs by fuel and state
    # Allocating total electricity generation values to states using shares
    L123.out_EJ_state_elec_F <- L123.pct_state_elec_F %>%
      left_join_error_no_match(L123.out_EJ_R_elec_F_Yh %>%
                                 select(fuel, year, value),
                               by = c("fuel", "year")) %>%
      # Multiplying state share by total value
      mutate(value = value.x * value.y,
             sector = "electricity generation") %>%
      select(-value.x, -value.y)

    # ELECTRICITY - OWNUSE
    # NOTE: Electricity net own use energy is apportioned to states on the basis of EIA's direct use by state
    # First calculate the national own use quantity
    L123.net_EJ_USA_ownuse <- L126.in_EJ_R_elecownuse_F_Yh %>%
      left_join_error_no_match(L126.out_EJ_R_elecownuse_F_Yh, by = c("sector", "fuel", "year")) %>%
      # Net value = input value - output value
      mutate(net_EJ_USA = value.x - value.y) %>%
      select(sector, year, net_EJ_USA)

    # Then build table with each state's share of the national ownuse. Note that this is assumed invariant over time.
    L123.net_pct_state_USA_ownuse_elec <- tidyr::crossing(state = gcamusa.STATES,
                                                 sector = "electricity ownuse",
                                                 fuel = "electricity",
                                                 year = HISTORICAL_YEARS) %>%
      # Add in ownuse by state
      left_join_error_no_match(EIA_elect_td_ownuse_prices %>%
                                 select(State, DirectUse_MWh), by = c("state" = "State")) %>%
      group_by(sector, fuel, year) %>%
      # Compute state share of total
      mutate(value = DirectUse_MWh / sum(DirectUse_MWh)) %>%
      ungroup()

    # Net own use = national total multiplied by each state's share
    L123.net_EJ_state_ownuse_elec <- L123.net_pct_state_USA_ownuse_elec %>%
      left_join_error_no_match(L123.net_EJ_USA_ownuse, by = c("sector", "year")) %>%
      # Multiply state share by USA total
      mutate(value = value * net_EJ_USA)

    # The input of the electricity_net_ownuse sector is equal to sum of all generation (industrial CHP + electric sector)
    L123.in_EJ_state_ownuse_elec <- bind_rows(L123.out_EJ_state_elec_F, L132.out_EJ_state_indchp_F) %>%
      group_by(state, year) %>%
      summarise(value = sum(value)) %>%
      ungroup() %>%
      mutate(sector = "electricity ownuse",
             fuel = "electricity") %>%
      select(state, sector, fuel, year, value)

    # Output of electricity_net_ownuse sector is equal to input minus ownuse "net" energy
    L123.out_EJ_state_ownuse_elec <- L123.in_EJ_state_ownuse_elec %>%
      left_join_error_no_match(L123.net_EJ_state_ownuse_elec, by = c("state", "sector", "fuel", "year")) %>%
      # Input value - net value
      mutate(value = value.x - value.y) %>%
      select(state, sector, fuel, year, value)
    # ===================================================

    # Produce outputs
    L123.in_EJ_state_elec_F %>%
      add_title("Electricity sector energy consumption by state and fuel") %>%
      add_units("EJ") %>%
      add_comments("State fuel shares created from L101.inEIA_EJ_state_S_F multiplied by USA totals from L123.in_EJ_R_elec_F_Yh") %>%
      add_legacy_name("L123.in_EJ_state_elec_F") %>%
      add_precursors("L101.inEIA_EJ_state_S_F", "gcam-usa/NREL_us_re_technical_potential",
                     "gcam-usa/states_subregions", "L123.in_EJ_R_elec_F_Yh") ->
      L123.in_EJ_state_elec_F

    L123.out_EJ_state_elec_F %>%
      add_title("Electricity generation by state and fuel") %>%
      add_units("EJ") %>%
      add_comments("State fuel shares created from L101.inEIA_EJ_state_S_F multiplied by USA totals from L123.out_EJ_R_elec_F_Yh") %>%
      add_legacy_name("L123.out_EJ_state_elec_F") %>%
      add_precursors("L101.inEIA_EJ_state_S_F", "gcam-usa/NREL_us_re_technical_potential",
                     "gcam-usa/states_subregions", "L123.out_EJ_R_elec_F_Yh") ->
      L123.out_EJ_state_elec_F

    L123.in_EJ_state_ownuse_elec %>%
      add_title("Input to electricity net ownuse by state") %>%
      add_units("EJ") %>%
      add_comments("Sum of all generation from L123.out_EJ_state_elec_F and L132.out_EJ_state_indchp_F") %>%
      add_legacy_name("L123.in_EJ_state_ownuse_elec") %>%
      add_precursors("L101.inEIA_EJ_state_S_F", "gcam-usa/NREL_us_re_technical_potential",
                     "gcam-usa/states_subregions", "L123.out_EJ_R_elec_F_Yh", "L132.out_EJ_state_indchp_F") ->
      L123.in_EJ_state_ownuse_elec

    L123.out_EJ_state_ownuse_elec %>%
      add_title("Output of electricity net ownuse by state") %>%
      add_units("EJ") %>%
      add_comments("Input values from L123.in_EJ_state_ownuse_elec subtracted by net values") %>%
      add_comments("Net values created with states shares from EIA_elect_td_ownuse_prices and USA total net from L126 files") %>%
      add_legacy_name("L123.out_EJ_state_ownuse_elec") %>%
      add_precursors("L101.inEIA_EJ_state_S_F", "gcam-usa/NREL_us_re_technical_potential",
                     "gcam-usa/states_subregions", "L123.out_EJ_R_elec_F_Yh", "L132.out_EJ_state_indchp_F",
                     "L126.in_EJ_R_elecownuse_F_Yh", "L126.out_EJ_R_elecownuse_F_Yh", "gcam-usa/EIA_elect_td_ownuse_prices")  ->
      L123.out_EJ_state_ownuse_elec

    return_data(L123.in_EJ_state_elec_F, L123.out_EJ_state_elec_F, L123.in_EJ_state_ownuse_elec, L123.out_EJ_state_ownuse_elec)
  } else {
    stop("Unknown command")
  }
}<|MERGE_RESOLUTION|>--- conflicted
+++ resolved
@@ -1,10 +1,6 @@
-<<<<<<< HEAD
-#' module_gcamusa_LB123.Electricity
-=======
 # Copyright 2019 Battelle Memorial Institute; see the LICENSE file.
 
 #' module_gcam.usa_LB123.Electricity
->>>>>>> f8ebec0a
 #'
 #' Calculate electricity fuel consumption, electricity generation, and inputs and outputs of net ownuse
 #' (the electricity used by production/transformation facilities) by state.
