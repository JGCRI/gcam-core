# module-helpers.R
# Module specific helper functions

#' set_water_input_name
#'
#' Get the appropriate minicam.energy.input name to use in the GCAM supplysector.
#'
#' @param water_sector A character vector containing water sector information
#' @param water_type A character vector containing water type information
#' @param water_mapping A tibble with a mapping between \code{water.sector} and  \code{supplysector}
#' @param GLU An optional character vector containing GLU information (only used for irrigation with mapped water types)
#' @details Get the appropriate minicam.energy.input name to use in the GCAM supplysector
#' by looking up using a mapping to the water.sector and water_type. The minicam.energy.input
#' name to use will have to be some water mapping sector for water_types that are "mapped".
#' @return A vector of names of form supplysector_watertype or supplysector_GLU_watertype.
#' @importFrom dplyr filter mutate select
#' @importFrom tidyr gather spread
#' @importFrom assertthat assert_that
#' @author BBL April 2017
set_water_input_name <- function(water_sector, water_type, water_mapping, GLU = NA_character_) {

  water.sector <- supplysector <- wt_short <- new_name <- . <- NULL  # silence package check.

  # Sanity checks
  assert_that(is.character(water_sector))
  assert_that(is.character(water_type))
  assert_that(length(water_sector) == length(water_type))
  assert_that(tibble::is_tibble(water_mapping))
  assert_that(all(c("water.sector", "supplysector") %in% names(water_mapping)))
  assert_that(is.character(GLU))

  # If there's an irrigation sector w/ mapped water type, need a GLU
  if(any(water_sector == IRRIGATION & water_type %in% MAPPED_WATER_TYPES)) {
    assert_that(all(!is.na(GLU)))
    assert_that(length(GLU) == length(water_sector))
  }

  tibble(water_sector, water_type, GLU) %>%
    # Add in the base mapped sector name and short water names
    left_join_error_no_match(select(water_mapping, water.sector, supplysector), by = c("water_sector" = "water.sector")) %>%
    mutate(wt_short = MAPPED_WATER_TYPES_SHORT[water_type],
           # non-mapped water_types keep their names unchanged
           new_name = if_else(water_type %in% MAPPED_WATER_TYPES, NA_character_, water_type),
           # non-irrigation mapped types
           new_name = if_else(water_sector != IRRIGATION & water_type %in% MAPPED_WATER_TYPES,
                              paste(supplysector, wt_short, sep = "_"), new_name),
           # irrigation mapped types - needs the GLU column
           new_name = if_else(water_sector == IRRIGATION & water_type %in% MAPPED_WATER_TYPES,
                              paste(supplysector, GLU, wt_short, sep = "_"), new_name)) %>%
    .$new_name
}


#' rename_SO2
#'
#' Add a suffix to the SO2 gas name indicating which of four major world regions to assign the emissions to
#'
#' @param x A tibble, with columns \code{region} and \code{Non.CO2}
#' @param so2_map A tibble, with columns \code{region} and \code{SO2_name}
#' @param is_awb Logical flag - use "_AWB" suffix?
#' @return Data object with \code{Non.CO2} changed to SO2 name for SO2 data.
#' @details Add a suffix to the SO2 gas name indicating which of four major world regions to assign the emissions to,
#' as Hector considers the geographic location of sulfur emissions. Any code writing out CSVs for conversion to XML
#' handling SO2 related data should use this function. Agricultural waste burning emissions already have a suffix
#' assigned (_AWB), so in this case, the SO2 region number is assigned between the "SO2" and "AWB" strings.
#' @importFrom tibble is_tibble
#' @author BBL May 2017
rename_SO2 <- function(x, so2_map, is_awb = FALSE) {

  Non.CO2 <- SO2_name <- region <- . <- NULL # silence package checks.

  assert_that(is_tibble(x))
  assert_that(is_tibble(so2_map))
  assert_that(is.logical(is_awb))

  extension <- if_else(is_awb, "_AWB", "")
  data_so2 <- filter(x, Non.CO2 == paste0("SO2", extension))
  data_notso2 <- filter(x, Non.CO2 != paste0("SO2", extension))

  so2_map %>%
    mutate(SO2_name = paste0(SO2_name, extension)) %>%
    # pull so2_map information into SO2 data
    select(region, SO2_name) %>%
    left_join_error_no_match(data_so2, ., by = "region") %>%
    rename(Non.CO2 = SO2_name) %>%
    bind_rows(data_notso2)
}

#' write_to_all_regions
#'
#' Copy data table to all regions, selecting which columns to keep.
#'
#' @param data Base tibble to start from
#' @param names Character vector indicating the column names of the returned tibble
#' @param GCAM_region_names Tibble with GCAM region names and ID numbers
#' @param has_traded Logical indicating whether any rows in the base table have "traded" goods; if true,
#' \code{\link{set_traded_names}} will be called
#' @param apply_selected_only Logical indicating whether \code{\link{set_traded_names}} is applied to
#' the whole tibble, or only selected rows
#' @param set_market Logical indicating whether to create a \code{market.name} column whose values are equal
#' to \code{region} prior to \code{\link{set_traded_names}} re-setting \code{region} names
#' @note Used for data that GCAM contains within each region, but whose values are not actually differentiated by region.
#' @return Tibble with data written out to all GCAM regions.
write_to_all_regions <- function(data, names, GCAM_region_names, has_traded = FALSE,
                                 apply_selected_only = TRUE, set_market = FALSE) {
  assert_that(is_tibble(data))
  assert_that(is.character(names))
  assert_that(is_tibble(GCAM_region_names))
  assert_that(is.logical(has_traded))
  assert_that(is.logical(apply_selected_only))
  assert_that(is.logical(set_market))

  GCAM_region_ID <- NULL  # silence package check notes

  if("logit.year.fillout" %in% names) {
    data$logit.year.fillout <- "start-year"
  }
  if("price.exp.year.fillout" %in% names) {
    data$price.exp.year.fillout <- "start-year"
  }

  data %>%
    set_years %>%
    repeat_add_columns(select(GCAM_region_names, GCAM_region_ID)) %>%
    left_join_error_no_match(GCAM_region_names, by = "GCAM_region_ID") ->
    data_new

  if("market.name" %in% names) {
    data_new$market.name <- data_new$region
  }
  if(has_traded) {
    if(set_market) {
      data_new$market.name <- data_new$region
    }
    data_new <- set_traded_names(data_new, GCAM_region_names$region, apply_selected_only)
  }
  data_new[names]
}


#' set_traded_names
#'
#' Re-set region names in tables with traded secondary goods so that the traded secondary goods are all contained
#' within one specified region, with the (actual) region name prepended to the subsector and technology names (where applicable)
#'
#' @param data Tibble to operate on
#' @param GCAM_region_names Tibble with GCAM region names and ID numbers
#' @param apply_selected_only Logical indicating whether region/subsector/technology re-assignment is applied to
#' the whole tibble, or only selected rows
#' @return Tibble returned with modified region, subsector, and/or technology information.
set_traded_names <- function(data, GCAM_region_names, apply_selected_only = TRUE) {
  assert_that(is_tibble(data))
  assert_that(is.character(GCAM_region_names))
  assert_that(is.logical(apply_selected_only))

  sel <- TRUE # select all rows
  if(apply_selected_only) {
    sel <- data$traded == gcam.USA_CODE  # by default selected only
  }

  if("subsector" %in% names(data)) {
    data$subsector[sel] <- paste(data$region[sel], data$subsector[sel])
  }
  if("technology" %in% names(data)) {
    data$technology[sel] <- paste(data$region[sel], data$technology[sel])
  }
  if("region" %in% names(data)) {
    data$region[sel] <- GCAM_region_names[gcam.USA_CODE]
  }

  data
}


#' set_years
#'
#' Replace text descriptions of years in exogenous input CSVs with numerical values. This allows model time periods
#' to be modified without requiring similar modifications in many input CSV tables.
#'
#' @param data Tibble with text descriptions of model time periods to be replaced with numerical values.
#' @details Text strings include \code{start-year}, \code{final-calibration-year}, \code{final-historical-year},
#' \code{initial-future-year}, \code{initial-nonhistorical-year}, and \code{end-year}.
#' @return Modified tibble with 'numerical' values instead of text.
#' @note The returned 'numerical' values are actually characters; this helper function doesn't touch column types.
set_years <- function(data) {
  assert_that(is_tibble(data))
  data[data == "start-year"] <- min(BASE_YEARS)
  data[data == "final-calibration-year"] <- max(BASE_YEARS)
  data[data == "final-historical-year"] <- max(HISTORICAL_YEARS)
  data[data == "initial-future-year"] <- min(FUTURE_YEARS)
  data[data == "initial-nonhistorical-year"] <- min(MODEL_YEARS[MODEL_YEARS > max(HISTORICAL_YEARS)])
  data[data == "end-year"] <- max(FUTURE_YEARS)
  data
}


#' add_node_leaf_names
#'
#' Match in the node and leaf names from a land nesting table
#'
#' @param data Data, tibble
#' @param nesting_table Table of node names (as column names) and leaf data (contents), tibble
#' @param leaf_name Name of leaf name column in \code{nesting_table}, character
#' @param ... Names of columns to add leaf nodes for, character
#' @param LT_name Name of land type column in \code{data}, character
#' @param append_GLU Append GLU column to new leaf name columns? Logical
#' @return Data with new leaf name columns added.
add_node_leaf_names <- function(data, nesting_table, leaf_name, ..., LT_name = "Land_Type", append_GLU = TRUE) {
  assert_that(is_tibble(data))
  assert_that(is_tibble(nesting_table))
  assert_that(is.character(leaf_name))
  assert_that(leaf_name %in% names(nesting_table))
  assert_that(is.character(LT_name))
  assert_that(LT_name %in% names(data))
  assert_that(is.logical(append_GLU))

  data$LandAllocatorRoot <- "root"
  dots <- list(...)
  for(x in dots) {
    assert_that(x %in% names(nesting_table))
    data[[x]] <- nesting_table[[x]][match(data[[LT_name]], nesting_table[[leaf_name]])]
  }

  data[[leaf_name]] <- data[[LT_name]]

  if(append_GLU) {
    data <- append_GLU(data, leaf_name, ...)
  }
  if("Irr_Rfd" %in% names(data)) {
    data[[leaf_name]] <- paste(data[[leaf_name]], data[["Irr_Rfd"]], sep = aglu.IRR_DELIMITER)
  }
  data
}


#' append_GLU
#'
#' Append GLU to all specified variables
#'
#' @param data Data, a tibble
#' @param ... Names of variables to concatenate with \code{GLU} column, character
#' @return A tibble with the \code{...} variable names concatenated with the \code{GLU}.
append_GLU <- function(data, ...) {
  assert_that(is_tibble(data))
  dots <- list(...)
  for(x in dots) {
    assert_that(x %in% names(data))
    data[[x]] <- paste(data[[x]], data[["GLU"]], sep = aglu.LT_GLU_DELIMITER)
  }
  data
}


#' replace_GLU
#'
#' Replace GLU numerical codes with names, and vice versa
#'
#' @param d A tibble with a column named "GLU"
#' @param map A tibble with columns \code{GLU_code} and \code{GLU_name}
#' @param GLU_pattern Regular expression string to identify the GLU codes
#' @return A tibble with codes substituted for pattern, or vice versa, depending on the original
#' contents of the \code{GLU} column.
replace_GLU <- function(d, map, GLU_pattern = "^GLU[0-9]{3}$") {
  assert_that(is_tibble(d))
  assert_that("GLU" %in% names(d))
  assert_that(is_tibble(map))
  assert_that(all(c("GLU_code", "GLU_name") %in% names(map)))
  assert_that(!any(duplicated(map$GLU_code)))
  assert_that(!any(duplicated(map$GLU_name)))
  assert_that(is.character(GLU_pattern))

  # Determine the direction of the change based on character string matching in the first element
  if(all(grepl(GLU_pattern, d$GLU))) {
    d$GLU <- map$GLU_name[match(d$GLU, map$GLU_code)]  # switch from GLU numerical codes to names
  } else {
    d$GLU <- map$GLU_code[match(d$GLU, map$GLU_name)]  # switch from GLU names to numerical codes
  }
  d
}


#' add_carbon_info
#'
#' function to translate from soil, veg, and mature age data (already in a table) to the required read-in model parameters
#'
#' @param data = input data tibble to receive carbon info
#' @param carbon_info_table = table with veg and soil carbon densities, and mature.age
#' @param matchvars =  a character vector for by = in left_join(data, carbon_info_table, by = ...)
#' @return the original table with carbon density info added
add_carbon_info <- function( data, carbon_info_table, matchvars = c("region", "GLU", "Cdensity_LT" = "Land_Type")) {

  GCAM_region_names <- veg_c <- soil_c <- hist.veg.carbon.density <- hist.soil.carbon.density <-
    mature.age <- GCAM_region_ID <- NULL  # silence package check notes

  if (!("region" %in% names(carbon_info_table))) {
    carbon_info_table %>%
      left_join_error_no_match(GCAM_region_names, by = "GCAM_region_ID") ->
      carbon_info_table
  }

  data %>%
    left_join_error_no_match(carbon_info_table, by = matchvars) %>%
    rename(hist.veg.carbon.density = veg_c,
           hist.soil.carbon.density = soil_c) %>%
    mutate(hist.veg.carbon.density = round(hist.veg.carbon.density, aglu.DIGITS_C_DENSITY),
           hist.soil.carbon.density = round(hist.soil.carbon.density, aglu.DIGITS_C_DENSITY),
           mature.age = round(mature.age, aglu.DIGITS_MATUREAGE),
           mature.age.year.fillout = min(BASE_YEARS),
           veg.carbon.density = hist.veg.carbon.density,
           soil.carbon.density = hist.soil.carbon.density,
           min.veg.carbon.density = aglu.MIN_VEG_CARBON_DENSITY,
           min.soil.carbon.density = aglu.MIN_SOIL_CARBON_DENSITY)
}


#' get_ssp_regions
#'
#' Get regions for different income groups in SSP4 2010 (by default)
#'
#' @param pcGDP A tibble with per capita GDP estimates, including columns \code{GCAM_region_ID},
#' \code{scenario}, \code{year}, and \code{value}
#' @param reg_names A tibble with columns \code{GCAM_region_ID} and \code{region}
#' @param income_group A string indicating which region group (low, medium, high)
#' @param ssp_filter A string indicating which SSP to filter to (SSP4 by default)
#' @param year_filter An integer indicating which year to use (2010 by default)
#' @return A character vector of region names belonging to the specified income group.
get_ssp_regions <- function(pcGDP, reg_names, income_group,
                            ssp_filter = "SSP4", year_filter = 2010) {
  assert_that(is_tibble(pcGDP))
  assert_that(is_tibble(reg_names))
  assert_that(is.character(income_group))
  assert_that(is.character(ssp_filter))
  assert_that(is.numeric(year_filter))

  value <- scenario <- year <- GCAM_region_ID <- region <- NULL  # silence package check notes

  pcGDP %>%
    left_join_error_no_match(reg_names, by = "GCAM_region_ID") %>%
    mutate(value = value * gdp_deflator(year_filter, 1990)) %>%
    filter(scenario == ssp_filter, year == year_filter) %>%
    select(GCAM_region_ID, value, region) ->
    pcGDP_yf

  if(income_group == "low") {
    regions <- filter(pcGDP_yf, value < aglu.LOW_GROWTH_PCGDP)
  } else if(income_group == "high") {
    regions <- filter(pcGDP_yf, value > aglu.HIGH_GROWTH_PCGDP)
  } else if(income_group == "medium") {
    regions <- filter(pcGDP_yf, value < aglu.HIGH_GROWTH_PCGDP, value > aglu.LOW_GROWTH_PCGDP)
  } else{
    stop("Unknown income_group!")
  }

  regions$region
}

#' fill_exp_decay_extrapolate
#'
#' Takes a wide format tibble with years as columns, coverts to long format, and
#' ensures values are filled in for all \code{out_years} using the following rules:
#'   - Linearly interpolated for missing values that have end points
#'   - Extrapolated using an exponential decay function paramaterized by the columns
#'     \code{improvement.rate} and \code{improvement.max} using the following formulation
#'     \code{v_0*max+(v_0-v_0*max)*(1-rate)^(y-y_0)}
#'   - For rows that specify a char value in the column \code{improvement.shadow.technology}
#'     exponential decay will be calculated on the difference between the values calculated
#'     by left joining with itself on the column \code{improvement.shadow.technology} with
#'     the column \code{technology}.  In other words for shadowing technologies the decay is
#'     only applied to the difference in the values in the last year in which one was
#'     specified. This is to allow for instance a Gas CC plant to have cost reductions at a
#'     moderate pace but a Gas CC+CCS can have rapid cost reductions tothe CCS portion of
#'     the cost.
#'
#' @param d The wide format tibble with values under year columns that will be filled
#' to ensure the given years are present using the rules mentioned above.
#' @param out_years A vector of integers specifying which years must have values in the
#' output data.
#' @return The filled out data set in long format.  The years will be in the \code{year}
#' column and will include all values in \code{out_years} and the filled in values will
#' be in the \code{value} column.  All extrapolation parameters will be cleaned out.
#' @importFrom tibble has_name
#' @importFrom dplyr filter mutate select setdiff rename ungroup
#' @importFrom tidyr gather complete
#' @importFrom assertthat assert_that
#' @author Pralit Patel
fill_exp_decay_extrapolate <- function(d, out_years) {
  . <- value <- year <- improvement.rate <- improvement.max <-
    improvement.shadow.technology <- technology <- year_base <-
    value_base <- shadow.value <- NULL  # silence package check notes

  # Some error checking first
  assert_that(has_name(d, "improvement.rate"))
  assert_that(has_name(d, "improvement.max"))
  # either improvement.rate/max are both NA or neither are
  assert_that(all(is.na(d$improvement.rate) == is.na(d$improvement.max)))

  # Note we want to allow use of the improvement.shadow.technology feature to be
  # optional so we will check if they have not provided the column and fill NAs
  # if not to avoid error
  if(!has_name(d, "improvement.shadow.technology")) {
    d %>%
      mutate(improvement.shadow.technology = as.character(NA)) ->
      d
  }

  # The first step is to linearly interpolate missing values that are in between
  # values which are specified (approx_fun rule=1)
  d %>%
    gather(year, value, matches(YEAR_PATTERN)) %>%
    mutate(year = as.integer(year)) ->
    d
  # We would like to replicate values for all years including those found in the
  # data as well as requested in out_years with the exception of the year (which
  # which is the column we are replicating on) and value which we would like to
  # just fill the missing values with NA (which is what complete does)
  # NOTE: the approach for programmatically selecting columns got completely
  # overhauled in recent version of dplyr, and it seems to have affected the nesting
  # function particularly. How to specify columns also seems inconsistent
  # between the versions, and thus we fall back on checking versions and doing
  # something different.
  if(packageVersion("dplyr") < "0.7") {
    d %>%
      complete(tidyr::nesting_(select(., -year, -value)), year = union(year, out_years)) ->
      d
  } else {
    nesting_vars <- rlang::syms(names(d)[!(names(d) %in% c("year", "value"))])
    d %>%
      complete(tidyr::nesting(!!!nesting_vars), year = union(year, out_years)) ->
      d
  }
  d %>%
    # for the purposes of interpolating (and later extrapolating) we would like
    # to just group by everything except year and value
<<<<<<< HEAD
    dplyr::group_by_(.dots = paste0('`', names(.)[!(names(.) %in% c("year", "value"))], '`')) %>%
=======
    dplyr::group_by_(.dots = paste0('`',names(.)[!(names(.) %in% c("year", "value"))], '`')) %>%
>>>>>>> f0086471
    # finally do the linearly interpolation between values which are specified
    mutate(value = approx_fun(year, value, rule = 1)) ->
    d

  # Rows in which improvement.max/rate is not specified should not be extrapolated,
  # so split those out for now
  d %>%
    filter(is.na(improvement.max) | is.na(improvement.rate)) ->
    d_no_extrap

  d %>%
    setdiff(d_no_extrap) ->
    d_extrap

  # First partition the technologies that are not "shadowing" another technology
  # and apply the exponential decay extrapolation to them
  d_extrap %>%
    filter(is.na(improvement.shadow.technology)) %>%
    # figure out the last specified year from which we will be extrapolating
    # (adding a -Inf in case there are no extrapolation years, to avoid a warning)
    mutate(year_base = max(c(-Inf, year[!is.na(value)]))) %>%
    # fill out the last specified value from which we will be extrapolating
    mutate(value_base = value[year == year_base]) %>%
    # calculate the exponential decay to extrapolate a new value from the last
    # specified value
    mutate(value = if_else(is.na(value),
                           value_base * improvement.max + (value_base - value_base * improvement.max) *
                             (1.0 - improvement.rate ) ^ (year - year_base),
                           value)) %>%
    select(-year_base, -value_base) %>%
    ungroup() ->
    d_nonshadowed

  # Now we can calculate the exponential decay extrapolation for technologies that
  # were shadowing another
  d_nonshadowed %>%
    # Merge the "shadow" technologies onto those that specified one in the "improvement.shadow.technology"
    select(technology, year, value) %>%
    rename(shadow.value = value) %>%
    left_join_error_no_match(d_extrap %>% filter(!is.na(improvement.shadow.technology)), .,
                             by = c("improvement.shadow.technology" = "technology", "year" = "year")) %>%
    # figure out the last specified year from which we will be extrapolating
    # (adding a -Inf in case there are no extrapolation years, to avoid a warning)
    mutate(year_base = max(c(-Inf, year[!is.na(value)]))) %>%
    # for shadowing technologies the decay is only applied to the difference
    # in the values in the last year in which one was specified
    # this is to allow for instance a Gas CC plant to have cost reductions at
    # a moderate pace but a Gas CC+CCS can have rapid cost reductions to
    # the CCS portion of the cost
    mutate(value_base = value - shadow.value) %>%
    mutate(value_base = value_base[year == year_base]) %>%
    mutate(value = if_else(is.na(value),
                           shadow.value +
                             value_base * improvement.max + (value_base - value_base * improvement.max ) *
                             (1.0 - improvement.rate) ^ (year - year_base),
                           value)) %>%
    # drop the extra columns created for the shadow / exp decay calculation
    select_(.dots = paste0('`', names(d_nonshadowed), '`')) %>%
    ungroup() ->
    d_shadowed

  # Pull all the data together and drop exptrapolation parameters.
  bind_rows(ungroup(d_no_extrap), d_nonshadowed, d_shadowed) %>%
    select(-matches('improvement.')) %>%
    filter(year %in% out_years)
}
<|MERGE_RESOLUTION|>--- conflicted
+++ resolved
@@ -431,11 +431,7 @@
   d %>%
     # for the purposes of interpolating (and later extrapolating) we would like
     # to just group by everything except year and value
-<<<<<<< HEAD
     dplyr::group_by_(.dots = paste0('`', names(.)[!(names(.) %in% c("year", "value"))], '`')) %>%
-=======
-    dplyr::group_by_(.dots = paste0('`',names(.)[!(names(.) %in% c("year", "value"))], '`')) %>%
->>>>>>> f0086471
     # finally do the linearly interpolation between values which are specified
     mutate(value = approx_fun(year, value, rule = 1)) ->
     d
