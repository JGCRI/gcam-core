--- conflicted
+++ resolved
@@ -23,11 +23,8 @@
              FILE = 'gcam-usa/reeds_wind_curve_capacity',
              FILE = 'gcam-usa/reeds_wind_curve_CF_avg',
              FILE = 'gcam-usa/reeds_wind_curve_grid_cost',
-<<<<<<< HEAD
              FILE = 'gcam-usa/A23.elecS_tech_mapping_cool',
-=======
              FILE = "gcam-usa/A10.renewable_resource_delete",
->>>>>>> 66ebec17
              'L2234.StubTechCapFactor_elecS_wind_USA',
              'L2247.GlobalIntTechCapitalOnly_elecS_USA',
              'L223.GlobalIntTechCapital_elec',
@@ -47,11 +44,8 @@
     reeds_wind_curve_capacity <- get_data(all_data, 'gcam-usa/reeds_wind_curve_capacity')
     reeds_wind_curve_CF_avg <- get_data(all_data, 'gcam-usa/reeds_wind_curve_CF_avg')
     reeds_wind_curve_grid_cost <- get_data(all_data, 'gcam-usa/reeds_wind_curve_grid_cost')
-<<<<<<< HEAD
     A23.elecS_tech_mapping_cool <- get_data(all_data, "gcam-usa/A23.elecS_tech_mapping_cool")
-=======
     A10.renewable_resource_delete <- get_data(all_data, "gcam-usa/A10.renewable_resource_delete")
->>>>>>> 66ebec17
     L2234.StubTechCapFactor_elecS_wind_USA <- get_data(all_data, 'L2234.StubTechCapFactor_elecS_wind_USA')
     L2247.GlobalIntTechCapitalOnly_elecS_USA <- get_data(all_data, 'L2247.GlobalIntTechCapitalOnly_elecS_USA')
     L223.GlobalIntTechCapital_elec <- get_data(all_data, 'L223.GlobalIntTechCapital_elec')
