--- conflicted
+++ resolved
@@ -121,17 +121,10 @@
       select(-MAC_region, -bio_N2O_coef, -SO2_name, -GAINS_region, -GCAM_region_ID, -agg_sector, -value) ->
       L251.ssp34_ef
 
-<<<<<<< HEAD
-# This section deletes the default GCAM default GDP control functions, so they can be replaced with
-# explicit emission factors by year.
-# Create a control table where year 2010 is the control period (later renamed 1975), discarding all other years.
-# 1975 is a constant called "GHG_CONTROL_READIN_YEAR"
-=======
     # This section deletes the default GCAM default GDP control functions, so they can be replaced with
     # explicit emission factors by year.
 
     # Create a control table where year 2010 is the control period and renamed 1975, discarding all other years.
->>>>>>> d1684882
     L251.ssp2_ef %>%
       select(-emiss.coeff) %>%
       filter(year == min(year)) %>%
@@ -139,7 +132,6 @@
              ctrl.name ="GDP_control") ->
       L251.ctrl.delete
 
-<<<<<<< HEAD
 # This section adds emissions controls for future years of vintaged electricity technologies for SSP emission factors.
 # They need to be read in seperatly from the *ef.csv files because they have a different csv to xml header.
      L251.ssp15_ef %>%
@@ -177,45 +169,6 @@
               # Previous year column that only includes the electricity supply sector is now a constant.
               year = GHG_CONTROL_READIN_YEAR)->
      L251.ssp34_ef_vin
-=======
-    # This section adds emissions controls for future years of vintaged electricity technologies for SSP emission factors.
-    # They need to be read in seperatly from the *ef.csv files because they have a different csv to xml header.
-    L251.ssp15_ef %>%
-      # Isolate the "electricity" supply sector.
-      filter(supplysector == "electricity") %>%
-      # Create 2 new columns for future emission factors.
-      # Future emission coefficient year is based on pre-existing "year" column.
-      # Future emission coefficient name is a descriptor, and is constant.
-      mutate(future.emiss.coeff.year = year,
-             future.emiss.coeff.name = "SSP_GAINS",
-             # Previous year column that only includes the electricity supply sector is now a constant.
-             year = 1975)->
-      L251.ssp15_ef_vin
-
-    L251.ssp2_ef %>%
-      # Isolate the "electricity" supply sector.
-      filter(supplysector == "electricity") %>%
-      # Create 2 new columns for future emission factors.
-      # Future emission coefficient year is based on pre-existing "year" column.
-      # Future emission coefficient name is a descriptor, and is constant.
-      mutate(future.emiss.coeff.year = year,
-             future.emiss.coeff.name = "SSP_GAINS",
-             # Previous year column that only includes the electricity supply sector is now a constant.
-             year = 1975)->
-      L251.ssp2_ef_vin
-
-    L251.ssp34_ef %>%
-      # Isolate the "electricity" supply sector.
-      filter(supplysector == "electricity") %>%
-      # Create 2 new columns for future emission factors.
-      # Future emission coefficient year is based on pre-existing "year" column.
-      # Future emission coefficient name is a descriptor, and is constant.
-      mutate(future.emiss.coeff.year = year,
-             future.emiss.coeff.name = "SSP_GAINS",
-             # Previous year column that only includes the electricity supply sector is now a constant.
-             year = 1975)->
-      L251.ssp34_ef_vin
->>>>>>> d1684882
 
     # This section renames SO2 variables so that it has regional SO2 emission species.
     L251.ctrl.delete <- rename_SO2(L251.ctrl.delete, A_regions, FALSE)
