#' module_emissions_L251.en_ssp_nonco2
#'
#' This chunk produces regional non-CO2 emissions coefficient data for SSPs 1/5, 2, and 3/4 as well as a GDP control.
#'
#' @param command API command to execute
#' @param ... other optional parameters, depending on command
#' @return Depends on \code{command}: either a vector of required inputs,
#' a vector of output names, or (if \code{command} is "MAKE") all
#' the generated outputs: \code{L251.ctrl.delete}, \code{L251.ssp15_ef}, \code{L251.ssp2_ef}, \code{L251.ssp34_ef}, \code{L251.ssp15_ef_vin}, \code{L251.ssp2_ef_vin}, \code{L251.ssp34_ef_vin}. The corresponding file in the
#' original data system was \code{L251.en_ssp_nonco2.R} (emissions level2).
#' @details This section takes in the non-CO2 emissions factors for SSP 1/5, 2, and 3/4 across sectors.
#' First, create data that spans the years 2010-2100 in five year increments by interpolation of input data.
#' Next, add emissions controls for future years of vintaged technologies for SSP emission factors.
#' Then, add columns that have regional SO2 emission species.
#' A GDP control of regional non-CO2 emissions in all regions is also created.
#' @importFrom assertthat assert_that
#' @importFrom dplyr filter mutate select
#' @importFrom tidyr gather spread
#' @author CDL May 2017

module_emissions_L251.en_ssp_nonco2 <- function(command, ...) {
  if(command == driver.DECLARE_INPUTS) {
    return(c(FILE = "emissions/A_regions",
             FILE = "common/GCAM_region_names",
             FILE = "temp-data-inject/L161.SSP2_EF",
             FILE = "temp-data-inject/L161.SSP15_EF",
             FILE = "temp-data-inject/L161.SSP34_EF",
             FILE = "temp-data-inject/L201.nonghg_steepness"))

  } else if(command == driver.DECLARE_OUTPUTS) {
    return(c("L251.ctrl.delete",
             "L251.ssp15_ef",
             "L251.ssp2_ef",
             "L251.ssp34_ef",
             "L251.ssp15_ef_vin",
             "L251.ssp2_ef_vin",
             "L251.ssp34_ef_vin"))
  } else if(command == driver.MAKE) {

    all_data <- list(...)[[1]]

    # Load required inputs
    get_data(all_data, "common/GCAM_region_names") ->
      GCAM_region_names
    get_data(all_data, "emissions/A_regions") ->
      A_regions
    get_data(all_data, "temp-data-inject/L161.SSP2_EF") %>%
      gather(year, value, -GCAM_region_ID, -Non.CO2, -supplysector, -subsector, -stub.technology, -agg_sector) %>%
      mutate(year = as.integer(substr(year, 2, 5))) ->
      L161.SSP2_EF
    get_data(all_data, "temp-data-inject/L161.SSP15_EF") %>%
      gather(year, value, -GCAM_region_ID, -Non.CO2, -supplysector, -subsector, -stub.technology, -agg_sector) %>%
      mutate(year = as.integer(substr(year, 2, 5))) ->
      L161.SSP15_EF
    get_data(all_data, "temp-data-inject/L161.SSP34_EF")  %>%
      gather(year, value, -GCAM_region_ID, -Non.CO2, -supplysector, -subsector, -stub.technology, -agg_sector) %>%
      mutate(year = as.integer(substr(year, 2, 5))) ->
      L161.SSP34_EF
    get_data(all_data, "temp-data-inject/L201.nonghg_steepness") ->
      L201.nonghg_steepness

    # ===================================================

<<<<<<< HEAD
# For GCAM SSP scenarios air pollution emission factors are read in explicitly for every year.
# This section takes in the non-CO2 emissions factors for SSP 1/5, 2, and 3/4 across sectors and
# interpolates across years 2010-2100 in 5 year segments.
# The air pollution controls in SSPs are specified in 3 groupings: by 1/5, 2, and 3/4 (Rao et al, 2017).
=======
    # This section takes in the non-CO2 emissions factors for SSP 1.5, 2, and 3.4 across sectors and
    # interpolates across years 2010-2100 in 5 year segments.
>>>>>>> 22c70062

    L161.SSP15_EF %>%
      # Input data only contains 3 future years.  Need to include years between 2010-2100 in 5 year segments,
      # and interpolate between each time segment.
      tidyr::complete(year = SSP_FUTURE_YEARS,
                      tidyr::nesting(GCAM_region_ID, Non.CO2, supplysector, subsector, stub.technology, agg_sector),
                      fill = list(value = NA)) %>%
      mutate(year = as.integer(year))  %>%
      group_by(GCAM_region_ID, Non.CO2, supplysector, subsector, stub.technology, agg_sector) %>%
      mutate(value = approx_fun(year, value))  %>%
      # Now add regional information.
      left_join_error_no_match(A_regions, by = c("GCAM_region_ID")) %>%
      # Emission coefficients values are too long, so we round to the 10th decimal point.
      mutate(emiss.coeff = round(value, 10)) %>%
      ungroup() %>%
      # Discard columns that are not needed.  Resulting table retains 7 columns.
      # Columns include "region", "supplysector", "subsector", "stub.technology", "year", "Non.CO2", and "emiss.coeff".
      # This applies to the next 2 tables as well.
      select(-MAC_region, -bio_N2O_coef, -SO2_name, -GAINS_region, -GCAM_region_ID, -agg_sector, -value) ->
      L251.ssp15_ef

    L161.SSP2_EF %>%
      # Input data only contains 3 future years.  Need to include years between 2010-2100 in 5 year segments,
      # and interpolate between each time segment.
      tidyr::complete(year = SSP_FUTURE_YEARS,
                      tidyr::nesting(GCAM_region_ID, Non.CO2, supplysector, subsector, stub.technology, agg_sector),
                      fill = list(value = NA)) %>%
      mutate(year = as.integer(year))  %>%
      group_by(GCAM_region_ID, Non.CO2, supplysector, subsector, stub.technology, agg_sector) %>%
      mutate(value = approx_fun(year, value))  %>%
      # Now add regional information.
      left_join_error_no_match(A_regions, by = c("GCAM_region_ID"))  %>%
      # Emission coefficients values are too long, so we round to the 10th decimal point.
      mutate(emiss.coeff = round(value, 10)) %>%
      ungroup() %>%
      # Discard columns that are not needed.
      select(-MAC_region, -bio_N2O_coef, -SO2_name, -GAINS_region, -GCAM_region_ID, -agg_sector, -value) ->
      L251.ssp2_ef

    L161.SSP34_EF %>%
      # Input data only contains 3 future years.  Need to include years between 2010-2100 in 5 year segments,
      # and interpolate between each time segment.
      tidyr::complete(year = SSP_FUTURE_YEARS,
                      tidyr::nesting(GCAM_region_ID, Non.CO2, supplysector, subsector, stub.technology, agg_sector),
                      fill = list(value = NA)) %>%
      mutate(year = as.integer(year))  %>%
      group_by(GCAM_region_ID, Non.CO2, supplysector, subsector, stub.technology, agg_sector) %>%
      mutate(value = approx_fun(year, value))  %>%
      # Now add regional information.
      left_join_error_no_match(A_regions, by = c("GCAM_region_ID"))  %>%
      # Emission coefficients values are too long, so we round to the 10th decimal point.
      mutate(emiss.coeff = round(value, 10)) %>%
      ungroup() %>%
      # Discard columns that are not needed.
      select(-MAC_region, -bio_N2O_coef, -SO2_name, -GAINS_region, -GCAM_region_ID, -agg_sector, -value) ->
      L251.ssp34_ef

<<<<<<< HEAD
# This section deletes the default GCAM default GDP control functions, so they can be replaced with
# explicit emission factors by year.
     L251.ssp2_ef %>%
=======
    # Create a control table where year 2010 is the control period and renamed 1975, discarding all other years.
    L251.ssp2_ef %>%
>>>>>>> 22c70062
      select(-emiss.coeff) %>%
      filter(year == min(year)) %>%
      mutate(year = 1975,
             ctrl.name ="GDP_control") ->
    L251.ctrl.delete

<<<<<<< HEAD
# This section adds emissions controls for future years of vintaged electricity technologies for SSP emission factors.
# They need to be read in seperatly from the *ef.csv files because they have a different csv to xml header.
     L251.ssp15_ef %>%
       # Isolate the "electricity" supply sector.
       filter(supplysector == "electricity") %>%
       # Create 2 new columns for future emission factors.
       # Future emission coefficient year is based on pre-existing "year" column.
       # Future emission coefficient name is a descriptor, and is constant.
       mutate(future.emiss.coeff.year = year,
              future.emiss.coeff.name = "SSP_GAINS",
              # Previous year column that only includes the electricity supply sector is now a constant.
              year = 1975)->
     L251.ssp15_ef_vin

     L251.ssp2_ef %>%
       # Isolate the "electricity" supply sector.
       filter(supplysector == "electricity") %>%
       # Create 2 new columns for future emission factors.
       # Future emission coefficient year is based on pre-existing "year" column.
       # Future emission coefficient name is a descriptor, and is constant.
       mutate(future.emiss.coeff.year = year,
              future.emiss.coeff.name = "SSP_GAINS",
              # Previous year column that only includes the electricity supply sector is now a constant.
              year = 1975)->
     L251.ssp2_ef_vin

     L251.ssp34_ef %>%
       # Isolate the "electricity" supply sector.
       filter(supplysector == "electricity") %>%
       # Create 2 new columns for future emission factors.
       # Future emission coefficient year is based on pre-existing "year" column.
       # Future emission coefficient name is a descriptor, and is constant.
       mutate(future.emiss.coeff.year = year,
              future.emiss.coeff.name = "SSP_GAINS",
              # Previous year column that only includes the electricity supply sector is now a constant.
              year = 1975)->
     L251.ssp34_ef_vin
=======
    # This section adds emissions controls for future years of vintaged technologies for SSP emission factors.
    L251.ssp15_ef %>%
      # Isolate the "electricity" supply sector.
      filter(supplysector == "electricity") %>%
      # Create 2 new columns for future emission factors.
      # Future emission coefficient year is based on pre-existing "year" column.
      # Future emission coefficient name is a descriptor, and is constant.
      mutate(future.emiss.coeff.year = year,
             future.emiss.coeff.name = "SSP_GAINS",
             # Previous year column that only includes the electricity supply sector is now a constant.
             year = 1975)->
      L251.ssp15_ef_vin

    L251.ssp2_ef %>%
      # Isolate the "electricity" supply sector.
      filter(supplysector == "electricity") %>%
      # Create 2 new columns for future emission factors.
      # Future emission coefficient year is based on pre-existing "year" column.
      # Future emission coefficient name is a descriptor, and is constant.
      mutate(future.emiss.coeff.year = year,
             future.emiss.coeff.name = "SSP_GAINS",
             # Previous year column that only includes the electricity supply sector is now a constant.
             year = 1975)->
      L251.ssp2_ef_vin

    L251.ssp34_ef %>%
      # Isolate the "electricity" supply sector.
      filter(supplysector == "electricity") %>%
      # Create 2 new columns for future emission factors.
      # Future emission coefficient year is based on pre-existing "year" column.
      # Future emission coefficient name is a descriptor, and is constant.
      mutate(future.emiss.coeff.year = year,
             future.emiss.coeff.name = "SSP_GAINS",
             # Previous year column that only includes the electricity supply sector is now a constant.
             year = 1975)->
      L251.ssp34_ef_vin
>>>>>>> 22c70062

    # This section renames SO2 variables so that it has regional SO2 emission species.
    L251.ctrl.delete <- rename_SO2(L251.ctrl.delete, A_regions, FALSE)
    L251.ssp15_ef <- rename_SO2(L251.ssp15_ef, A_regions, FALSE)
    L251.ssp2_ef <- rename_SO2(L251.ssp2_ef, A_regions, FALSE)
    L251.ssp34_ef <- rename_SO2(L251.ssp34_ef, A_regions, FALSE)
    L251.ssp15_ef_vin <- rename_SO2(L251.ssp15_ef_vin, A_regions, FALSE)
    L251.ssp2_ef_vin <- rename_SO2(L251.ssp2_ef_vin, A_regions, FALSE)
    L251.ssp34_ef_vin <- rename_SO2(L251.ssp34_ef_vin, A_regions, FALSE)

<<<<<<< HEAD
# This section performs a filtering join that discards rows that do not have a SSP emission GDP control steepness value.
     L251.ctrl.delete %>%
       semi_join(L201.nonghg_steepness,
                 by = c("region", "supplysector", "subsector", "stub.technology", "Non.CO2")) ->
     L251.ctrl.delete

# ===================================================
# Produce outputs
# No flags are neccessary because old data is in 'long' format.
=======
    # This section deletes GDP control functions that exist for the 1975 control period.
    L251.ctrl.delete %>%
      semi_join(L201.nonghg_steepness,
                by = c("region", "supplysector", "subsector", "stub.technology", "Non.CO2")) ->
      L251.ctrl.delete

    # ===================================================
    # Produce outputs
    # No flags are necessary because old data is in 'long' format.
>>>>>>> 22c70062

    L251.ctrl.delete %>%
      add_title("Delete GDP control of regional non-CO2 emissions.") %>%
      add_units("unitless") %>%
      add_comments("First, year 2010 is used as the default year, all other years are deleted.") %>%
      add_comments("Then, created a new column for data that has regional non-CO2 emission species.") %>%
      add_comments("Then, delete GDP control functions that exist.") %>%
      add_legacy_name("L251.ctrl.delete") %>%
<<<<<<< HEAD
      add_precursors("temp-data-inject/L161.SSP2_EF",
                     "temp-data-inject/L201.nonghg_steepness",
                     "emissions/A_regions") ->
=======
      add_precursors("temp-data-inject/L161.SSP2_EF", "temp-data-inject/L201.nonghg_steepness", "emissions/A_regions") ->
>>>>>>> 22c70062
      L251.ctrl.delete

    L251.ssp15_ef %>%
      add_title("Regional non-CO2 emissions coefficient data for SSP1 and SSP5.") %>%
      add_units("Tg / EJ") %>%
      add_comments("First, the non-CO2 emissions factors for SSP 1/5 are interpolated across years 2010-2100 in 5 year segments.") %>%
      add_comments("Then, regional non-CO2 emission species information is added.") %>%
      add_legacy_name("L251.ssp15_ef") %>%
<<<<<<< HEAD
      add_precursors("temp-data-inject/L161.SSP15_EF",
                     "emissions/A_regions") ->
=======
      add_precursors("temp-data-inject/L161.SSP15_EF", "emissions/A_regions") ->
>>>>>>> 22c70062
      L251.ssp15_ef

    L251.ssp2_ef %>%
      add_title("Regional non-CO2 emissions coefficient data for SSP2.") %>%
      add_units("Tg / EJ") %>%
      add_comments("First, the non-CO2 emissions factors for SSP 2 are interpolated across years 2010-2100 in 5 year segments.") %>%
      add_comments("Then, regional non-CO2 emission species information is added.") %>%
      add_legacy_name("L251.ssp2_ef") %>%
<<<<<<< HEAD
      add_precursors("temp-data-inject/L161.SSP2_EF",
                     "emissions/A_regions") ->
=======
      add_precursors("temp-data-inject/L161.SSP2_EF", "emissions/A_regions") ->
>>>>>>> 22c70062
      L251.ssp2_ef

    L251.ssp34_ef %>%
      add_title("Regional non-CO2 emissions coefficient data for SSP3 and SSP4.") %>%
      add_units("Tg / EJ") %>%
      add_comments("First, the non-CO2 emissions factors for SSP 3/4 are interpolated across years 2010-2100 in 5 year segments.") %>%
      add_comments("Then, regional non-CO2 emission species information is added.") %>%
      add_legacy_name("L251.ssp34_ef") %>%
<<<<<<< HEAD
      add_precursors("temp-data-inject/L161.SSP34_EF",
                     "emissions/A_regions") ->
=======
      add_precursors("temp-data-inject/L161.SSP34_EF", "emissions/A_regions") ->
>>>>>>> 22c70062
      L251.ssp34_ef

    L251.ssp15_ef_vin %>%
      add_title("Regional SO2 emissions coefficient data of vintaged electric technologies for SSP1 and SSP5.") %>%
      add_units("Tg / EJ") %>%
      add_comments("First, the non-CO2 emissions factors for SSP 1/5 are interpolated across years 2010-2100 in 5 year segments.") %>%
      add_comments("Then, emissions controls are added for future years of vintaged technologies for SSP emission factors.") %>%
      add_comments("Finally, regional non-CO2 emission species information is added.") %>%
      add_legacy_name("L251.ssp15_ef_vin") %>%
<<<<<<< HEAD
      add_precursors("temp-data-inject/L161.SSP15_EF",
                     "emissions/A_regions") ->
=======
      add_precursors("temp-data-inject/L161.SSP15_EF", "emissions/A_regions") ->
>>>>>>> 22c70062
      L251.ssp15_ef_vin

    L251.ssp2_ef_vin %>%
      add_title("Regional non-CO2 emissions coefficient data of vintaged electric technologies for SSP 2.") %>%
      add_units("Tg / EJ") %>%
      add_comments("First, the non-CO2 emissions factors for SSP 2 are interpolated across years 2010-2100 in 5 year segments.") %>%
      add_comments("Then, emissions controls are added for future years of vintaged technologies for SSP emission factors.") %>%
      add_comments("Finally, regional non-CO2 emission species information is added.") %>%
      add_legacy_name("L251.ssp2_ef_vin") %>%
<<<<<<< HEAD
      add_precursors("temp-data-inject/L161.SSP2_EF",
                     "emissions/A_regions") ->
=======
      add_precursors("temp-data-inject/L161.SSP2_EF", "emissions/A_regions") ->
>>>>>>> 22c70062
      L251.ssp2_ef_vin

    L251.ssp34_ef_vin %>%
      add_title("Regional non-CO2 emissions coefficient data of vintaged electric technologies for SSP3 and SSP4.") %>%
      add_units("Tg / EJ") %>%
      add_comments("First, the non-CO2 emissions factors for SSP 3/4 are interpolated across years 2010-2100 in 5 year segments.") %>%
      add_comments("Then, emissions controls are added for future years of vintaged technologies for SSP emission factors.") %>%
      add_comments("Finally, regional non-CO2 emission species information is added.") %>%
      add_legacy_name("L251.ssp34_ef_vin") %>%
<<<<<<< HEAD
      add_precursors("temp-data-inject/L161.SSP34_EF",
                     "emissions/A_regions") ->
=======
      add_precursors("temp-data-inject/L161.SSP34_EF", "emissions/A_regions") ->
>>>>>>> 22c70062
      L251.ssp34_ef_vin

    return_data(L251.ctrl.delete, L251.ssp15_ef, L251.ssp2_ef, L251.ssp34_ef, L251.ssp15_ef_vin, L251.ssp2_ef_vin, L251.ssp34_ef_vin)
  } else {
    stop("Unknown command")
  }
}<|MERGE_RESOLUTION|>--- conflicted
+++ resolved
@@ -59,17 +59,12 @@
     get_data(all_data, "temp-data-inject/L201.nonghg_steepness") ->
       L201.nonghg_steepness
 
-    # ===================================================
-
-<<<<<<< HEAD
+# ===================================================
+
 # For GCAM SSP scenarios air pollution emission factors are read in explicitly for every year.
 # This section takes in the non-CO2 emissions factors for SSP 1/5, 2, and 3/4 across sectors and
 # interpolates across years 2010-2100 in 5 year segments.
 # The air pollution controls in SSPs are specified in 3 groupings: by 1/5, 2, and 3/4 (Rao et al, 2017).
-=======
-    # This section takes in the non-CO2 emissions factors for SSP 1.5, 2, and 3.4 across sectors and
-    # interpolates across years 2010-2100 in 5 year segments.
->>>>>>> 22c70062
 
     L161.SSP15_EF %>%
       # Input data only contains 3 future years.  Need to include years between 2010-2100 in 5 year segments,
@@ -127,21 +122,17 @@
       select(-MAC_region, -bio_N2O_coef, -SO2_name, -GAINS_region, -GCAM_region_ID, -agg_sector, -value) ->
       L251.ssp34_ef
 
-<<<<<<< HEAD
 # This section deletes the default GCAM default GDP control functions, so they can be replaced with
 # explicit emission factors by year.
-     L251.ssp2_ef %>%
-=======
-    # Create a control table where year 2010 is the control period and renamed 1975, discarding all other years.
+
+# Create a control table where year 2010 is the control period and renamed 1975, discarding all other years.
     L251.ssp2_ef %>%
->>>>>>> 22c70062
       select(-emiss.coeff) %>%
       filter(year == min(year)) %>%
       mutate(year = 1975,
              ctrl.name ="GDP_control") ->
     L251.ctrl.delete
 
-<<<<<<< HEAD
 # This section adds emissions controls for future years of vintaged electricity technologies for SSP emission factors.
 # They need to be read in seperatly from the *ef.csv files because they have a different csv to xml header.
      L251.ssp15_ef %>%
@@ -179,46 +170,8 @@
               # Previous year column that only includes the electricity supply sector is now a constant.
               year = 1975)->
      L251.ssp34_ef_vin
-=======
-    # This section adds emissions controls for future years of vintaged technologies for SSP emission factors.
-    L251.ssp15_ef %>%
-      # Isolate the "electricity" supply sector.
-      filter(supplysector == "electricity") %>%
-      # Create 2 new columns for future emission factors.
-      # Future emission coefficient year is based on pre-existing "year" column.
-      # Future emission coefficient name is a descriptor, and is constant.
-      mutate(future.emiss.coeff.year = year,
-             future.emiss.coeff.name = "SSP_GAINS",
-             # Previous year column that only includes the electricity supply sector is now a constant.
-             year = 1975)->
-      L251.ssp15_ef_vin
-
-    L251.ssp2_ef %>%
-      # Isolate the "electricity" supply sector.
-      filter(supplysector == "electricity") %>%
-      # Create 2 new columns for future emission factors.
-      # Future emission coefficient year is based on pre-existing "year" column.
-      # Future emission coefficient name is a descriptor, and is constant.
-      mutate(future.emiss.coeff.year = year,
-             future.emiss.coeff.name = "SSP_GAINS",
-             # Previous year column that only includes the electricity supply sector is now a constant.
-             year = 1975)->
-      L251.ssp2_ef_vin
-
-    L251.ssp34_ef %>%
-      # Isolate the "electricity" supply sector.
-      filter(supplysector == "electricity") %>%
-      # Create 2 new columns for future emission factors.
-      # Future emission coefficient year is based on pre-existing "year" column.
-      # Future emission coefficient name is a descriptor, and is constant.
-      mutate(future.emiss.coeff.year = year,
-             future.emiss.coeff.name = "SSP_GAINS",
-             # Previous year column that only includes the electricity supply sector is now a constant.
-             year = 1975)->
-      L251.ssp34_ef_vin
->>>>>>> 22c70062
-
-    # This section renames SO2 variables so that it has regional SO2 emission species.
+
+# This section renames SO2 variables so that it has regional SO2 emission species.
     L251.ctrl.delete <- rename_SO2(L251.ctrl.delete, A_regions, FALSE)
     L251.ssp15_ef <- rename_SO2(L251.ssp15_ef, A_regions, FALSE)
     L251.ssp2_ef <- rename_SO2(L251.ssp2_ef, A_regions, FALSE)
@@ -227,7 +180,6 @@
     L251.ssp2_ef_vin <- rename_SO2(L251.ssp2_ef_vin, A_regions, FALSE)
     L251.ssp34_ef_vin <- rename_SO2(L251.ssp34_ef_vin, A_regions, FALSE)
 
-<<<<<<< HEAD
 # This section performs a filtering join that discards rows that do not have a SSP emission GDP control steepness value.
      L251.ctrl.delete %>%
        semi_join(L201.nonghg_steepness,
@@ -236,77 +188,46 @@
 
 # ===================================================
 # Produce outputs
-# No flags are neccessary because old data is in 'long' format.
-=======
-    # This section deletes GDP control functions that exist for the 1975 control period.
-    L251.ctrl.delete %>%
-      semi_join(L201.nonghg_steepness,
-                by = c("region", "supplysector", "subsector", "stub.technology", "Non.CO2")) ->
-      L251.ctrl.delete
-
-    # ===================================================
-    # Produce outputs
-    # No flags are necessary because old data is in 'long' format.
->>>>>>> 22c70062
+# No flags are necessary because old data is in 'long' format.
 
     L251.ctrl.delete %>%
       add_title("Delete GDP control of regional non-CO2 emissions.") %>%
       add_units("unitless") %>%
       add_comments("First, year 2010 is used as the default year, all other years are deleted.") %>%
       add_comments("Then, created a new column for data that has regional non-CO2 emission species.") %>%
-      add_comments("Then, delete GDP control functions that exist.") %>%
+      add_comments("Finally, delete GDP control functions that exist.") %>%
       add_legacy_name("L251.ctrl.delete") %>%
-<<<<<<< HEAD
       add_precursors("temp-data-inject/L161.SSP2_EF",
                      "temp-data-inject/L201.nonghg_steepness",
                      "emissions/A_regions") ->
-=======
-      add_precursors("temp-data-inject/L161.SSP2_EF", "temp-data-inject/L201.nonghg_steepness", "emissions/A_regions") ->
->>>>>>> 22c70062
       L251.ctrl.delete
-
     L251.ssp15_ef %>%
       add_title("Regional non-CO2 emissions coefficient data for SSP1 and SSP5.") %>%
       add_units("Tg / EJ") %>%
       add_comments("First, the non-CO2 emissions factors for SSP 1/5 are interpolated across years 2010-2100 in 5 year segments.") %>%
       add_comments("Then, regional non-CO2 emission species information is added.") %>%
       add_legacy_name("L251.ssp15_ef") %>%
-<<<<<<< HEAD
       add_precursors("temp-data-inject/L161.SSP15_EF",
                      "emissions/A_regions") ->
-=======
-      add_precursors("temp-data-inject/L161.SSP15_EF", "emissions/A_regions") ->
->>>>>>> 22c70062
       L251.ssp15_ef
-
     L251.ssp2_ef %>%
       add_title("Regional non-CO2 emissions coefficient data for SSP2.") %>%
       add_units("Tg / EJ") %>%
       add_comments("First, the non-CO2 emissions factors for SSP 2 are interpolated across years 2010-2100 in 5 year segments.") %>%
       add_comments("Then, regional non-CO2 emission species information is added.") %>%
       add_legacy_name("L251.ssp2_ef") %>%
-<<<<<<< HEAD
       add_precursors("temp-data-inject/L161.SSP2_EF",
                      "emissions/A_regions") ->
-=======
-      add_precursors("temp-data-inject/L161.SSP2_EF", "emissions/A_regions") ->
->>>>>>> 22c70062
-      L251.ssp2_ef
-
+    L251.ssp2_ef
     L251.ssp34_ef %>%
       add_title("Regional non-CO2 emissions coefficient data for SSP3 and SSP4.") %>%
       add_units("Tg / EJ") %>%
       add_comments("First, the non-CO2 emissions factors for SSP 3/4 are interpolated across years 2010-2100 in 5 year segments.") %>%
       add_comments("Then, regional non-CO2 emission species information is added.") %>%
       add_legacy_name("L251.ssp34_ef") %>%
-<<<<<<< HEAD
       add_precursors("temp-data-inject/L161.SSP34_EF",
                      "emissions/A_regions") ->
-=======
-      add_precursors("temp-data-inject/L161.SSP34_EF", "emissions/A_regions") ->
->>>>>>> 22c70062
-      L251.ssp34_ef
-
+    L251.ssp34_ef
     L251.ssp15_ef_vin %>%
       add_title("Regional SO2 emissions coefficient data of vintaged electric technologies for SSP1 and SSP5.") %>%
       add_units("Tg / EJ") %>%
@@ -314,14 +235,9 @@
       add_comments("Then, emissions controls are added for future years of vintaged technologies for SSP emission factors.") %>%
       add_comments("Finally, regional non-CO2 emission species information is added.") %>%
       add_legacy_name("L251.ssp15_ef_vin") %>%
-<<<<<<< HEAD
       add_precursors("temp-data-inject/L161.SSP15_EF",
                      "emissions/A_regions") ->
-=======
-      add_precursors("temp-data-inject/L161.SSP15_EF", "emissions/A_regions") ->
->>>>>>> 22c70062
-      L251.ssp15_ef_vin
-
+    L251.ssp15_ef_vin
     L251.ssp2_ef_vin %>%
       add_title("Regional non-CO2 emissions coefficient data of vintaged electric technologies for SSP 2.") %>%
       add_units("Tg / EJ") %>%
@@ -329,14 +245,9 @@
       add_comments("Then, emissions controls are added for future years of vintaged technologies for SSP emission factors.") %>%
       add_comments("Finally, regional non-CO2 emission species information is added.") %>%
       add_legacy_name("L251.ssp2_ef_vin") %>%
-<<<<<<< HEAD
       add_precursors("temp-data-inject/L161.SSP2_EF",
                      "emissions/A_regions") ->
-=======
-      add_precursors("temp-data-inject/L161.SSP2_EF", "emissions/A_regions") ->
->>>>>>> 22c70062
-      L251.ssp2_ef_vin
-
+    L251.ssp2_ef_vin
     L251.ssp34_ef_vin %>%
       add_title("Regional non-CO2 emissions coefficient data of vintaged electric technologies for SSP3 and SSP4.") %>%
       add_units("Tg / EJ") %>%
@@ -344,12 +255,8 @@
       add_comments("Then, emissions controls are added for future years of vintaged technologies for SSP emission factors.") %>%
       add_comments("Finally, regional non-CO2 emission species information is added.") %>%
       add_legacy_name("L251.ssp34_ef_vin") %>%
-<<<<<<< HEAD
       add_precursors("temp-data-inject/L161.SSP34_EF",
                      "emissions/A_regions") ->
-=======
-      add_precursors("temp-data-inject/L161.SSP34_EF", "emissions/A_regions") ->
->>>>>>> 22c70062
       L251.ssp34_ef_vin
 
     return_data(L251.ctrl.delete, L251.ssp15_ef, L251.ssp2_ef, L251.ssp34_ef, L251.ssp15_ef_vin, L251.ssp2_ef_vin, L251.ssp34_ef_vin)
