--- conflicted
+++ resolved
@@ -62,12 +62,7 @@
                    4) replicate the water coefficients for all MODEL_YEARS") %>%
       add_legacy_name("L233.TechCoef") %>%
       add_precursors("common/GCAM_region_names", "water/A03.sector", "aglu/A_an_technology",
-<<<<<<< HEAD
-                     "temp-data-inject/L133.water_demand_livestock_R_C_W_km3_Mt") %>%
-      add_flags(FLAG_LONG_YEAR_FORM, FLAG_NO_XYEAR) ->
-=======
                      "temp-data-inject/L133.water_demand_livestock_R_C_W_km3_Mt") ->
->>>>>>> 9050170f
       L233.TechCoef
 
     return_data(L233.TechCoef)
