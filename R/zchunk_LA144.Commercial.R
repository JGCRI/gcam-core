--- conflicted
+++ resolved
@@ -1,10 +1,6 @@
-<<<<<<< HEAD
-#' module_gcamusa_LA144.Commercial
-=======
 # Copyright 2019 Battelle Memorial Institute; see the LICENSE file.
 
 #' module_gcam.usa_LA144.Commercial
->>>>>>> f8ebec0a
 #'
 #' Calculates commercial floorspace by state and energy consumption by state/fuel/end use
 #'
