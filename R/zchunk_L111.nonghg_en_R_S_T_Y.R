--- conflicted
+++ resolved
@@ -287,11 +287,7 @@
       add_units("Tg/EJ") %>%
       add_comments("Use non-ghg emission totals by GCAM sector, fuel, technology, and driver type for EDGAR historical years to derive emission shares.") %>%
       add_legacy_name("L111.nonghg_tgej_R_en_S_F_Yh") %>%
-<<<<<<< HEAD
-      same_precursors_as(L111.nonghg_tg_R_en_S_F_Yh) ->
-=======
       same_precursors_as(L111.nonghg_tg_R_en_S_F_Yh) %>%
->>>>>>> b7a3dbcc
       add_flags(FLAG_LONG_YEAR_FORM, FLAG_NO_XYEAR) ->
       L111.nonghg_tgej_R_en_S_F_Yh
 
