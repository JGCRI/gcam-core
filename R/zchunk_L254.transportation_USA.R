--- conflicted
+++ resolved
@@ -215,11 +215,7 @@
     # Model may make up calibration values otherwise.
     L254.StubTranTechCoef_USA %>%
       filter(year %in% MODEL_BASE_YEARS) %>%
-<<<<<<< HEAD
       select(names(.)[names(.) %in% LEVEL2_DATA_NAMES[["StubTranTechCalInput"]]]) %>%
-=======
-      dplyr::select_if(names(L254.StubTranTechCoef_USA) %in% LEVEL2_DATA_NAMES[["StubTranTechCalInput"]]) %>%
->>>>>>> 9569f567
       left_join(L254.StubTranTechCalInput_USA,
                 by = c("region", "supplysector", "tranSubsector", "stub.technology", "year", "minicam.energy.input")) %>%
       # Set calibration values as zero for technolgies that do not exist in some base years
