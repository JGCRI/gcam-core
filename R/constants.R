--- conflicted
+++ resolved
@@ -196,7 +196,6 @@
 # define top-level (zero) land nest logit exponent and logit type
 aglu.N0_LOGIT_EXP <- 0
 aglu.N0_LOGIT_TYPE <- NA
-<<<<<<< HEAD
 
 # fraction of land that is protected
 aglu.PROTECT_LAND_FRACT <- 0.9
@@ -204,11 +203,6 @@
 # unManaged Land Value
 # 1975$/thou km2 ??
 aglu.UNMANAGED_LAND_VALUE <- 1
-=======
-
-# fraction of land that is protected
-aglu.PROTECT_LAND_FRACT <- 0.9
->>>>>>> 3c5f1d36
 
 # default protected, unmanaged land LN1 logit info
 aglu.LN1_PROTUNMGD_LOGIT_EXP <- 0
