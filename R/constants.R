
# ======================================================================
# General behavior constants
OUTPUTS_DIR  <- "outputs/"
COMMENT_CHAR <- "#"
OLD_DATA_SYSTEM_BEHAVIOR <- TRUE

# ======================================================================
# Flags used by chunks
FLAG_INPUT_DATA <- "INPUT_DATA"
FLAG_LONG_YEAR_FORM  <- "FLAG_LONG_YEAR_FORM"
FLAG_NO_OUTPUT  <- "NO_OUTPUT"
FLAG_NO_XYEAR   <- "NO_XYEAR"
FLAG_NO_TEST    <- "NO_TEST"
FLAG_SUM_TEST   <- "FLAG_SUM_TEST"

# ======================================================================
# Time constants
HISTORICAL_YEARS <- 1971:2010
FUTURE_YEARS <- seq( 2015, 2100, 5 )

# ======================================================================
# GCAM constants
gcam.USA_CODE <- 1

# ======================================================================
# aglu constants
AGLU_HISTORICAL_YEARS <- 1971:2010
FAO_HISTORICAL_YEARS <- 1961:2011
MODEL_PRICE_YEARS <- 2001:2005
LAND_HISTORY_YEARS <- c(1700, 1750, 1800, 1850, 1900, 1950, 1975)
aglu.LAND_COVER_YEARS <- sort(unique(c(LAND_HISTORY_YEARS, AGLU_HISTORICAL_YEARS)))
GTAP_HISTORICAL_YEAR <- 2000
CROSIT_HISTORICAL_YEAR <- 2005

# GLU (Geographic Land Unit) settings - see module_aglu_LA100.0_LDS_preprocessing
aglu.GLU <- "GLU"
aglu.GLU_NAME_DELIMITER <- ""  # delimiter between the GLU name and number

# FAO PRICESTAT database disaggregates "cottonseed" and "cotton lint" as different commodities.
# This is the weight used to calculate the weighted average producer price for "seed cotton",
# based on that FAO total production volume of "seed cotton" is about 40% cotton lint and 60% cotton seeds.
# Source: http://www.fao.org/es/faodef/fdef06e.htm
WEIGHT_COTTON_LINT <- 0.4

# Price conversion from alfalfa to grass hay
# Sources:
# Alfalfa price: USDA. 2011. Prices Received for Alfalfa Hay, Baled, Washington. National Agricultural Statistics Service, U.S. Department of Agriculture.
# Grass price: Baker, A., and H. Lutman. 2008. Feed Year in Review (Domestic): Record Demand Drives U.S. Feed Grain Prices Higher in 2007/2008.
# FDS-2008-01, Economic Research Service, United States Department of Agriculture. Available at http://usda.mannlib.cornell.edu/usda/ers/FDS-yearbook/2000s/2008/FDS-yearbook-05-23-2008_Special_Report.pdf
PRICERATIO_GRASS_ALFALFA <- 0.7

# NUMBERS OF DIGITS FOR MODEL INPUT DATA
aglu.DIGITS_CALPRICE <- 4 # prices and costs

# Carbon content of all cellulose
aglu.CCONTENT_CELLULOSE <- 0.45

# ======================================================================
# energy constants

# At present the CO2 emissions inventory from CDIAC stops at 2009
energy.CDIAC_CO2_HISTORICAL_YEARS <- HISTORICAL_YEARS[HISTORICAL_YEARS < 2010]


# ======================================================================
# Conversion constants
CONV_BIL_MIL <- 1000
CONV_MIL_THOUS <- 1000
CONV_ONES_THOUS <- 0.001
CONV_TON_MEGATON <- 1e-6
CONV_T_KG <- 1e3
CONV_T_METRIC_SHORT <- 1000/908  # Ratio between metric ton and short ton
CONV_MCAL_PCAL <- 1e-9
CONV_HA_BM2 <- 1e-5
CONV_THA_KGM2 <- 0.1   # tons C/ha -> kg C/m2
<<<<<<< HEAD
CONV_GG_TG <- 0.001 #gigagrams to tegagrams
=======
CONV_GG_TG <- 0.001
CONV_TST_TG <- 0.000907 # thousand short tons to Tg
>>>>>>> cae7aea4

# Cubic meters (m3) to billion cubic meters (bm3)
CONV_M3_BM3 <- 1e-09
CONV_MILLION_M3_KM3 <- 1e-03


# ======================================================================
# Driver constants
driver.MAKE <- "MAKE"
driver.DECLARE_OUTPUTS <- "DECLARE_OUTPUTS"
driver.DECLARE_INPUTS <- "DECLARE_INPUTS"

# ======================================================================
# Column names (?)
GCAM_REGION_ID <- "GCAM_region_ID"

# ======================================================================
# Modeltime constants

# Model base and future years
modeltime.BASE_YEARS <- c(1975, 1990, 2005, 2010)
modeltime.FUTURE_YEARS <- seq(2015, 2100, by = 5)
modeltime.YEARS <- c(modeltime.BASE_YEARS, modeltime.FUTURE_YEARS)

# MAGICC model assumptions
modeltime.MAGICC_LAST_HISTORICAL_YEAR <- 2005
modeltime.MAGICC_BC_UNIT_FORCING <- 0
modeltime.MAGICC_C_START_YEAR <- 1705

# Hector model assumptions
modeltime.HECTOR_END_YEAR <- 2100
modeltime.HECTOR_EMISSIONS_YEAR <- 2005
modeltime.HECTOR_INI_FILE <- "../input/climate/hector-gcam.ini"

# ======================================================================
#Set a default electric efficiency
DEFAULT_ELECTRIC_EFFICIENCY <- 0.33

# ======================================================================
#Set a default electric efficiency
ELECTRICITY_INPUT_FUELS<- c( "biomass", "coal", "gas", "refined liquids" )

# ======================================================================
#Create X_HISTORICAL_YEARS
#X_HISTORICAL_YEARS <- paste( "X", HISTORICAL_YEARS, sep = "" )

# socioeconomics constants

# Population years - note that these sequences shouldn't have any overlap,
# and should contain all historical years used by other modules
socioeconomics.MADDISON_HISTORICAL_YEARS <- seq(1700, 1900, 50) # Years for which to use Maddison data
socioeconomics.UN_HISTORICAL_YEARS <- c(1950, 1971:2010) # Years for which to use UN data

socioeconomics.BASE_POP_SCEN <- "SSP2"


# ======================================================================
# emissions constants

emissions.EPA_HISTORICAL_YEARS <- 1971:2002
emissions.TST_TO_TG <- 0.000907 # Conversion from thousand short tons to Tg
emissions.NH3_HISTORICAL_YEARS <- 1990:2002
emissions.NH3_EXTRA_YEARS <- 1971:1989
emissions.EDGAR_YEARS <- 1971:2008<|MERGE_RESOLUTION|>--- conflicted
+++ resolved
@@ -74,12 +74,8 @@
 CONV_MCAL_PCAL <- 1e-9
 CONV_HA_BM2 <- 1e-5
 CONV_THA_KGM2 <- 0.1   # tons C/ha -> kg C/m2
-<<<<<<< HEAD
 CONV_GG_TG <- 0.001 #gigagrams to tegagrams
-=======
-CONV_GG_TG <- 0.001
 CONV_TST_TG <- 0.000907 # thousand short tons to Tg
->>>>>>> cae7aea4
 
 # Cubic meters (m3) to billion cubic meters (bm3)
 CONV_M3_BM3 <- 1e-09
