--- conflicted
+++ resolved
@@ -80,11 +80,8 @@
 # NUMBERS OF DIGITS FOR MODEL INPUT DATA
 aglu.DIGITS_CALPRICE <- 4 # prices and costs
 aglu.DIGITS_CALOUTPUT <- 7 # production
-<<<<<<< HEAD
 aglu.DIGITS_INCELAS <- 4 # food demand income elasticity
-=======
 aglu.DIGITS_AGPRODCHANGE <- 4 # rate of change in yield
->>>>>>> d218229f
 
 # Carbon content of all cellulose
 aglu.CCONTENT_CELLULOSE <- 0.45
@@ -98,10 +95,9 @@
 # Yield multiplier that goes from the observed yield to the "high" and "low" yields: observed plus or minus observed times this number
 MGMT_YIELD_ADJ <- 0.1
 
-<<<<<<< HEAD
 # Meat price elasticity in the USA
 aglu.FOOD_MEAT_P_ELAS_USA <- -0.09
-=======
+
 # Multipliers for high & low ag prod growth scenarios
 aglu.HI_PROD_GROWTH_MULT <- 1.5
 aglu.LOW_PROD_GROWTH_MULT <- 0.5
@@ -112,7 +108,6 @@
 # Production costs of biomass (from Patrick Luckow's work)
 aglu.BIO_GRASS_COST_75USD_GJ <- 0.75
 aglu.BIO_TREE_COST_75USD_GJ <- 0.67
->>>>>>> d218229f
 
 # Fertilizer application rate for biomass, and carbon yields. Values from Adler et al. 2007 (doi:10.1890/05-2018)
 aglu.BIO_GRASS_FERT_IO_GNM2 <- 5.6
