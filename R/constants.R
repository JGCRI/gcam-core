
# General behavior constants ======================================================================

OUTPUTS_DIR  <- "outputs/"
XML_DIR      <- "xml/"
COMMENT_CHAR <- "#"
OLD_DATA_SYSTEM_BEHAVIOR <- TRUE
YEAR_PATTERN <- "^(1|2)[0-9]{3}$"   # a 1 or 2 followed by three digits, and nothing else
LOGIT_COLUMN_NAME <- "logit.type"   # will be removed by test code before old-new comparison


# Flags ======================================================================
# Flags used by chunks
FLAG_INPUT_DATA      <- "FLAG_INPUT_DATA"       # input data, don't output
FLAG_LONG_YEAR_FORM  <- "FLAG_LONG_YEAR_FORM"   # 'year' column but original data are wide
FLAG_NO_OUTPUT       <- "FLAG_NO_OUTPUT"        # don't output
FLAG_NO_XYEAR        <- "FLAG_NO_XYEAR"         # year names don't have X's in front
FLAG_NO_TEST         <- "FLAG_NO_TEST"          # don't test
FLAG_SUM_TEST        <- "FLAG_SUM_TEST"         # use less-restrictive sum test
FLAG_PROTECT_FLOAT   <- "FLAG_PROTECT_FLOAT"    # protect float columns from readr bug
FLAG_XML             <- "FLAG_XML"              # xml data
FLAG_YEAR_COL_XYEARS <- "FLAG_YEAR_COL_XYEARS"  # 'year' column without X's in front


# Time constants======================================================================

HISTORICAL_YEARS <- 1971:2010
IMF_GDP_YEARS <- 2010:2020
FUTURE_YEARS <- seq(2015, 2100, 5)
BASE_YEARS <- c(1975, 1990, 2005, 2010)
MODEL_YEARS <- c(BASE_YEARS, FUTURE_YEARS)
SSP_FUTURE_YEARS <- c(2010, FUTURE_YEARS)
GHG_CONTROL_READIN_YEAR <- 1975
BASE_YEAR_IFA <- 2006

# GCAM constants ======================================================================

gcam.USA_CODE <- 1
gcam.LOGIT_TYPES <- c("relative-cost-logit", "absolute-cost-logit")
gcam.EQUIV_TABLE <- "EQUIV_TABLE"

GCAM_REGION_ID <- "GCAM_region_ID"


# AgLU constants ======================================================================

AGLU_HISTORICAL_YEARS <- 1971:2010
FAO_HISTORICAL_YEARS <- 1961:2011
FAO_LDS_YEARS <- 1998:2002
MODEL_PRICE_YEARS <- 2001:2005
MODEL_COST_YEARS <- 2001:2005
LAND_HISTORY_YEARS <- c(1700, 1750, 1800, 1850, 1900, 1950, 1975)
PREAGLU_YEARS <- c(1700, 1750,1800, 1850, 1900, 1950)
aglu.LAND_COVER_YEARS <- sort(unique(c(LAND_HISTORY_YEARS, AGLU_HISTORICAL_YEARS)))
GTAP_HISTORICAL_YEAR <- 2000
CROSIT_HISTORICAL_YEAR <- 2005
SPEC_AG_PROD_YEARS <- seq(max(AGLU_HISTORICAL_YEARS), 2050, by = 5) # Specified ag productivity years
aglu.DIET_YEARS <- seq(max(AGLU_HISTORICAL_YEARS), 2050, by = 5)
MIN_PROFIT_MARGIN <- 0.15
LAND_TOLERANCE <- 0.005
DIGITS_LAND_TOTAL <- 2
DIGITS_LAND_USE <- 7

# GLU (Geographic Land Unit) settings - see module_aglu_LA100.0_LDS_preprocessing
aglu.GLU <- "GLU"
aglu.GLU_NAME_DELIMITER <- ""  # delimiter between the GLU name and number

# FAO PRICESTAT database disaggregates "cottonseed" and "cotton lint" as different commodities.
# This is the weight used to calculate the weighted average producer price for "seed cotton",
# based on that FAO total production volume of "seed cotton" is about 40% cotton lint and 60% cotton seeds.
# Source: http://www.fao.org/es/faodef/fdef06e.htm
WEIGHT_COTTON_LINT <- 0.4

# Price conversion from alfalfa to grass hay
# Sources:
# Alfalfa price: USDA. 2011. Prices Received for Alfalfa Hay, Baled, Washington. National Agricultural Statistics Service, U.S. Department of Agriculture.
# Grass price: Baker, A., and H. Lutman. 2008. Feed Year in Review (Domestic): Record Demand Drives U.S. Feed Grain Prices Higher in 2007/2008.
# FDS-2008-01, Economic Research Service, United States Department of Agriculture. Available at http://usda.mannlib.cornell.edu/usda/ers/FDS-yearbook/2000s/2008/FDS-yearbook-05-23-2008_Special_Report.pdf
PRICERATIO_GRASS_ALFALFA <- 0.7

# NUMBERS OF DIGITS FOR MODEL INPUT DATA
aglu.DIGITS_CALPRICE <- 4 # prices and costs
aglu.DIGITS_CALOUTPUT <- 7 # production
aglu.DIGITS_INCELAS <- 4 # food demand income elasticity
aglu.DIGITS_AGPRODCHANGE <- 4 # rate of change in yield

# Carbon content of all cellulose
aglu.CCONTENT_CELLULOSE <- 0.45

# Minimum and maximum harvested:cropped ratios
MIN_HA_TO_CROPLAND <- 1
# Source: Dalrymple, D.G. 1971, Survey of Multiple Cropping in Less Developed Nations, Foreign Econ. Dev. Serv., U.S. Dep. of Agricul., Washington, D.C.
# Cited in: Monfreda et al. 2008, Farming the Planet: 2., Global Biogeochemical Cycles 22, GB1022, http://dx.doi.org/10.1029/2007GB002947
MAX_HA_TO_CROPLAND <- 3

# Yield multiplier that goes from the observed yield to the "high" and "low" yields: observed plus or minus observed times this number
MGMT_YIELD_ADJ <- 0.1

# Meat price elasticity in the USA
aglu.FOOD_MEAT_P_ELAS_USA <- -0.09

# Multipliers for high & low ag prod growth scenarios
aglu.HI_PROD_GROWTH_MULT <- 1.5
aglu.LOW_PROD_GROWTH_MULT <- 0.5

# Forestry cost (1975$/GJ)
aglu.FOR_COST_75USDM3 <- 29.59

# Production costs of biomass (from Patrick Luckow's work)
aglu.BIO_GRASS_COST_75USD_GJ <- 0.75
aglu.BIO_TREE_COST_75USD_GJ <- 0.67

# Price at which base year bio frac produced is used.
# The share of residue biomass production in each region,
# defined as the energy produced divided by the total
# waste biomass produced, is read in by A_bio_frac_prod_R.csv.
# This price, in 1975$/GJ, indicates the biomass price at
# the given shares. It should be close to the model's actual
# (endogenous) biomass prices in the final calibration year.
aglu.PRICE_BIO_FRAC <- 1.2

# Fertilizer application rate for biomass, and carbon yields. Values from Adler et al. 2007 (doi:10.1890/05-2018)
aglu.BIO_GRASS_FERT_IO_GNM2 <- 5.6
aglu.BIO_GRASS_YIELD_KGCM2 <- 0.34
aglu.BIO_TREE_FERT_IO_GNM2 <- 3.36
aglu.BIO_TREE_YIELD_KGCM2 <- 0.345

# Water characteristics for biomass
# Reference: Chaturvedi et al. 2015, Climate mitigation policy implications for global irrigation water demand, Mitig Adapt Strateg Glob Change (2015) 20:389-407. DOI 10.1007/s11027-013-9497-4
aglu.BIO_GRASS_WATER_IO_KM3EJ <- 25
aglu.BIO_TREE_WATER_IO_KM3EJ <- 25

# Cost of Fertilizer
aglu.FERT_COST <- 363 # 2007$ per ton NH3

# Maximum bioenergy (switchgrass) yield allowable, in tons per hectare
# Source: Wullschleger doi:10.2134/agronj2010.0087
aglu.MAX_BIO_YIELD_THA <- 20

aglu.BIO_ENERGY_CONTENT_GJT <- 17.5  # Energy content of biomass, GJ/ton

# GDP per capita thresholds for SSP4 region groupings
aglu.HIGH_GROWTH_PCGDP <- 12.275   # thousand 2010$ per person
aglu.LOW_GROWTH_PCGDP  <- 2.75     # thousand 2010$ per person

# Number of digits for model input data
aglu.DIGITS_CALPRICE  <- 4 # prices and costs
aglu.DIGITS_CALOUTPUT <- 7 # production

# Regions in which agriculture and land use are not modeled
aglu.NO_AGLU_REGIONS <- "Taiwan"

# Define GCAM category name of fertilizer
aglu.FERT_NAME <- "N fertilizer"

# Average Wood Density kg/m^3 for mass conversion
# Source: http://www.engineeringtoolbox.com/wood-density-d_40.html
# To Page's knowledge, nobody's ever done a weighted average wood density
# across all tree species that are commercially logged;
# 500 was was chosen to be towards the middle of the species that are produced.
aglu.AVG_WOOD_DENSITY_KGM3 <- 500

# Average Agriculture Density kg/m^3 for mass conversion
# Source: http://www.engineeringtoolbox.com/wood-density-d_40.html
aglu.AVG_AG_DENSITY <- 1

# Forest Harvest Index
aglu.FOREST_HARVEST_INDEX <- 0.8

# Forest Erosion Control in kg/m^2
aglu.FOREST_EROSION_CTRL_KGM2 <- 0.2

#Mill Erosion Control in kg/m^2
aglu.MILL_EROSION_CTRL_KGM2 <- 0

# Wood energy content in GJ/kg
aglu.WOOD_ENERGY_CONTENT_GJKG <- 0.0189

# wood water content
aglu.WOOD_WATER_CONTENT <- 0.065



# XML-related constants
aglu.GLU_NDIGITS          <- 3    # number of digits in the geographic land unit identifier codes
aglu.LT_GLU_DELIMITER     <-      # delimiter between the land use type name and GLU name. should be the same as the crop-glu delimiter
aglu.CROP_GLU_DELIMITER   <- "_"  # delimiter between the crop name and GLU name
aglu.IRR_DELIMITER        <- "_"  # delimiter between the appended crop x GLU and irrigation level
aglu.MGMT_DELIMITER       <- "_"  # delimiter between appended tech name and management level

# some more digits for rounding going into XMLs
aglu.DIGITS_HARVEST_INDEX <- 2
aglu.DIGITS_EROS_CTRL     <- 2
aglu.DIGITS_RES_ENERGY    <- 4
aglu.DIGITS_WATER_CONTENT <- 2


# Energy constants ======================================================================

# At present the CO2 emissions inventory from CDIAC stops at 2009
energy.CDIAC_CO2_HISTORICAL_YEARS <- HISTORICAL_YEARS[HISTORICAL_YEARS < 2010]

# Constant to select SSP database to use for transportation UCD
energy.TRN_SSP <- "CORE"

# UCD transportation year to use to compute shares for allocation of energy to mode/technology/fuel within category/fuel
energy.UCD_EN_YEAR <- 2005
energy.MIN_WEIGHT_EJ <- 1e-08

# Transportation fixed charge rate information
energy.DISCOUNT_RATE_VEH <- 0.1   # Consumer discount rate for vehicle purchases
energy.NPER_AMORT_VEH <- 10    # Number of periods (years) over which vehicle capital payments are amortized

DEFAULT_ELECTRIC_EFFICIENCY <- 0.33

ELECTRICITY_INPUT_FUELS<- c("biomass", "coal", "gas", "refined liquids")

# Conversion constants ======================================================================
# The naming convention is CONV_(FROM-UNIT)_(TO-UNIT).

# Mass
CONV_BIL_MIL <- 1000
CONV_MIL_BIL <- 1 / CONV_BIL_MIL
CONV_BIL_THOUS <- 1e6
CONV_THOUS_BIL <- 1 / CONV_BIL_THOUS
CONV_MIL_THOUS <- 1000
CONV_ONES_THOUS <- 0.001
CONV_TON_MEGATON <- 1e-6
CONV_T_KG <- 1e3
CONV_KG_T <- 1 / CONV_T_KG
CONV_T_METRIC_SHORT <- 1000 / 908  # Ratio between metric ton and short ton
CONV_HA_BM2 <- 1e-5
CONV_HA_M2 <- 10000
CONV_THA_KGM2 <- 0.1   # tons C/ha -> kg C/m2
CONV_GG_TG <- 0.001 # gigagrams to tegagrams
CONV_TST_TG <- 0.000907 # thousand short tons to Tg
CONV_KG_TO_TG <- 1e-9
CONV_KT_MT <- 0.001 # kt to Mt
CONV_T_MT <- 1e-6 # t to Mt
CONV_G_KG <- 1e-3 # kilograms to grams
CONV_NH3_N <- 14/17 # Nitrogen to Ammonia

<<<<<<< HEAD
CONV_KBBL_BBL <- 1000
CONV_BBL_TONNE_RFO <- 1 / 6.66
CONV_TONNE_GJ_RFO <- 40.87
CONV_BBL_TONNE_DISTILLATE <- 1 / 7.46
CONV_TONNE_GJ_DISTILLATE <- 42.91

=======
>>>>>>> 9138e181
# Time
CONV_YEAR_HOURS <- 24 * 365.25
CONV_DAYS_YEAR <- 1 / 365.25

# Energy
CONV_MWH_GJ <- 3.6 # Megawatt hours to Gigajoules
CONV_GWH_EJ <- 3.6e-6
CONV_KWH_GJ <- 3.6e-3
CONV_GJ_EJ <- 1e-9

# Other
CONV_MCAL_PCAL <- 1e-9
CONV_M3_BM3 <- 1e-09 # Cubic meters (m3) to billion cubic meters (bm3)
CONV_MILLION_M3_KM3 <- 1e-03
CONV_M2_ACR <- 0.0002471058
CONV_HA_M2 <- 1e4 # ha to m2


# Driver constants ======================================================================

driver.MAKE <- "MAKE"
driver.DECLARE_OUTPUTS <- "DECLARE_OUTPUTS"
driver.DECLARE_INPUTS <- "DECLARE_INPUTS"


# Modeltime constants ======================================================================

# MAGICC model assumptions
modeltime.MAGICC_LAST_HISTORICAL_YEAR <- 2005
modeltime.MAGICC_BC_UNIT_FORCING <- 0
modeltime.MAGICC_C_START_YEAR <- 1705

# Hector model assumptions
modeltime.HECTOR_END_YEAR <- 2100
modeltime.HECTOR_EMISSIONS_YEAR <- 2005
modeltime.HECTOR_INI_FILE <- "../input/climate/hector-gcam.ini"


# Socioeconomics constants ======================================================================

# Population years - note that these sequences shouldn't have any overlap,
# and should contain all historical years used by other modules
socioeconomics.MADDISON_HISTORICAL_YEARS <- seq(1700, 1900, 50) # Years for which to use Maddison data
socioeconomics.UN_HISTORICAL_YEARS <- c(1950, 1971:2010) # Years for which to use UN data
socioeconomics.FINAL_HIST_YEAR <- 2010 # Final historical year,
# NOTE that we use this because it's also the first year of the SSP database.
# Using a different year if the final historical year in the UN historical years changes, this would result in
# different SSP projections. (Because the SSP scenarios begin to diverge in 2015, so we'd have to reconsider how
# we do the SSP scenarios if we update to UN 2015 population.)
socioeconomics.BASE_POP_SCEN <- "SSP2" # These are both being used in the data system by different files.
BASE_POP_SCENARIO <- "SSP2" # These are both being used in the data system by different files.
BASE_GDP_SCENARIO <- "SSP2"

socioeconomics.DEFAULT_INTEREST_RATE <- 0.05
socioeconomics.GDP_DIGITS <- 0
socioeconomics.POP_DIGITS <- 0
socioeconomics.DEFAULT_LABORFORCE <- 0.5
socioeconomics.LABOR_PRODUCTIVITY_DIGITS <- 5


# Water constants ======================================================================

IRRIGATION                          <- "Irrigation"
MAPPED_WATER_TYPES                  <- c("water consumption", "water withdrawals")
MAPPED_WATER_TYPES_SHORT            <- c("C", "W")
names(MAPPED_WATER_TYPES_SHORT)     <- MAPPED_WATER_TYPES
DEFAULT_UNLIMITED_WATER_PRICE       <- 0
DEFAULT_UNLIMITED_WITHD_WATER_PRICE <- 0.001
DEFAULT_UNLIMITED_IRR_WATER_PRICE   <- 0.001 # (Units: 1975$/m3)
WATER_UNITS_QUANTITY                <- "km^3"
WATER_UNITS_PRICE                   <- "1975$/m^3"
AG_ONLY_WATER_TYPES                 <- "biophysical water consumption"


# Emissions constants ======================================================================

emissions.DIGITS_EMISSIONS <- 10
emissions.CTRL_BASE_YEAR   <- 1975  # Year to read in pollution controls
emissions.MODEL_BASE_YEARS <- BASE_YEARS[BASE_YEARS < 2008]
emissions.FINAL_EMISS_YEAR <- min(max(BASE_YEARS), 2005)

emissions.EPA_HISTORICAL_YEARS <- 1971:2002
emissions.TST_TO_TG            <- 0.000907 # Thousand short tons to Tg
emissions.NH3_HISTORICAL_YEARS <- 1990:2002
emissions.NH3_EXTRA_YEARS <- 1971:1989
emissions.EDGAR_YEARS <- 1971:2008
emissions.EDGAR_HISTORICAL <- 1971:2008
emissions.EPA_MACC_YEAR <- 2030  # Must be either 2020 or 2030
emissions.MAC_TAXES <- c( 0, 5, 10, 15, 32, 66, 129, 243, 486, 1093 ) # Range of costs in 1990 USD
emissions.CONV_C_CO2 <- 44 / 12 # Convert Carbon to CO2
emissions.DEFOREST_COEF_YEARS <- c(2000, 2005)
emissions.PFCS <- c("CF4", "C2F6", "SF6")
emissions.HFC_MODEL_BASE_YEARS <- c(1975, 1990, 2005, 2010)
emissions.F_GAS_UNITS <- "Gg"
# ======================================================================

emissions.NH3_EXTRA_YEARS      <- 1971:1989
emissions.EDGAR_YEARS          <- 1971:2008
emissions.EPA_MACC_YEAR        <- 2030  # Must be either 2020 or 2030
emissions.MAC_TAXES            <- c(0, 5, 10, 15, 32, 66, 129, 243, 486, 1093) # Range of costs in 1990 USD
emissions.CONV_C_CO2           <- 44 / 12 # Convert Carbon to CO2
emissions.DEFOREST_COEF_YEARS  <- c(2000, 2005)
emissions.AGR_SECTORS          <- c("rice", "fertilizer", "soil")
emissions.AGR_GASES            <- c("CH4_AGR", "N2O_AGR", "NH3_AGR", "NOx_AGR")


# Uncomment these lines to run under 'timeshift' conditions
# HISTORICAL_YEARS <- 1971:2005       # normally 1971:2010
# FUTURE_YEARS <- seq(2010, 2100, 5)  # normally seq(2015, 2100, 5)
# BASE_YEARS <- c(1975, 1990, 2005)   # normally (1975, 1990, 2005, 2010)
# MODEL_YEARS <- c(BASE_YEARS, FUTURE_YEARS)<|MERGE_RESOLUTION|>--- conflicted
+++ resolved
@@ -239,16 +239,12 @@
 CONV_T_MT <- 1e-6 # t to Mt
 CONV_G_KG <- 1e-3 # kilograms to grams
 CONV_NH3_N <- 14/17 # Nitrogen to Ammonia
-
-<<<<<<< HEAD
 CONV_KBBL_BBL <- 1000
 CONV_BBL_TONNE_RFO <- 1 / 6.66
 CONV_TONNE_GJ_RFO <- 40.87
 CONV_BBL_TONNE_DISTILLATE <- 1 / 7.46
 CONV_TONNE_GJ_DISTILLATE <- 42.91
 
-=======
->>>>>>> 9138e181
 # Time
 CONV_YEAR_HOURS <- 24 * 365.25
 CONV_DAYS_YEAR <- 1 / 365.25
