
# General behavior constants ======================================================================

OUTPUTS_DIR  <- "outputs/"
XML_DIR      <- "xml/"
COMMENT_CHAR <- "#"
OLD_DATA_SYSTEM_BEHAVIOR <- TRUE
YEAR_PATTERN <- "^(1|2)[0-9]{3}$"   # a 1 or 2 followed by three digits, and nothing else
LOGIT_COLUMN_NAME <- "logit.type"   # will be removed by test code before old-new comparison


# Flags ======================================================================
# Flags used by chunks
FLAG_INPUT_DATA      <- "FLAG_INPUT_DATA"       # input data, don't output
FLAG_LONG_YEAR_FORM  <- "FLAG_LONG_YEAR_FORM"   # 'year' column but original data are wide
FLAG_NO_OUTPUT       <- "FLAG_NO_OUTPUT"        # don't output
FLAG_NO_XYEAR        <- "FLAG_NO_XYEAR"         # year names don't have X's in front
FLAG_NO_TEST         <- "FLAG_NO_TEST"          # don't test
FLAG_SUM_TEST        <- "FLAG_SUM_TEST"         # use less-restrictive sum test
FLAG_PROTECT_FLOAT   <- "FLAG_PROTECT_FLOAT"    # protect float columns from readr bug
FLAG_XML             <- "FLAG_XML"              # xml data
FLAG_YEAR_COL_XYEARS <- "FLAG_YEAR_COL_XYEARS"  # 'year' column without X's in front


# Time constants======================================================================

HISTORICAL_YEARS <- 1971:2010
IMF_GDP_YEARS <- 2010:2020
FUTURE_YEARS <- seq(2015, 2100, 5)
BASE_YEARS <- c(1975, 1990, 2005, 2010)
MODEL_YEARS <- c(BASE_YEARS, FUTURE_YEARS)
SSP_FUTURE_YEARS <- c(2010, FUTURE_YEARS)
GHG_CONTROL_READIN_YEAR <- 1975
BASE_YEAR_IFA <- 2006


# GCAM constants ======================================================================

gcam.USA_CODE <- 1
gcam.WESTERN_EUROPE_CODE <- 13
gcam.LOGIT_TYPES <- c("relative-cost-logit", "absolute-cost-logit")
gcam.EQUIV_TABLE <- "EQUIV_TABLE"

GCAM_REGION_ID <- "GCAM_region_ID"


# AgLU constants ======================================================================

AGLU_HISTORICAL_YEARS <- 1971:2010
FAO_HISTORICAL_YEARS <- 1961:2011
FAO_LDS_YEARS <- 1998:2002
MODEL_PRICE_YEARS <- 2001:2005
MODEL_COST_YEARS <- 2001:2005
LAND_HISTORY_YEARS <- c(1700, 1750, 1800, 1850, 1900, 1950, 1975)
PREAGLU_YEARS <- c(1700, 1750,1800, 1850, 1900, 1950)
aglu.LAND_COVER_YEARS <- sort(unique(c(LAND_HISTORY_YEARS, AGLU_HISTORICAL_YEARS)))
GTAP_HISTORICAL_YEAR <- 2000
CROSIT_HISTORICAL_YEAR <- 2005
SPEC_AG_PROD_YEARS <- seq(max(AGLU_HISTORICAL_YEARS), 2050, by = 5) # Specified ag productivity years
aglu.DIET_YEARS <- seq(max(AGLU_HISTORICAL_YEARS), 2050, by = 5)
MIN_PROFIT_MARGIN <- 0.15
LAND_TOLERANCE <- 0.005
DIGITS_LAND_TOTAL <- 2
DIGITS_LAND_USE <- 7

# GLU (Geographic Land Unit) settings - see module_aglu_LA100.0_LDS_preprocessing
aglu.GLU <- "GLU"
aglu.GLU_NAME_DELIMITER <- ""  # delimiter between the GLU name and number

# FAO PRICESTAT database disaggregates "cottonseed" and "cotton lint" as different commodities.
# This is the weight used to calculate the weighted average producer price for "seed cotton",
# based on that FAO total production volume of "seed cotton" is about 40% cotton lint and 60% cotton seeds.
# Source: http://www.fao.org/es/faodef/fdef06e.htm
WEIGHT_COTTON_LINT <- 0.4

# Price conversion from alfalfa to grass hay
# Sources:
# Alfalfa price: USDA. 2011. Prices Received for Alfalfa Hay, Baled, Washington. National Agricultural Statistics Service, U.S. Department of Agriculture.
# Grass price: Baker, A., and H. Lutman. 2008. Feed Year in Review (Domestic): Record Demand Drives U.S. Feed Grain Prices Higher in 2007/2008.
# FDS-2008-01, Economic Research Service, United States Department of Agriculture. Available at http://usda.mannlib.cornell.edu/usda/ers/FDS-yearbook/2000s/2008/FDS-yearbook-05-23-2008_Special_Report.pdf
PRICERATIO_GRASS_ALFALFA <- 0.7

# NUMBERS OF DIGITS FOR MODEL INPUT DATA
aglu.DIGITS_CALPRICE <- 4 # prices and costs
aglu.DIGITS_CALOUTPUT <- 7 # production
aglu.DIGITS_INCELAS <- 4 # food demand income elasticity
aglu.DIGITS_AGPRODCHANGE <- 4 # rate of change in yield

# Carbon content of all cellulose
aglu.CCONTENT_CELLULOSE <- 0.45

# Minimum and maximum harvested:cropped ratios
MIN_HA_TO_CROPLAND <- 1
# Source: Dalrymple, D.G. 1971, Survey of Multiple Cropping in Less Developed Nations, Foreign Econ. Dev. Serv., U.S. Dep. of Agricul., Washington, D.C.
# Cited in: Monfreda et al. 2008, Farming the Planet: 2., Global Biogeochemical Cycles 22, GB1022, http://dx.doi.org/10.1029/2007GB002947
MAX_HA_TO_CROPLAND <- 3

# Yield multiplier that goes from the observed yield to the "high" and "low" yields: observed plus or minus observed times this number
MGMT_YIELD_ADJ <- 0.1

# Meat price elasticity in the USA
aglu.FOOD_MEAT_P_ELAS_USA <- -0.09

# Multipliers for high & low ag prod growth scenarios
aglu.HI_PROD_GROWTH_MULT <- 1.5
aglu.LOW_PROD_GROWTH_MULT <- 0.5

# Forestry cost (1975$/GJ)
aglu.FOR_COST_75USDM3 <- 29.59

# Production costs of biomass (from Patrick Luckow's work)
aglu.BIO_GRASS_COST_75USD_GJ <- 0.75
aglu.BIO_TREE_COST_75USD_GJ <- 0.67

# Price at which base year bio frac produced is used.
# The share of residue biomass production in each region,
# defined as the energy produced divided by the total
# waste biomass produced, is read in by A_bio_frac_prod_R.csv.
# This price, in 1975$/GJ, indicates the biomass price at
# the given shares. It should be close to the model's actual
# (endogenous) biomass prices in the final calibration year.
aglu.PRICE_BIO_FRAC <- 1.2

# Fertilizer application rate for biomass, and carbon yields. Values from Adler et al. 2007 (doi:10.1890/05-2018)
aglu.BIO_GRASS_FERT_IO_GNM2 <- 5.6
aglu.BIO_GRASS_YIELD_KGCM2 <- 0.34
aglu.BIO_TREE_FERT_IO_GNM2 <- 3.36
aglu.BIO_TREE_YIELD_KGCM2 <- 0.345

# Water characteristics for biomass
# Reference: Chaturvedi et al. 2015, Climate mitigation policy implications for global irrigation water demand, Mitig Adapt Strateg Glob Change (2015) 20:389-407. DOI 10.1007/s11027-013-9497-4
aglu.BIO_GRASS_WATER_IO_KM3EJ <- 25
aglu.BIO_TREE_WATER_IO_KM3EJ <- 25

# Cost of Fertilizer
aglu.FERT_COST <- 363 # 2007$ per ton NH3

# Maximum bioenergy (switchgrass) yield allowable, in tons per hectare
# Source: Wullschleger doi:10.2134/agronj2010.0087
aglu.MAX_BIO_YIELD_THA <- 20

aglu.BIO_ENERGY_CONTENT_GJT <- 17.5  # Energy content of biomass, GJ/ton

# GDP per capita thresholds for SSP4 region groupings
aglu.HIGH_GROWTH_PCGDP <- 12.275   # thousand 2010$ per person
aglu.LOW_GROWTH_PCGDP  <- 2.75     # thousand 2010$ per person

# Regions in which agriculture and land use are not modeled
aglu.NO_AGLU_REGIONS <- "Taiwan"

# Define GCAM category name of fertilizer
aglu.FERT_NAME <- "N fertilizer"

# Average Wood Density kg/m^3 for mass conversion
# Source: http://www.engineeringtoolbox.com/wood-density-d_40.html
# To Page's knowledge, nobody's ever done a weighted average wood density
# across all tree species that are commercially logged;
# 500 was was chosen to be towards the middle of the species that are produced.
aglu.AVG_WOOD_DENSITY_KGM3 <- 500

# Average Agriculture Density kg/m^3 for mass conversion
# Source: http://www.engineeringtoolbox.com/wood-density-d_40.html
aglu.AVG_AG_DENSITY <- 1

# Forest Harvest Index
aglu.FOREST_HARVEST_INDEX <- 0.8

# Forest Erosion Control in kg/m^2
aglu.FOREST_EROSION_CTRL_KGM2 <- 0.2

#Mill Erosion Control in kg/m^2
aglu.MILL_EROSION_CTRL_KGM2 <- 0

# Wood energy content in GJ/kg
aglu.WOOD_ENERGY_CONTENT_GJKG <- 0.0189

# wood water content
aglu.WOOD_WATER_CONTENT <- 0.065

aglu.GLU_NDIGITS          <- 3    # number of digits in the geographic land unit identifier codes
aglu.LT_GLU_DELIMITER     <-      # delimiter between the land use type name and GLU name. should be the same as the crop-glu delimiter
aglu.CROP_GLU_DELIMITER   <- "_"  # delimiter between the crop name and GLU name
aglu.IRR_DELIMITER        <- "_"  # delimiter between the appended crop x GLU and irrigation level
aglu.MGMT_DELIMITER       <- "_"  # delimiter between appended tech name and management level

# some more digits for rounding going into XMLs
aglu.DIGITS_HARVEST_INDEX <- 2
aglu.DIGITS_EROS_CTRL     <- 2
aglu.DIGITS_RES_ENERGY    <- 4
aglu.DIGITS_WATER_CONTENT <- 2


# Energy constants ======================================================================

# At present the CO2 emissions inventory from CDIAC stops at 2009
energy.CDIAC_CO2_HISTORICAL_YEARS <- HISTORICAL_YEARS[HISTORICAL_YEARS < 2010]

# Constant to select SSP database to use for transportation UCD
energy.TRN_SSP <- "CORE"

# UCD transportation year to use to compute shares for allocation of energy to mode/technology/fuel within category/fuel
energy.UCD_EN_YEAR <- 2005
energy.MIN_WEIGHT_EJ <- 1e-08

# Transportation fixed charge rate information
energy.DISCOUNT_RATE_VEH <- 0.1   # Consumer discount rate for vehicle purchases
energy.NPER_AMORT_VEH <- 10    # Number of periods (years) over which vehicle capital payments are amortized

DEFAULT_ELECTRIC_EFFICIENCY <- 0.33

ELECTRICITY_INPUT_FUELS<- c("biomass", "coal", "gas", "refined liquids")

energy.CLIMATE_NORMAL_YEARS <- 1981:2000
energy.RSRC_FUELS <- c("coal", "gas", "refined liquids")


# Conversion constants ======================================================================
# The naming convention is CONV_(FROM-UNIT)_(TO-UNIT).

# Numeric (unitless)
CONV_BIL_MIL <- 1000
CONV_MIL_BIL <- 1 / CONV_BIL_MIL
CONV_BIL_THOUS <- 1e6
CONV_THOUS_BIL <- 1 / CONV_BIL_THOUS
CONV_MIL_THOUS <- 1000
CONV_ONES_THOUS <- 0.001

# Mass
CONV_TON_MEGATON <- 1e-6
CONV_T_KG <- 1e3
CONV_KG_T <- 1 / CONV_T_KG
CONV_T_METRIC_SHORT <- 1000 / 908  # Ratio between metric ton and short ton
CONV_HA_BM2 <- 1e-5
CONV_HA_M2 <- 10000
CONV_THA_KGM2 <- 0.1   # tons C/ha -> kg C/m2
CONV_GG_TG <- 0.001 # gigagrams to tegagrams
CONV_TST_TG <- 0.000907 # thousand short tons to Tg
CONV_KG_TO_TG <- 1e-9
CONV_KT_MT <- 0.001 # kt to Mt
CONV_T_MT <- 1e-6 # t to Mt
CONV_G_KG <- 1e-3 # kilograms to grams
CONV_NH3_N <- 14/17 # Nitrogen to Ammonia
CONV_KBBL_BBL <- 1000 # thousand barrels to barrels
CONV_BBL_TONNE_RFO <- 1 / 6.66 # barrels to tons residual fuel oil
CONV_TONNE_GJ_RFO <- 40.87 # tons to GJ residual fuel oil
CONV_BBL_TONNE_DISTILLATE <- 1 / 7.46 # barrels to tons distillate
CONV_TONNE_GJ_DISTILLATE <- 42.91 # tons to GJ distillate

# Time
CONV_YEAR_HOURS <- 24 * 365.25
CONV_DAYS_YEAR <- 1 / 365.25

# Energy
CONV_MWH_GJ <- 3.6 # Megawatt hours to Gigajoules
CONV_GWH_EJ <- 3.6e-6
CONV_KWH_GJ <- 3.6e-3
CONV_GJ_EJ <- 1e-9
CONV_BBLD_EJYR <- 6.119 * 365.25 * 1e-3 # billion barrels a day to EJ per year

# Other
CONV_MCAL_PCAL <- 1e-9
CONV_M3_BM3 <- 1e-09 # Cubic meters (m3) to billion cubic meters (bm3)
CONV_MILLION_M3_KM3 <- 1e-03
CONV_M2_ACR <- 0.0002471058
CONV_HA_M2 <- 1e4 # ha to m2


# Driver constants ======================================================================

driver.MAKE <- "MAKE"
driver.DECLARE_OUTPUTS <- "DECLARE_OUTPUTS"
driver.DECLARE_INPUTS <- "DECLARE_INPUTS"


# Modeltime constants ======================================================================

# MAGICC model assumptions
modeltime.MAGICC_LAST_HISTORICAL_YEAR <- 2005
modeltime.MAGICC_BC_UNIT_FORCING <- 0
modeltime.MAGICC_C_START_YEAR <- 1705

# Hector model assumptions
modeltime.HECTOR_END_YEAR <- 2100
modeltime.HECTOR_EMISSIONS_YEAR <- 2005
modeltime.HECTOR_INI_FILE <- "../input/climate/hector-gcam.ini"


# Socioeconomics constants ======================================================================

# Population years - note that these sequences shouldn't have any overlap,
# and should contain all historical years used by other modules
socioeconomics.MADDISON_HISTORICAL_YEARS <- seq(1700, 1900, 50) # Years for which to use Maddison data
socioeconomics.UN_HISTORICAL_YEARS <- c(1950, 1971:2010) # Years for which to use UN data
socioeconomics.FINAL_HIST_YEAR <- 2010 # Final historical year,
# NOTE that we use this because it's also the first year of the SSP database.
# Using a different year if the final historical year in the UN historical years changes, this would result in
# different SSP projections. (Because the SSP scenarios begin to diverge in 2015, so we'd have to reconsider how
# we do the SSP scenarios if we update to UN 2015 population.)
socioeconomics.BASE_POP_SCEN <- "SSP2" # These are both being used in the data system by different files.
BASE_POP_SCENARIO <- "SSP2" # These are both being used in the data system by different files.
BASE_GDP_SCENARIO <- "SSP2"

socioeconomics.DEFAULT_INTEREST_RATE <- 0.05
socioeconomics.GDP_DIGITS <- 0
socioeconomics.POP_DIGITS <- 0
socioeconomics.DEFAULT_LABORFORCE <- 0.5
socioeconomics.LABOR_PRODUCTIVITY_DIGITS <- 5


# Water constants ======================================================================

IRRIGATION                          <- "Irrigation"
MAPPED_WATER_TYPES                  <- c("water consumption", "water withdrawals")
MAPPED_WATER_TYPES_SHORT            <- c("C", "W")
names(MAPPED_WATER_TYPES_SHORT)     <- MAPPED_WATER_TYPES
DEFAULT_UNLIMITED_WATER_PRICE       <- 0
DEFAULT_UNLIMITED_WITHD_WATER_PRICE <- 0.001
DEFAULT_UNLIMITED_IRR_WATER_PRICE   <- 0.001 # (Units: 1975$/m3)
WATER_UNITS_QUANTITY                <- "km^3"
WATER_UNITS_PRICE                   <- "1975$/m^3"
AG_ONLY_WATER_TYPES                 <- "biophysical water consumption"


# Emissions constants ======================================================================

emissions.DIGITS_EMISSIONS <- 10
emissions.CTRL_BASE_YEAR   <- 1975  # Year to read in pollution controls
emissions.MODEL_BASE_YEARS <- BASE_YEARS[BASE_YEARS < 2008]
emissions.FINAL_EMISS_YEAR <- min(max(BASE_YEARS), 2005)

emissions.EPA_HISTORICAL_YEARS <- 1971:2002
emissions.TST_TO_TG            <- 0.000907 # Thousand short tons to Tg
emissions.NH3_HISTORICAL_YEARS <- 1990:2002
emissions.NH3_EXTRA_YEARS <- 1971:1989
emissions.EDGAR_YEARS <- 1971:2008
emissions.EDGAR_HISTORICAL <- 1971:2008
emissions.EPA_MACC_YEAR <- 2030  # Must be either 2020 or 2030
emissions.MAC_TAXES <- c( 0, 5, 10, 15, 32, 66, 129, 243, 486, 1093 ) # Range of costs in 1990 USD
emissions.CONV_C_CO2 <- 44 / 12 # Convert Carbon to CO2
emissions.DEFOREST_COEF_YEARS <- c(2000, 2005)
emissions.PFCS <- c("CF4", "C2F6", "SF6")
emissions.HFC_MODEL_BASE_YEARS <- c(1975, 1990, 2005, 2010)
emissions.F_GAS_UNITS <- "Gg"
<<<<<<< HEAD
=======
emissions.GAINS_BASE_YEAR <- 2005
emissions.GAINS_YEARS <- c(2010, 2020, 2030)
emissions.LOW_PCGDP <- 2.75
emissions.COAL_SO2_THRESHOLD <- 0.1
# ======================================================================
>>>>>>> 512cb4d5

emissions.NH3_EXTRA_YEARS      <- 1971:1989
emissions.EDGAR_YEARS          <- 1971:2008
emissions.EPA_MACC_YEAR        <- 2030  # Must be either 2020 or 2030
emissions.MAC_TAXES            <- c(0, 5, 10, 15, 32, 66, 129, 243, 486, 1093) # Range of costs in 1990 USD
emissions.CONV_C_CO2           <- 44 / 12 # Convert Carbon to CO2
emissions.DEFOREST_COEF_YEARS  <- c(2000, 2005)
emissions.AGR_SECTORS          <- c("rice", "fertilizer", "soil")
emissions.AGR_GASES            <- c("CH4_AGR", "N2O_AGR", "NH3_AGR", "NOx_AGR")


# Uncomment these lines to run under 'timeshift' conditions
# HISTORICAL_YEARS <- 1971:2005       # normally 1971:2010
# FUTURE_YEARS <- seq(2010, 2100, 5)  # normally seq(2015, 2100, 5)
# BASE_YEARS <- c(1975, 1990, 2005)   # normally (1975, 1990, 2005, 2010)
# MODEL_YEARS <- c(BASE_YEARS, FUTURE_YEARS)<|MERGE_RESOLUTION|>--- conflicted
+++ resolved
@@ -341,14 +341,10 @@
 emissions.PFCS <- c("CF4", "C2F6", "SF6")
 emissions.HFC_MODEL_BASE_YEARS <- c(1975, 1990, 2005, 2010)
 emissions.F_GAS_UNITS <- "Gg"
-<<<<<<< HEAD
-=======
 emissions.GAINS_BASE_YEAR <- 2005
 emissions.GAINS_YEARS <- c(2010, 2020, 2030)
 emissions.LOW_PCGDP <- 2.75
 emissions.COAL_SO2_THRESHOLD <- 0.1
-# ======================================================================
->>>>>>> 512cb4d5
 
 emissions.NH3_EXTRA_YEARS      <- 1971:1989
 emissions.EDGAR_YEARS          <- 1971:2008
