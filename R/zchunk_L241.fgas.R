--- conflicted
+++ resolved
@@ -158,13 +158,8 @@
     FUT_EMISS_GV %>%
       select(-Emissions, -GDP) %>%
       spread(Year, EF) %>%
-<<<<<<< HEAD
       select(Species, Scenario, `2010`, `2020`, `2030`) %>%
       mutate(Species = gsub("-", "", Species )) %>%
-=======
-      select(`Species`, `Scenario`, `2010`, `2020`, `2030`) %>%
-      mutate(Species = gsub("-", "", Species)) %>%
->>>>>>> f0086471
       mutate(Ratio_2020 = `2020` / `2010`) %>%
       mutate(Ratio_2030 =  `2030` / `2010`) %>%
       mutate(Species = gsub("-", "", Species))->
