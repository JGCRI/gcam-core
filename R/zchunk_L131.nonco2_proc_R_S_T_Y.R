#' module_emissions_L131.nonco2_proc_R_S_T_Y
#'
#' Calculate historical emissions from the processing sector by GCAM technology, computed from EDGAR emissions data and EPA emissions factors.
#'
#' @param command API command to execute
#' @param ... other optional parameters, depending on command
#' @return Depends on \code{command}: either a vector of required inputs,
#' a vector of output names, or (if \code{command} is "MAKE") all
#' the generated outputs: \code{L131.nonco2_tg_R_prc_S_S_Yh}. The corresponding file in the
#' original data system was \code{L131.nonco2_proc_R_S_T_Y.R} (emissions level1).
#' @details This chunck calculated the historical emissions from the processing sector by GCAM technology,
#' computed from EDGAR emissions data and EPA emissions factors. First: Compute subsector share of sectoral emissions using EPA data.
#' Second: Compute share of sectoral emissions in each subsector using EPA data. Third: Group by and then join by sector, subsector,
#' and Non.CO2. Fourth: Disaggregate EDGAR emissions to subsectors. Fifth: map in all data and compute emissions (EDGAR emissions*tech_share)
#' @importFrom assertthat assert_that
#' @importFrom dplyr filter mutate select
#' @importFrom tidyr gather spread
#' @author CH April 2017
#' @export
module_emissions_L131.nonco2_proc_R_S_T_Y <- function(command, ...) {
  if(command == driver.DECLARE_INPUTS) {
    return(c(FILE = "common/GCAM_region_names",
             FILE = "common/iso_GCAM_regID",
             FILE = "emissions/EDGAR_sector",
             FILE = "emissions/EPA_ghg_tech",
             FILE = "emissions/GCAM_sector_tech",
             FILE = "emissions/EDGAR_nation",
             FILE = "emissions/EDGAR_NH3",
             FILE = "emissions/EDGAR_CH4",
             FILE = "emissions/EDGAR_N2O",
             FILE = "emissions/EDGAR_NMVOC",
             FILE = "emissions/EDGAR_NOx",
             FILE = "emissions/EDGAR_SO2",
             FILE = "emissions/EDGAR_CO",
             FILE = "emissions/EPA_FCCC_IndProc_2005"))
  } else if(command == driver.DECLARE_OUTPUTS) {
    return(c("L131.nonco2_tg_R_prc_S_S_Yh"))
  } else if(command == driver.MAKE) {

    all_data <- list(...)[[1]]

    # Load required inputs, set to long format and change column names where needed

    GCAM_region_names <- get_data(all_data, "common/GCAM_region_names")
    iso_GCAM_regID <- get_data(all_data, "common/iso_GCAM_regID")
    EDGAR_sector <- get_data(all_data, "emissions/EDGAR_sector")
    EDGAR_nation <- get_data(all_data, "emissions/EDGAR_nation")
    EPA_tech <- get_data(all_data, "emissions/EPA_ghg_tech")
    GCAM_sector_tech <- get_data(all_data, "emissions/GCAM_sector_tech")
    EPA_Ind <- get_data(all_data, "emissions/EPA_FCCC_IndProc_2005")

    # EDGAR emissions data
    get_data(all_data, "emissions/EDGAR_NH3") %>%
      gather(year, value, -`IPCC-Annex`, -`World Region`, -ISO_A3, -Name, -IPCC, -IPCC_description) %>%
<<<<<<< HEAD
      mutate(Non.CO2 = 'NH3') ->
      EDGAR_NH3
    get_data(all_data, "emissions/EDGAR_CH4") %>%
      gather(year, value, -`IPCC-Annex`, -`World Region`, -ISO_A3, -Name, -IPCC, -IPCC_description) %>%
      mutate(Non.CO2 = 'CH4')->
      EDGAR_CH4
    get_data(all_data, "emissions/EDGAR_N2O") %>%
      gather(year, value, -`IPCC-Annex`, -`World Region`, -ISO_A3, -Name, -IPCC, -IPCC_description) %>%
      mutate(Non.CO2 = 'N2O')->
      EDGAR_N2O
    EDGAR_VOC <- get_data(all_data, "emissions/EDGAR_NMVOC") %>%
      gather(year, value, -`IPCC-Annex`, -`World Region`, -ISO_A3, -Name, -IPCC, -IPCC_description) %>%
      mutate(Non.CO2 = 'NMVOC')->
      EDGAR_VOC
    get_data(all_data, "emissions/EDGAR_NOx") %>%
      gather(year, value, -`IPCC-Annex`, -`World Region`, -ISO_A3, -Name, -IPCC, -IPCC_description) %>%
      mutate(Non.CO2 = 'NOx')->
      EDGAR_NOx
    get_data(all_data, "emissions/EDGAR_SO2") %>%
      gather(year, value, -`IPCC-Annex`, -`World Region`, -ISO_A3, -Name, -IPCC, -IPCC_description) %>%
      mutate(Non.CO2 = 'SO2')->
      EDGAR_SO2
    get_data(all_data, "emissions/EDGAR_CO") %>%
      gather(year, value, -`IPCC-Annex`, -`World Region`, -ISO_A3, -Name, -IPCC, -IPCC_description) %>%
      mutate(Non.CO2 = 'CO')->
      EDGAR_CO

     ### Perform computations  ###

     # First: Compute subsector share of sectoral emissions using EPA data

     EPA_Ind %>%
       left_join(EPA_tech, by = "Source_Category") %>%
       rename(subsector = fuel) %>%
       select(-EPA_Source_Category_Raw, -Source_Category) %>%   # Remove unnecessary columns
       unique(.) %>%
       gather(Non.CO2, value, -sector, -subsector) %>%  # make a new column called Non.co2
       na.omit() %>%  # delete rows with NAs
       group_by(sector, subsector, Non.CO2) %>% # group by sector, subsector and Non.CO2
       summarise(x = sum(value)) -> # sum the values
       L131.EPA_nonco2_indproc.mlt

     # Second: Compute share of sectoral emissions in each subsector using EPA data
     GCAM_sector_tech %>%
       select(supplysector, subsector, stub.technology, EPA_agg_sector, EPA_agg_fuel_ghg, EDGAR_agg_sector) %>%
       filter(EDGAR_agg_sector %in% c("industry_processes", "chemicals", "landfills", "wastewater","aerosols",
                                      "metals","foams","solvents", "semiconductors")) %>%
       repeat_add_columns(tibble::tibble(Non.CO2 = c("CH4","N2O","NMVOC","NOx","SO2","CO","VOC"))) ->
       L131.nonco2_pct_R_prc_S_S_2005

     # Third: Group by and then join by sector, subsector, and Non.CO2.  However, to join the columns they have to have
     # the same name. Rename column to tech_emissions. Tech_emissions is the sum and tech_share is the tech_emissions/sector_emissions
     L131.nonco2_pct_R_prc_S_S_2005 %>%
       group_by(EPA_agg_sector, EPA_agg_fuel_ghg, Non.CO2) %>%
       left_join(L131.EPA_nonco2_indproc.mlt, by = c(EPA_agg_sector = "sector", EPA_agg_fuel_ghg = "subsector","Non.CO2")) %>%
       rename(tech_emissions = x) %>%
       mutate(tech_emissions = if_else(is.na(tech_emissions),1,tech_emissions)) ->
       L131.nonco2_pct_R_prc_S_S_2005

     L131.nonco2_pct_R_prc_S_S_2005 %>%
       group_by(EPA_agg_sector, Non.CO2) %>% # group by sector, and Non CO2
       summarise(tech_emissions = sum(tech_emissions)) ->
       L131.nonco2_gg_R_prc_S_2005


     L131.nonco2_pct_R_prc_S_S_2005 %>%
       group_by(EPA_agg_sector, Non.CO2) %>%
       left_join(L131.nonco2_gg_R_prc_S_2005, by = c("EPA_agg_sector", "Non.CO2")) %>%
       rename(sector_emissions = tech_emissions.y ) %>% # sector emisisons from thr join
       rename(tech_emissions = tech_emissions.x) %>%
       mutate(tech_share = tech_emissions/sector_emissions) ->
       L131.nonco2_pct_R_prc_S_S_2005

     # Fourth: Disaggregate EDGAR emissions to subsectors
     # First aggregate all EDGAR data and subset for processing sectors

     #filter out years 2009 and 2010 in EDGAR_VOC
     EDGAR_VOC %>%
       filter(year!= "2009" & year != "2010") ->
       EDGAR_VOC

     # combine all of the nonco2s together in one file
       bind_rows(EDGAR_CH4, EDGAR_N2O, EDGAR_VOC, EDGAR_NOx, EDGAR_SO2, EDGAR_CO, EDGAR_NH3) %>%
       left_join(EDGAR_sector, by = c("IPCC_description", "IPCC")) %>%
       rename(EDGAR_agg_sector = agg_sector) %>%
       left_join(distinct(EDGAR_nation), by = "ISO_A3") %>%
       left_join(iso_GCAM_regID, by = "iso") %>%
       filter(EDGAR_agg_sector %in% c("industry_processes", "chemicals", "landfills", "wastewater","aerosols",
                                "metals","foams","solvents", "semiconductors")) %>%
       select(year,value, Non.CO2, EDGAR_agg_sector, GCAM_region_ID) %>%
       na.omit()  %>%  # delete rows with NA's
       group_by(year, Non.CO2, EDGAR_agg_sector, GCAM_region_ID) %>%
       summarise(EDGAR_emissions = sum(value)) %>%
       mutate(EDGAR_emissions = EDGAR_emissions * CONV_GG_TG) -> # convert from gg to tg
       L131.EDGAR.mlt

     L131.EDGAR.mlt$GCAM_region_ID <- as.integer(L131.EDGAR.mlt$GCAM_region_ID)
     L131.EDGAR.mlt$year <- as.integer(L131.EDGAR.mlt$year)

     # Fifth: map in all data and compute emissions (EDGAR_emissions * tech_share)
     GCAM_sector_tech %>%
       select(supplysector, subsector, stub.technology, EDGAR_agg_sector, EPA_agg_sector, EPA_agg_fuel_ghg) %>%
       filter(EDGAR_agg_sector %in% c("industry_processes" ,"chemicals", "landfills", "wastewater", "aerosols",
                                      "metals", "foams", "solvents", "semiconductors")) %>%
       repeat_add_columns(tibble::tibble(Non.CO2 = c("CH4","N2O","NMVOC","NOx","SO2","CO","VOC"))) %>%
       group_by(supplysector, subsector, stub.technology, Non.CO2) %>%
       left_join(L131.nonco2_pct_R_prc_S_S_2005, by = c("supplysector", "subsector", "stub.technology",
                                                        "Non.CO2", "EPA_agg_sector", "EDGAR_agg_sector", "EPA_agg_fuel_ghg")) %>%
       repeat_add_columns(tibble::tibble(year = c(emissions.EDGAR_YEARS))) %>%
       repeat_add_columns(tibble::tibble(GCAM_region_ID = c(GCAM_region_names$GCAM_region_ID))) %>%
       group_by(GCAM_region_ID, EDGAR_agg_sector, Non.CO2, year) %>%
       left_join(L131.EDGAR.mlt, by = c("GCAM_region_ID","EDGAR_agg_sector","Non.CO2", "year")) %>%
       na.omit() %>%  # delete rows with NA's
       mutate(input.emissions = EDGAR_emissions * tech_share) %>%
       select(-sector_emissions, -tech_emissions) %>%
      group_by(GCAM_region_ID, supplysector, subsector, stub.technology, Non.CO2, year) %>%
       summarise(value = sum(input.emissions)) ->
       L131.nonco2_tg_R_prc_S_S_Yh

     # in order to match old data we have to turn the data in wide format
     # which introduces NA's that are converted to 0. Then we can convert back to long format.

     L131.nonco2_tg_R_prc_S_S_Yh %>%
       spread(year, value) %>%
       gather( year, value, -GCAM_region_ID, -supplysector, -subsector, -stub.technology, -Non.CO2) %>%
       mutate(value = if_else(is.na(value),0,value)) %>%
=======
      mutate(Non.CO2 = "NH3") ->
      EDGAR_NH3
    get_data(all_data, "emissions/EDGAR_CH4") %>%
      gather(year, value, -`IPCC-Annex`, -`World Region`, -ISO_A3, -Name, -IPCC, -IPCC_description) %>%
      mutate(Non.CO2 = "CH4")->
      EDGAR_CH4
    get_data(all_data, "emissions/EDGAR_N2O") %>%
      gather(year, value, -`IPCC-Annex`, -`World Region`, -ISO_A3, -Name, -IPCC, -IPCC_description) %>%
      mutate(Non.CO2 = "N2O")->
      EDGAR_N2O
    EDGAR_VOC <- get_data(all_data, "emissions/EDGAR_NMVOC") %>%
      gather(year, value, -`IPCC-Annex`, -`World Region`, -ISO_A3, -Name, -IPCC, -IPCC_description) %>%
      mutate(Non.CO2 = "NMVOC")->
      EDGAR_VOC
    get_data(all_data, "emissions/EDGAR_NOx") %>%
      gather(year, value, -`IPCC-Annex`, -`World Region`, -ISO_A3, -Name, -IPCC, -IPCC_description) %>%
      mutate(Non.CO2 = "NOx")->
      EDGAR_NOx
    get_data(all_data, "emissions/EDGAR_SO2") %>%
      gather(year, value, -`IPCC-Annex`, -`World Region`, -ISO_A3, -Name, -IPCC, -IPCC_description) %>%
      mutate(Non.CO2 = "SO2")->
      EDGAR_SO2
    get_data(all_data, "emissions/EDGAR_CO") %>%
      gather(year, value, -`IPCC-Annex`, -`World Region`, -ISO_A3, -Name, -IPCC, -IPCC_description) %>%
      mutate(Non.CO2 = "CO")->
      EDGAR_CO

    ### Perform computations  ###

    # First: Compute subsector share of sectoral emissions using EPA data

    EPA_Ind %>%
      left_join(EPA_tech, by = "Source_Category") %>%
      rename(subsector = fuel) %>%
      select(-EPA_Source_Category_Raw, -Source_Category) %>%   # Remove unnecessary columns
      unique() %>%
      gather(Non.CO2, value, -sector, -subsector) %>%  # make a new column called Non.co2
      na.omit() %>%  # delete rows with NAs
      group_by(sector, subsector, Non.CO2) %>% # group by sector, subsector and Non.CO2
      summarise(x = sum(value)) -> # sum the values
      L131.EPA_nonco2_indproc.mlt

    # Second: Compute share of sectoral emissions in each subsector using EPA data
    GCAM_sector_tech %>%
      select(supplysector, subsector, stub.technology, EPA_agg_sector, EPA_agg_fuel_ghg, EDGAR_agg_sector) %>%
      filter(EDGAR_agg_sector %in% c("industry_processes", "chemicals", "landfills", "wastewater", "aerosols",
                                     "metals", "foams", "solvents", "semiconductors")) %>%
      repeat_add_columns(tibble(Non.CO2 = c("CH4", "N2O", "NMVOC", "NOx", "SO2", "CO", "VOC"))) ->
      L131.nonco2_pct_R_prc_S_S_2005

    # Third: Group by and then join by sector, subsector, and Non.CO2.  However, to join the columns they have to have
    # the same name. Rename column to tech_emissions. Tech_emissions is the sum and tech_share is the tech_emissions/sector_emissions
    L131.nonco2_pct_R_prc_S_S_2005 %>%
      group_by(EPA_agg_sector, EPA_agg_fuel_ghg, Non.CO2) %>%
      left_join(L131.EPA_nonco2_indproc.mlt, by = c(EPA_agg_sector = "sector", EPA_agg_fuel_ghg = "subsector", "Non.CO2")) %>%
      rename(tech_emissions = x) %>%
      mutate(tech_emissions = if_else(is.na(tech_emissions), 1, tech_emissions)) ->
      L131.nonco2_pct_R_prc_S_S_2005

    L131.nonco2_pct_R_prc_S_S_2005 %>%
      group_by(EPA_agg_sector, Non.CO2) %>% # group by sector, and Non CO2
      summarise(tech_emissions = sum(tech_emissions)) ->
      L131.nonco2_gg_R_prc_S_2005

    L131.nonco2_pct_R_prc_S_S_2005 %>%
      group_by(EPA_agg_sector, Non.CO2) %>%
      left_join(L131.nonco2_gg_R_prc_S_2005, by = c("EPA_agg_sector", "Non.CO2")) %>%
      rename(sector_emissions = tech_emissions.y) %>% # sector emisisons from thr join
      rename(tech_emissions = tech_emissions.x) %>%
      mutate(tech_share = tech_emissions/sector_emissions) ->
      L131.nonco2_pct_R_prc_S_S_2005

    # Fourth: Disaggregate EDGAR emissions to subsectors
    # First aggregate all EDGAR data and subset for processing sectors

    # filter out years 2009 and 2010 in EDGAR_VOC
    EDGAR_VOC %>%
      filter(year!= "2009" & year != "2010") ->
      EDGAR_VOC

    # combine all of the nonco2s together in one file
    bind_rows(EDGAR_CH4, EDGAR_N2O, EDGAR_VOC, EDGAR_NOx, EDGAR_SO2, EDGAR_CO, EDGAR_NH3) %>%
      left_join(EDGAR_sector, by = c("IPCC_description", "IPCC")) %>%
      rename(EDGAR_agg_sector = agg_sector) %>%
      left_join(distinct(EDGAR_nation), by = "ISO_A3") %>%
      left_join(iso_GCAM_regID, by = "iso") %>%
      filter(EDGAR_agg_sector %in% c("industry_processes", "chemicals", "landfills", "wastewater", "aerosols",
                                     "metals", "foams", "solvents", "semiconductors")) %>%
      select(year,value, Non.CO2, EDGAR_agg_sector, GCAM_region_ID) %>%
      na.omit()  %>%  # delete rows with NA's
      group_by(year, Non.CO2, EDGAR_agg_sector, GCAM_region_ID) %>%
      summarise(EDGAR_emissions = sum(value)) %>%
      mutate(EDGAR_emissions = EDGAR_emissions * CONV_GG_TG) -> # convert from gg to tg
      L131.EDGAR.mlt

    L131.EDGAR.mlt$GCAM_region_ID <- as.integer(L131.EDGAR.mlt$GCAM_region_ID)
    L131.EDGAR.mlt$year <- as.integer(L131.EDGAR.mlt$year)

    # Fifth: map in all data and compute emissions (EDGAR_emissions * tech_share)
    GCAM_sector_tech %>%
      select(supplysector, subsector, stub.technology, EDGAR_agg_sector, EPA_agg_sector, EPA_agg_fuel_ghg) %>%
      filter(EDGAR_agg_sector %in% c("industry_processes" , "chemicals", "landfills", "wastewater", "aerosols",
                                     "metals", "foams", "solvents", "semiconductors")) %>%
      repeat_add_columns(tibble(Non.CO2 = c("CH4", "N2O", "NMVOC", "NOx", "SO2", "CO", "VOC"))) %>%
      group_by(supplysector, subsector, stub.technology, Non.CO2) %>%
      left_join(L131.nonco2_pct_R_prc_S_S_2005,
                by = c("supplysector", "subsector", "stub.technology",
                       "Non.CO2", "EPA_agg_sector", "EDGAR_agg_sector", "EPA_agg_fuel_ghg")) %>%
      repeat_add_columns(tibble(year = emissions.EDGAR_YEARS)) %>%
      repeat_add_columns(tibble(GCAM_region_ID = GCAM_region_names$GCAM_region_ID)) %>%
      group_by(GCAM_region_ID, EDGAR_agg_sector, Non.CO2, year) %>%
      left_join(L131.EDGAR.mlt, by = c("GCAM_region_ID", "EDGAR_agg_sector", "Non.CO2", "year")) %>%
      na.omit() %>%  # delete rows with NA's
      mutate(input.emissions = EDGAR_emissions * tech_share) %>%
      select(-sector_emissions, -tech_emissions) %>%
      group_by(GCAM_region_ID, supplysector, subsector, stub.technology, Non.CO2, year) %>%
      summarise(value = sum(input.emissions)) ->
      L131.nonco2_tg_R_prc_S_S_Yh

    # in order to match old data we have to turn the data in wide format
    # which introduces NA's that are converted to 0. Then we can convert back to long format.

    L131.nonco2_tg_R_prc_S_S_Yh %>%
      spread(year, value) %>%
      gather( year, value, -GCAM_region_ID, -supplysector, -subsector, -stub.technology, -Non.CO2) %>%
      mutate(value = if_else(is.na(value), 0, value)) %>%
>>>>>>> 91f65a56

      # Produce outputs\
      add_title("GHG emissions by GCAM region / sector / technology / historical year") %>%
      add_units("Tg") %>%
<<<<<<< HEAD
      add_comments("Calculate historical emissions from the processing sector by GCAM,") %>%
=======
      add_comments("Calculate historical emissions from the processing sector by GCAM, ") %>%
>>>>>>> 91f65a56
      add_comments(" technology computed from EDGAR emissions data and EPA emissions factors.") %>%
      add_legacy_name("L131.nonco2_tg_R_prc_S_S_Yh") %>%
      add_precursors("common/GCAM_region_names",
                     "common/iso_GCAM_regID",
                     "emissions/EDGAR_sector",
                     "emissions/EDGAR_nation",
                     "emissions/EPA_ghg_tech",
                     "emissions/GCAM_sector_tech",
                     "emissions/EDGAR_NH3",
                     "emissions/EDGAR_CH4",
                     "emissions/EDGAR_N2O",
                     "emissions/EDGAR_NMVOC",
                     "emissions/EDGAR_NOx",
                     "emissions/EDGAR_SO2",
                     "emissions/EDGAR_CO",
                     "emissions/EPA_FCCC_IndProc_2005") %>%
      # typical flags, but there are others--see `constants.R`
      add_flags(FLAG_SUM_TEST,FLAG_LONG_YEAR_FORM, FLAG_NO_XYEAR) ->
      L131.nonco2_tg_R_prc_S_S_Yh

    return_data(L131.nonco2_tg_R_prc_S_S_Yh)
  } else {
    stop("Unknown command")
  }
}<|MERGE_RESOLUTION|>--- conflicted
+++ resolved
@@ -52,134 +52,6 @@
     # EDGAR emissions data
     get_data(all_data, "emissions/EDGAR_NH3") %>%
       gather(year, value, -`IPCC-Annex`, -`World Region`, -ISO_A3, -Name, -IPCC, -IPCC_description) %>%
-<<<<<<< HEAD
-      mutate(Non.CO2 = 'NH3') ->
-      EDGAR_NH3
-    get_data(all_data, "emissions/EDGAR_CH4") %>%
-      gather(year, value, -`IPCC-Annex`, -`World Region`, -ISO_A3, -Name, -IPCC, -IPCC_description) %>%
-      mutate(Non.CO2 = 'CH4')->
-      EDGAR_CH4
-    get_data(all_data, "emissions/EDGAR_N2O") %>%
-      gather(year, value, -`IPCC-Annex`, -`World Region`, -ISO_A3, -Name, -IPCC, -IPCC_description) %>%
-      mutate(Non.CO2 = 'N2O')->
-      EDGAR_N2O
-    EDGAR_VOC <- get_data(all_data, "emissions/EDGAR_NMVOC") %>%
-      gather(year, value, -`IPCC-Annex`, -`World Region`, -ISO_A3, -Name, -IPCC, -IPCC_description) %>%
-      mutate(Non.CO2 = 'NMVOC')->
-      EDGAR_VOC
-    get_data(all_data, "emissions/EDGAR_NOx") %>%
-      gather(year, value, -`IPCC-Annex`, -`World Region`, -ISO_A3, -Name, -IPCC, -IPCC_description) %>%
-      mutate(Non.CO2 = 'NOx')->
-      EDGAR_NOx
-    get_data(all_data, "emissions/EDGAR_SO2") %>%
-      gather(year, value, -`IPCC-Annex`, -`World Region`, -ISO_A3, -Name, -IPCC, -IPCC_description) %>%
-      mutate(Non.CO2 = 'SO2')->
-      EDGAR_SO2
-    get_data(all_data, "emissions/EDGAR_CO") %>%
-      gather(year, value, -`IPCC-Annex`, -`World Region`, -ISO_A3, -Name, -IPCC, -IPCC_description) %>%
-      mutate(Non.CO2 = 'CO')->
-      EDGAR_CO
-
-     ### Perform computations  ###
-
-     # First: Compute subsector share of sectoral emissions using EPA data
-
-     EPA_Ind %>%
-       left_join(EPA_tech, by = "Source_Category") %>%
-       rename(subsector = fuel) %>%
-       select(-EPA_Source_Category_Raw, -Source_Category) %>%   # Remove unnecessary columns
-       unique(.) %>%
-       gather(Non.CO2, value, -sector, -subsector) %>%  # make a new column called Non.co2
-       na.omit() %>%  # delete rows with NAs
-       group_by(sector, subsector, Non.CO2) %>% # group by sector, subsector and Non.CO2
-       summarise(x = sum(value)) -> # sum the values
-       L131.EPA_nonco2_indproc.mlt
-
-     # Second: Compute share of sectoral emissions in each subsector using EPA data
-     GCAM_sector_tech %>%
-       select(supplysector, subsector, stub.technology, EPA_agg_sector, EPA_agg_fuel_ghg, EDGAR_agg_sector) %>%
-       filter(EDGAR_agg_sector %in% c("industry_processes", "chemicals", "landfills", "wastewater","aerosols",
-                                      "metals","foams","solvents", "semiconductors")) %>%
-       repeat_add_columns(tibble::tibble(Non.CO2 = c("CH4","N2O","NMVOC","NOx","SO2","CO","VOC"))) ->
-       L131.nonco2_pct_R_prc_S_S_2005
-
-     # Third: Group by and then join by sector, subsector, and Non.CO2.  However, to join the columns they have to have
-     # the same name. Rename column to tech_emissions. Tech_emissions is the sum and tech_share is the tech_emissions/sector_emissions
-     L131.nonco2_pct_R_prc_S_S_2005 %>%
-       group_by(EPA_agg_sector, EPA_agg_fuel_ghg, Non.CO2) %>%
-       left_join(L131.EPA_nonco2_indproc.mlt, by = c(EPA_agg_sector = "sector", EPA_agg_fuel_ghg = "subsector","Non.CO2")) %>%
-       rename(tech_emissions = x) %>%
-       mutate(tech_emissions = if_else(is.na(tech_emissions),1,tech_emissions)) ->
-       L131.nonco2_pct_R_prc_S_S_2005
-
-     L131.nonco2_pct_R_prc_S_S_2005 %>%
-       group_by(EPA_agg_sector, Non.CO2) %>% # group by sector, and Non CO2
-       summarise(tech_emissions = sum(tech_emissions)) ->
-       L131.nonco2_gg_R_prc_S_2005
-
-
-     L131.nonco2_pct_R_prc_S_S_2005 %>%
-       group_by(EPA_agg_sector, Non.CO2) %>%
-       left_join(L131.nonco2_gg_R_prc_S_2005, by = c("EPA_agg_sector", "Non.CO2")) %>%
-       rename(sector_emissions = tech_emissions.y ) %>% # sector emisisons from thr join
-       rename(tech_emissions = tech_emissions.x) %>%
-       mutate(tech_share = tech_emissions/sector_emissions) ->
-       L131.nonco2_pct_R_prc_S_S_2005
-
-     # Fourth: Disaggregate EDGAR emissions to subsectors
-     # First aggregate all EDGAR data and subset for processing sectors
-
-     #filter out years 2009 and 2010 in EDGAR_VOC
-     EDGAR_VOC %>%
-       filter(year!= "2009" & year != "2010") ->
-       EDGAR_VOC
-
-     # combine all of the nonco2s together in one file
-       bind_rows(EDGAR_CH4, EDGAR_N2O, EDGAR_VOC, EDGAR_NOx, EDGAR_SO2, EDGAR_CO, EDGAR_NH3) %>%
-       left_join(EDGAR_sector, by = c("IPCC_description", "IPCC")) %>%
-       rename(EDGAR_agg_sector = agg_sector) %>%
-       left_join(distinct(EDGAR_nation), by = "ISO_A3") %>%
-       left_join(iso_GCAM_regID, by = "iso") %>%
-       filter(EDGAR_agg_sector %in% c("industry_processes", "chemicals", "landfills", "wastewater","aerosols",
-                                "metals","foams","solvents", "semiconductors")) %>%
-       select(year,value, Non.CO2, EDGAR_agg_sector, GCAM_region_ID) %>%
-       na.omit()  %>%  # delete rows with NA's
-       group_by(year, Non.CO2, EDGAR_agg_sector, GCAM_region_ID) %>%
-       summarise(EDGAR_emissions = sum(value)) %>%
-       mutate(EDGAR_emissions = EDGAR_emissions * CONV_GG_TG) -> # convert from gg to tg
-       L131.EDGAR.mlt
-
-     L131.EDGAR.mlt$GCAM_region_ID <- as.integer(L131.EDGAR.mlt$GCAM_region_ID)
-     L131.EDGAR.mlt$year <- as.integer(L131.EDGAR.mlt$year)
-
-     # Fifth: map in all data and compute emissions (EDGAR_emissions * tech_share)
-     GCAM_sector_tech %>%
-       select(supplysector, subsector, stub.technology, EDGAR_agg_sector, EPA_agg_sector, EPA_agg_fuel_ghg) %>%
-       filter(EDGAR_agg_sector %in% c("industry_processes" ,"chemicals", "landfills", "wastewater", "aerosols",
-                                      "metals", "foams", "solvents", "semiconductors")) %>%
-       repeat_add_columns(tibble::tibble(Non.CO2 = c("CH4","N2O","NMVOC","NOx","SO2","CO","VOC"))) %>%
-       group_by(supplysector, subsector, stub.technology, Non.CO2) %>%
-       left_join(L131.nonco2_pct_R_prc_S_S_2005, by = c("supplysector", "subsector", "stub.technology",
-                                                        "Non.CO2", "EPA_agg_sector", "EDGAR_agg_sector", "EPA_agg_fuel_ghg")) %>%
-       repeat_add_columns(tibble::tibble(year = c(emissions.EDGAR_YEARS))) %>%
-       repeat_add_columns(tibble::tibble(GCAM_region_ID = c(GCAM_region_names$GCAM_region_ID))) %>%
-       group_by(GCAM_region_ID, EDGAR_agg_sector, Non.CO2, year) %>%
-       left_join(L131.EDGAR.mlt, by = c("GCAM_region_ID","EDGAR_agg_sector","Non.CO2", "year")) %>%
-       na.omit() %>%  # delete rows with NA's
-       mutate(input.emissions = EDGAR_emissions * tech_share) %>%
-       select(-sector_emissions, -tech_emissions) %>%
-      group_by(GCAM_region_ID, supplysector, subsector, stub.technology, Non.CO2, year) %>%
-       summarise(value = sum(input.emissions)) ->
-       L131.nonco2_tg_R_prc_S_S_Yh
-
-     # in order to match old data we have to turn the data in wide format
-     # which introduces NA's that are converted to 0. Then we can convert back to long format.
-
-     L131.nonco2_tg_R_prc_S_S_Yh %>%
-       spread(year, value) %>%
-       gather( year, value, -GCAM_region_ID, -supplysector, -subsector, -stub.technology, -Non.CO2) %>%
-       mutate(value = if_else(is.na(value),0,value)) %>%
-=======
       mutate(Non.CO2 = "NH3") ->
       EDGAR_NH3
     get_data(all_data, "emissions/EDGAR_CH4") %>%
@@ -306,16 +178,11 @@
       spread(year, value) %>%
       gather( year, value, -GCAM_region_ID, -supplysector, -subsector, -stub.technology, -Non.CO2) %>%
       mutate(value = if_else(is.na(value), 0, value)) %>%
->>>>>>> 91f65a56
 
       # Produce outputs\
       add_title("GHG emissions by GCAM region / sector / technology / historical year") %>%
       add_units("Tg") %>%
-<<<<<<< HEAD
-      add_comments("Calculate historical emissions from the processing sector by GCAM,") %>%
-=======
       add_comments("Calculate historical emissions from the processing sector by GCAM, ") %>%
->>>>>>> 91f65a56
       add_comments(" technology computed from EDGAR emissions data and EPA emissions factors.") %>%
       add_legacy_name("L131.nonco2_tg_R_prc_S_S_Yh") %>%
       add_precursors("common/GCAM_region_names",
