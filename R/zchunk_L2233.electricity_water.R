--- conflicted
+++ resolved
@@ -59,11 +59,7 @@
              "L1233.shrwt_R_elec_cool_Yf",
              FILE = "temp-data-inject/L223.StubTechEff_elec",
              "L201.en_bcoc_emissions",
-<<<<<<< HEAD
-             FILE = "temp-data-inject/L241.nonco2_tech_coeff",
-=======
              "L241.nonco2_tech_coeff",
->>>>>>> 3a126be0
              L223_fileNames_
     ))
 
@@ -139,13 +135,7 @@
     L1233.shrwt_R_elec_cool_Yf <- get_data(all_data, "L1233.shrwt_R_elec_cool_Yf")
     L223.StubTechEff_elec <- get_data(all_data, "temp-data-inject/L223.StubTechEff_elec")
     L201.en_bcoc_emissions <- get_data(all_data, "L201.en_bcoc_emissions")
-    L241.nonco2_tech_coeff <- get_data(all_data, "temp-data-inject/L241.nonco2_tech_coeff")
-
-    # Use get_data function with sapply to read in all "L223." inputs at once
-    get_data_rev <- function(name, all_data) get_data(all_data, name)
-    L223_data <- sapply(paste0("temp-data-inject/L223.", L223_fileNames),
-                        get_data_rev, all_data = all_data)
-    names(L223_data) <- L223_fileNames
+    L241.nonco2_tech_coeff <- get_data(all_data, "L241.nonco2_tech_coeff")
 
     # Use get_data function with sapply to read in all "L223." inputs at once
     get_data_rev <- function(name, all_data) get_data(all_data, name)
@@ -961,11 +951,7 @@
       add_legacy_name("L2233.InputEmissCoeff_hist_elecPassthru") %>%
       add_precursors("L201.en_bcoc_emissions",
                      "temp-data-inject/L223.StubTechEff_elec",
-<<<<<<< HEAD
-                     "temp-data-inject/L241.nonco2_tech_coeff") ->
-=======
                      "L241.nonco2_tech_coeff") ->
->>>>>>> 3a126be0
       L2233.InputEmissCoeff_hist_elecPassthru
 
     L2233.InputEmissCoeff_fut_elecPassthru %>%
@@ -974,16 +960,6 @@
       add_comments("Emissions coefficients corrected by diving by elec tech efficiencies") %>%
       add_legacy_name("L2233.InputEmissCoeff_fut_elecPassthru") %>%
       add_precursors("temp-data-inject/L223.GlobalTechEff_elec",
-<<<<<<< HEAD
-                     "temp-data-inject/L241.nonco2_tech_coeff") ->
-      L2233.InputEmissCoeff_fut_elecPassthru
-
-    ## LAST TWO OUTPUTS ARE SIMPLY TAG NAMES (USED TO AVOID HAVING TO PARTITION INPUT TABLES)
-    tibble(X1 = "SectorXMLTags", X2 = "supplysector", X3 = "pass-through-sector" ) %>%
-      add_title("Equivalent sector tag names") %>%
-      add_units("NA") %>%
-      add_comments("") %>%
-=======
                      "L241.nonco2_tech_coeff") ->
       L2233.InputEmissCoeff_fut_elecPassthru
 
@@ -992,18 +968,13 @@
       add_title("Equivalent sector tag names") %>%
       add_units("NA") %>%
       add_comments("Not generated") %>%
->>>>>>> 3a126be0
       add_legacy_name("L2233.SectorNodeEquiv")  ->
       L2233.SectorNodeEquiv
 
     tibble(X1 = "TechnologyXMLTags", X2 = "technology", X3 = "intermittent-technology", X4 = "pass-through-technology") %>%
       add_title("Equivalent technology tag names") %>%
       add_units("NA") %>%
-<<<<<<< HEAD
-      add_comments("") %>%
-=======
       add_comments("Not generated") %>%
->>>>>>> 3a126be0
       add_legacy_name("L2233.TechNodeEquiv") ->
       L2233.TechNodeEquiv
 
