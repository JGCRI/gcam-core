<?xml version="1.0" encoding="UTF-8"?><queries>
    <queryGroup name="energy">
        <queryGroup name="primary energy">
            <supplyDemandQuery title="primary energy consumption by region (avg fossil efficiency)">
                <axis1 name="fuel">input[@name]</axis1>
                <axis2 name="Year">demand-physical[@vintage]</axis2>
                <xPath buildList="true" dataName="input" group="false" sumAll="false"><![CDATA[
                     
      	 	 	 declare function local:get-weighted-eff($outputs as node()*) as node()* {
			 	 		   unordered {
			 			     for $year in distinct-values($outputs/physical-output/@vintage)
			 		             let $eff_unweight := sum(for $res in $outputs/physical-output[@vintage = $year]
			 		                               let $eff_curr := $res/parent::*/following-sibling::input-energy[1]/IO-coefficient[@vintage = $year]
			 		                               (: where $res/physical-output/@vintage = $year :)
			 		                               return $res div $eff_curr),
			 			             $weight := sum(for $res in $outputs/physical-output[@vintage = $year]
			 		                         (: where $res/physical-output/@vintage = $year :)
			 		                         return $res),
			 			             $eff_weighted := $eff_unweight div $weight
			 		             return element efficiency-weighted {attribute year { $year }, text { $eff_weighted }}
			             		}
			 	 	 };
			 	 	 declare function local:append-heirarchy($parent as node(), $append as node()) as node() {
			 	 		 let $scn := $parent/ancestor::scenario,
			 			   	  $rgn := $parent/ancestor::region
			 			   return
			 			   	  document { element scenario {
			 			 	  					$scn/@*,
			 			 						element region {
			 			 							$rgn/@*,
			 			 							$append
			 			 						}
			 			 	  				}
			 				}
			 	 		 (: let $new_node := element {local-name($parent)} {$parent/@*, $append} 	
			 	 		 return
			 	 		 if(local-name($parent) != 'scenario')
			 	 		 then local:append-heirarchy($parent/parent::*, $new_node)
			 	 		 else document { $new_node } :)
			 	 	 };  
			 	 	 declare function local:get-primary-renewable($outputs as node()*, $weighted_effs as node()*) as node()* {
			 	 	 unordered { 	
			 	 	 for $output in $outputs (:,
			 	 	 $weighted_eff in $weighted_effs :)
			 	 	 let $new_output :=  (: element tempParent { :)
			 	 	 element input {
			 	 		 attribute type {'input'},
			 	 		 attribute name {$output/parent::*/following-sibling::keyword/@primary-renewable},
			 	 		 element demand-physical {
			 	 			 attribute vintage {$output/@vintage},
			 	 			 attribute unit {$output/@unit},
			 	 			 text { $output div $weighted_effs[@year=$output/@vintage] }
			 	 		 }(: ,
			 	 		 element keyword {
			 	 			 attribute primary-consumption { (: if($output/parent::*/following-sibling::keyword[fn:exists(@primary-renewable)])
			 	 						 then :) $output/parent::*/following-sibling::keyword/@primary-renewable
			 	 						 (: else $output/parent::*/parent::*/@name :)
			 	 		       }
			 	 		 } :)
			 	 	 (: } :)
			 	 	 },
			 	 	 $new_root := local:append-heirarchy($output/parent::*/parent::*, $new_output)
			 	 	 (:where $output/@vintage = $weighted_eff/@year:)
			 	 	 return $new_root//text()
			 	 	 } 
			 	 	 };
			 	 	 declare function local:check-keyword($values as node()*) as node()* {
			 	 	 	unordered {
			 	 		for $value in $values
			 	 		let $input := $value/parent::*/parent::*,
			 	 		    $keyword_name :=
			 	 		        (: if($input/following-sibling::keyword[fn:exists(@primary-consumption)])
			 	 			then :) $input/following-sibling::keyword/@primary-consumption
			 	 			(: else $input/@name :), 
			 	 		    $new_parent := element {local-name($input)} {$input/@*, 
			 	 			$value/parent::*,
			 	 		        element keyword { attribute primary-consumption {$keyword_name} }
			 	 		        },
			 	 		    $new_root := local:append-heirarchy($input/parent::*, $new_parent)
			 	 		return $new_root//text()
			 	 		}
			 	 	};
			 	 
			 	 	 declare function local:run-primary-energy($scenarios as xs:string*, $regions as xs:string*, $collection as xs:string) as node()* { 	
			 	 	 (: unordered { :)
			 	 	 let $regionsG := if(not($regions[1] = 'Global'))
			 	 	 		  then $regions
			 	 	 		  else distinct-values(collection($collection)/scenario/world/*[@type='region']/@name)
			 	 	 return
			 	 	 for $scenario in $scenarios, 	    
			 	 	 $region in $regionsG 	
			 	 	 let $scenario_split := tokenize($scenario, ' '),
                     $scenario_name := string-join($scenario_split[position() < last()], ' '),
			 	 	 $scenario_date := $scenario_split[last()],
			 	 	 $currTree := collection($collection)/scenario[@name = $scenario_name and @date = $scenario_date]/world/*[@type = 'region' and @name=$region]
			 	 	 return (: get renewables from electricity :)
			 	 	 local:get-primary-renewable($currTree/*[@type='sector' (: collapse :) and (@name='electricity' or @name='elect_td_bld' or starts-with(@name,'elec_'))]//keyword[fn:exists(@primary-renewable)]/preceding-sibling::output-primary/physical-output, local:get-weighted-eff($currTree/*[@type='sector' (: collapse :) and (@name='electricity' or starts-with(@name, 'elec_'))]//keyword[fn:exists(@average-fossil-efficiency)]/preceding-sibling::output-primary)) 
					 		 	| (: get renewables from H2ProdCS :)
					 	 	 	local:get-primary-renewable($currTree/supplysector[@name='H2 central production'](: /*[@type='subsector' (: collapse :) and fn:not(@name='electrolysis')] :)//keyword[fn:exists(@primary-renewable)]/preceding-sibling::output-primary/physical-output, local:get-weighted-eff($currTree/supplysector[@name='H2 central production']//keyword[fn:exists(@average-fossil-efficiency)]/preceding-sibling::output-primary)) 
					 	 	 	| (: get renewables from H2ProdDist :)
					 	 	 	local:get-primary-renewable($currTree/supplysector[@name='H2 forecourt production'](: /*[@type='subsector' (: collapse :) and fn:not(@name='electrolysis')] :)//keyword[fn:exists(@primary-renewable)]/preceding-sibling::output-primary/physical-output, local:get-weighted-eff($currTree/supplysector[@name='H2 forecourt production']//keyword[fn:exists(@average-fossil-efficiency)]/preceding-sibling::output-primary)) 
					 	 	 	| (: get the primaries :)
	 	 						(: local:check-keyword( :) $currTree//keyword[fn:exists(@primary-consumption)]/preceding-sibling::input-energy[not(contains(@name, 'water'))]/demand-physical/text() (: ) :)
                                | (: get traditional biomass :)
							    $currTree//*[@type='input' and @name='traditional biomass']/demand-physical/node()
			 	 	 	
			 	 	 (: } :)
	 	 }; 
            	 local:run-primary-energy((:scenarios:), (:regions:), (:collection:))
                 
            
                ]]></xPath>
                <comments/>
                <labelRewriteList append-values="false">
                    <level name="input">
                        <rewrite from="H2 industrial" to=""/>
                        <rewrite from="traditional biomass" to="j traditional biomass"/>
                        <rewrite from="regional corn for ethanol" to="d biomass"/>
                        <rewrite from="regional biomassOil" to="d biomass"/>
                        <rewrite from="traded coal" to="c coal"/>
                        <rewrite from="solar-elect" to="h solar"/>
                        <rewrite from="elect_td_ind" to=""/>
                        <rewrite from="total biomass" to="d biomass"/>
                        <rewrite from="traded oil" to="a oil"/>
                        <rewrite from="nuclear-H2" to="e nuclear"/>
                        <rewrite from="exotic-elect" to="j breakthrough"/>
                        <rewrite from="wind-H2" to="g wind"/>
                        <rewrite from="biomass" to="d biomass"/>
                        <rewrite from="crude oil" to="a oil"/>
                        <rewrite from="nuclear-elect" to="e nuclear"/>
                        <rewrite from="solar-H2" to="h solar"/>
                        <rewrite from="regional natural gas" to=""/>
                        <rewrite from="traded unconventional oil" to="a oil"/>
                        <rewrite from="geothermal-elect" to="i geothermal"/>
                        <rewrite from="natural gas" to="b natural gas"/>
                        <rewrite from="wholesale gas" to=""/>
                        <rewrite from="hydro-elect" to="f hydro"/>
                        <rewrite from="traded natural gas" to="b natural gas"/>
						<rewrite from="traded Afr_MidE pipeline gas" to="b natural gas"/>
						<rewrite from="traded LA pipeline gas" to="b natural gas"/>
						<rewrite from="traded PAC pipeline gas" to="b natural gas"/>
						<rewrite from="traded N.Amer pipeline gas" to="b natural gas"/>
						<rewrite from="traded RUS pipeline gas" to="b natural gas"/>
						<rewrite from="traded EUR pipeline gas" to="b natural gas"/>
						<rewrite from="traded LNG" to="b natural gas"/>
                        <rewrite from="regional biomass" to="d biomass"/>
                        <rewrite from="coal" to="c coal"/>
                        <rewrite from="wind-elect" to="g wind"/>
                    </level>
                </labelRewriteList>
            </supplyDemandQuery>
            <supplyDemandQuery title="primary energy consumption by region (direct equivalent)">
                <axis1 name="fuel">input[@name]</axis1>
                <axis2 name="Year">demand-physical[@vintage]</axis2>
                <xPath buildList="true" dataName="input" group="false" sumAll="false"><![CDATA[
                     
			 	 	 declare function local:append-heirarchy($parent as node(), $append as node()) as node() {
			 	 		 let $scn := $parent/ancestor::scenario,
			 			   	  $rgn := $parent/ancestor::region
			 			   return
			 			   	  document { element scenario {
			 			 	  					$scn/@*,
			 			 						element region {
			 			 							$rgn/@*,
			 			 							$append
			 			 						}
			 			 	  				}
			 				}
			 	 	 };  
			 	 	 declare function local:get-primary-renewable($outputs as node()*) as node()* {
			 	 	 unordered { 	
			 	 	 for $output in $outputs 
			 	 	 let $new_output :=  
			 	 	 element input {
			 	 		 attribute type {'input'},
			 	 		 attribute name {$output/parent::*/following-sibling::keyword/@primary-renewable},
			 	 		 element demand-physical {
			 	 			 attribute vintage {$output/@vintage},
			 	 			 attribute unit {$output/@unit},
			 	 			 text { $output }
			 	 		 }
			 	 	 },
			 	 	 $new_root := local:append-heirarchy($output/parent::*/parent::*, $new_output)
			 	 	 return $new_root//text()
			 	 	 } 
			 	 	 };
			 	 	 declare function local:run-primary-energy($scenarios as xs:string*, $regions as xs:string*, $collection as xs:string) as node()* { 	
			 	 	 let $regionsG := if(not($regions[1] = 'Global'))
			 	 	 		  then $regions
			 	 	 		  else distinct-values(collection($collection)/scenario/world/*[@type='region']/@name)
			 	 	 return
			 	 	 for $scenario in $scenarios, 	    
			 	 	 $region in $regionsG 	
			 	 	 let $scenario_split := tokenize($scenario, ' '), 	    
                     $scenario_name := string-join($scenario_split[position() < last()], ' '),
			 	 	 $scenario_date := $scenario_split[last()],
			 	 	 $currTree := collection($collection)/scenario[@name = $scenario_name and @date = $scenario_date]/world/*[@type = 'region' and @name=$region]
			 	 	 return (: get renewables from electricity :)
					 	 	 	local:get-primary-renewable($currTree/*[@type='sector' (: collapse :) and (@name='electricity' or @name='elect_td_bld' or starts-with(@name,'elec_'))]//keyword[fn:exists(@primary-renewable)]/preceding-sibling::output-primary/physical-output)
					 		 	| (: get renewables from H2ProdCS :)
					 	 	 	local:get-primary-renewable($currTree/supplysector[@name='H2 central production'](: /*[@type='subsector' (: collapse :) and fn:not(@name='electrolysis')] :)//keyword[fn:exists(@primary-renewable)]/preceding-sibling::output-primary/physical-output)
					 	 	 	| (: get renewables from H2ProdDist :)
					 	 	 	local:get-primary-renewable($currTree/supplysector[@name='H2 forecourt production'](: /*[@type='subsector' (: collapse :) and fn:not(@name='electrolysis')] :)//keyword[fn:exists(@primary-renewable)]/preceding-sibling::output-primary/physical-output)
					 	 	 	| (: get the primaries :)
	 	 						$currTree//keyword[fn:exists(@primary-consumption)]/preceding-sibling::input-energy/demand-physical/text()
                                | (: get traditional biomass :)
							    $currTree//*[@type='input' and @name='traditional biomass']/demand-physical/node()
			 	 	 	
	 	 }; 
            	 local:run-primary-energy((:scenarios:), (:regions:), (:collection:))
                 
            
                ]]></xPath>
                <comments/>
                <labelRewriteList append-values="false">
                    <level name="input">
                        <rewrite from="water_td_pri_C" to=""/>
                        <rewrite from="H2 industrial" to=""/>
                        <rewrite from="traditional biomass" to="j traditional biomass"/>
                        <rewrite from="regional corn for ethanol" to="d biomass"/>
                        <rewrite from="regional biomassOil" to="d biomass"/>
                        <rewrite from="traded coal" to="c coal"/>
                        <rewrite from="solar-elect" to="h solar"/>
                        <rewrite from="seawater" to=""/>
                        <rewrite from="elect_td_ind" to=""/>
                        <rewrite from="water_td_pri_W" to=""/>
                        <rewrite from="total biomass" to="d biomass"/>
                        <rewrite from="nuclear-H2" to="e nuclear"/>
                        <rewrite from="traded oil" to="a oil"/>
                        <rewrite from="k new" to="k new"/>
                        <rewrite from="exotic-elect" to="j breakthrough"/>
                        <rewrite from="wind-H2" to="g wind"/>
                        <rewrite from="biomass" to="d biomass"/>
                        <rewrite from="crude oil" to="a oil"/>
                        <rewrite from="nuclear-elect" to="e nuclear"/>
                        <rewrite from="solar-H2" to="h solar"/>
                        <rewrite from="regional natural gas" to=""/>
                        <rewrite from="traded unconventional oil" to="a oil"/>
                        <rewrite from="geothermal-elect" to="i geothermal"/>
                        <rewrite from="natural gas" to="b natural gas"/>
                        <rewrite from="wholesale gas" to=""/>
                        <rewrite from="traded natural gas" to="b natural gas"/>
						<rewrite from="traded Afr_MidE pipeline gas" to="b natural gas"/>
						<rewrite from="traded LA pipeline gas" to="b natural gas"/>
						<rewrite from="traded PAC pipeline gas" to="b natural gas"/>
						<rewrite from="traded N.Amer pipeline gas" to="b natural gas"/>
						<rewrite from="traded RUS pipeline gas" to="b natural gas"/>
						<rewrite from="traded EUR pipeline gas" to="b natural gas"/>
						<rewrite from="traded LNG" to="b natural gas"/>
                        <rewrite from="hydro-elect" to="f hydro"/>
                        <rewrite from="regional biomass" to="d biomass"/>
                        <rewrite from="coal" to="c coal"/>
                        <rewrite from="wind-elect" to="g wind"/>
                    </level>
                </labelRewriteList>
            </supplyDemandQuery>
            <supplyDemandQuery title="primary energy consumption with CCS by region (direct equivalent)">
                <axis1 name="fuel">input[@name]</axis1>
                <axis2 name="Year">demand-physical[@vintage]</axis2>
                <xPath buildList="true" dataName="input" group="false" sumAll="false"><![CDATA[
                     
               declare function local:append-heirarchy($parent as node(), $append as node()*) as node() {
	       	 		 let $scn := $parent/ancestor::scenario,
	       			   	  $rgn := $parent (: /ancestor::region :)
	       			   return
	       			   	  document { element scenario {
	       			 	  					$scn/@*,
	       			 						element region {
	       			 							$rgn/@*,
	       			 							$append
	       			 						}
	       			 	  				}
	       				}
	       	 		 (: I can get by with just the scenario and region
	       			 let $new_node := element {local-name($parent)} {$parent/@*, $append} 	
	       	 		 return
	       	 		 if(local-name($parent) != 'scenario')
	       	 		 then local:append-heirarchy($parent/parent::*, $new_node)
	       	 		 else document { $new_node } :)
	       	 	 }; 
	       	 	 declare function local:generate-sector-input-coefs($outputNameQueue as xs:string*, $currTree as node(), $coefs as node()*, $is_usa as xs:boolean) as node()* {
                 if(empty($outputNameQueue)) then $coefs
                 else if( exists($coefs[@name = $outputNameQueue[1]]) or exists(index-of(('biomass',
'traded oil', 'traded coal', 'traded natural gas', 'traded Afr_MidE pipeline gas', 'traded LA pipeline gas', 'traded PAC pipeline gas', 'traded N.Amer pipeline gas', 'traded RUS pipeline gas', 'traded EUR pipeline gas', 'traded LNG', 'regional corn for ethanol', 'regional biomassOil', 'regional sugar for ethanol', 'regional sugarbeet for ethanol'),
$outputNameQueue[1])) or not($currTree/*[@type='sector' and @name=$outputNameQueue[1]]))
then 
(:if(not($is_usa) and string-length($currTree/@name) = 2) then
local:trace-inputs($outputName, $currTree/parent::*/*[@type='region' and @name='USA'], $outputs, true())
else:)
local:generate-sector-input-coefs(remove($outputNameQueue, 1), $currTree, $coefs, $is_usa)
	       				else
                    let $outputName := $outputNameQueue[1],
                        $newOutputNameQueue := remove($outputNameQueue, 1),
                        $useOutputs := $currTree//output-primary[@type='output' and @name=$outputName],
                        $useInputs := for $out in $useOutputs[not(following-sibling::keyword[exists(@primary-renewable)])]
                                      return $out/following-sibling::*[@type='input' and not(@name='oil-credits') and not(starts-with(@name, 'water_td'))],
                        $renewOutputs := for $out in $useOutputs[following-sibling::keyword[exists(@primary-renewable)]]
                                         return element output {
                                             attribute name { $out/following-sibling::keyword/@primary-renewable },
                                             $out/child::*
                                         },
                        $totalOutputSum := for $vintage in distinct-values($useOutputs/physical-output/@vintage)
                                          return element output {
                                                     attribute vintage { $vintage },
                                                     text {
                                                         sum($useOutputs/physical-output[@vintage=$vintage])
                                                     }
                                                 },
                       $new_coefs := $coefs | element sector {
                                            attribute name { $outputName },
                                            for $input in distinct-values($useInputs/@name)
                                            return element input {
                                                       attribute name { $input },
                                                       for $outputSum in $totalOutputSum
                                                       let $inputSum := sum($useInputs[@name=$input]/demand-physical[@vintage=$outputSum/@vintage])
                                                       where $inputSum > 0
                                                       return element coef {
                                                                  attribute vintage { $outputSum/@vintage },
                                                                  text { $inputSum div $outputSum }
                                                              }
                                                    },
                                            for $input in distinct-values($renewOutputs/@name)
                                            return element input {
                                                       attribute name { concat($input, ' renewable') },
                                                       attribute is-renewable { true() },
                                                       for $outputSum in $totalOutputSum
                                                       let $inputSum := sum($renewOutputs[@name=$input]/physical-output[@vintage=$outputSum/@vintage])
                                                       where $inputSum > 0
                                                       return element coef {
                                                                  attribute vintage { $outputSum/@vintage },
                                                                  text { $inputSum div $outputSum }
                                                              }
                                                    }
                                        }
                        return 
                              local:generate-sector-input-coefs(distinct-values(($newOutputNameQueue, $useInputs/@name)), $currTree, $new_coefs, $is_usa)
		};
        declare function local:generate-ccs-coefs($currTree as node(), $coefs as node()*) as node()* {
            for $sector in $coefs/@name
            let $currSector := $currTree/*[@type='sector' and @name=$sector],
                $useInputs := $currSector//*[@type='technology' and not(contains(@name, 'CCS')) and not(child::keyword/@primary-renewable)]/*[@type='input' and not(@name='oil-credits') and not(starts-with(@name, 'water_td'))],
                $useInputsCCS := $currSector//*[@type='technology' and contains(@name, 'CCS')]/*[@type='input' and not(@name='oil-credits') and not(starts-with(@name, 'water_td'))],
                $totalOutputSum := for $vintage in distinct-values($useInputs/demand-physical/@vintage | $useInputsCCS/demand-physical/@vintage)
                                          return element output {
                                                     attribute vintage { $vintage },
                                                     text {
                                                         sum($currSector//output-primary/physical-output[@vintage=$vintage])
                                                     }
                                                 }
            return if(exists($useInputsCCS)) then
                element sector {
                                            attribute name { $sector },
                                            $coefs[@name=$sector]/input[@is-renewable],
                                            for $input in distinct-values(($useInputs/@name, $useInputsCCS/@name))
                                            return element input {
                                                       attribute name { $input },
                                                       for $outputSum in $totalOutputSum
                                                       let $inputSum := sum($useInputs[@name=$input]/demand-physical[@vintage=$outputSum/@vintage]),
                                                           $inputSumCCS := sum($useInputsCCS[@name=$input]/demand-physical[@vintage=$outputSum/@vintage])
                                                       return (element coef {
                                                                  attribute vintage { $outputSum/@vintage },
                                                                  text { $inputSum div $outputSum }
                                                              },
                                                              element coef_ccs {
                                                                  attribute vintage { $outputSum/@vintage },
                                                                  text { $inputSumCCS div $outputSum }
                                                              })
                                                    }
                                        }
                    else
                        $coefs[@name=$sector]
        };
        declare function local:apply-coefs($outputName as xs:string, $outputs as node()*, $coefs as node()*, $isCCS as xs:boolean) as node()* {
            if(exists($coefs[@name=$outputName]) and sum($outputs) > 0.001) then
                for $input in $coefs[@name=$outputName]/input
                return local:apply-coefs($input/@name,
                    for $vintage in distinct-values($outputs/@vintage)
                    let $outputThisVintage := $outputs[@vintage=$vintage],
                        $firstOutput := $outputThisVintage[1],
                        $outputSum := sum($outputThisVintage),
                        $coefThisVintage := $input/coef[@vintage=$vintage]
                    where $coefThisVintage > 0
	       		    return element { local-name($firstOutput) } {
	       				$firstOutput/@*,
                        text{ $outputSum * $coefThisVintage }
                        }, $coefs, $isCCS)
                    | local:apply-coefs($input/@name,
                    for $vintage in distinct-values($outputs/@vintage)
                    let $outputThisVintage := $outputs[@vintage=$vintage],
                        $firstOutput := $outputThisVintage[1],
                        $outputSum := sum($outputThisVintage),
                        $coefThisVintage := $input/coef_ccs[@vintage=$vintage]
                    where exists($coefThisVintage) and $coefThisVintage > 0
	       		    return element { local-name($firstOutput) } {
	       				$firstOutput/@*,
                        text{ $outputSum * $coefThisVintage }
	       			}, $coefs, true())
            else if( sum($outputs) > 0.001) then
                element input {
                    attribute name { if($isCCS) then concat($outputName, ' CCS') else $outputName },
                    attribute type { 'input' },
                    (: $outputs :) (: TODO: not sure why this doesn't work and we need to create these explicitly :)
                    for $o in $outputs
                    return element demand-physical { $o/@*, text{ $o/text() } }
                }
            else
                (: These are the residuals from chasing simulenaties, I've left this here
                   for debuging purposes :)
                element input {
                    attribute name { $outputName },
                    attribute type { 'input' } (:,
                    $outputs :)
                }
        };
		declare function local:run-input-by-primary($scenarios as xs:string*, $regions as xs:string*, $collection as xs:string) as node()* { 	
			 	 unordered { 	
			 	 let $regionsG := if(not($regions[1] = 'Global'))
			 	 		  then $regions
			 	 		  else distinct-values(collection($collection)/scenario/world/*[@type='region']/@name)
			 	 return
			 	 for $scenario in $scenarios, 	    
			 	 $region in $regionsG 	
			 	 let $scenario_split := tokenize($scenario, ' '), 	    
				 $currTree := collection($collection)/scenario[@name = $scenario_split[1] and @date = $scenario_split[2]]/world/*[@type='region' and @name=$region],
                 $currInputs := $currTree/*[@type='sector' and (@name='unconventional oil production' or exists(child::keyword/@final-energy))]//*[@type='input' and empty(index-of(('trn_pass_road', 'limestone', 'process heat cement', 'industrial energy use', 'industrial feedstocks', 'renewable', 'trn_freight_road', 'trn_pass_road_LDV', 'trn_pass_road_LDV_2W', 'trn_pass_road_LDV_4W', 'unconventional oil', 'oil-credits', 'scrap', 'alumina'), @name))],
                 $coefs := local:generate-sector-input-coefs(distinct-values($currInputs/@name), $currTree, (), false()),
                 $ccs_coefs := local:generate-ccs-coefs($currTree, $coefs)
				 return 
				    for $inputName in distinct-values($currInputs/@name)
				    return local:append-heirarchy($currTree, local:apply-coefs($inputName, $currInputs[@name=$inputName]/demand-physical, $ccs_coefs, false()))//text()
			 	 } 
	 	 };
		 local:run-input-by-primary((:scenarios:), (:regions:), (:collection:))
         
         
                ]]></xPath>
                <comments>WARNING: Results are slightly inflated due to improper secondary-output accounting</comments>
                <labelRewriteList append-values="false">
                    <level name="input">
                        <rewrite from="water consumption CCS" to=""/>
                        <rewrite from="traditional biomass" to="j traditional biomass"/>
                        <rewrite from="seawater CCS" to=""/>
                        <rewrite from="coal CCS" to="c coal CCS"/>
                        <rewrite from="wind-H2 renewable" to="g wind"/>
                        <rewrite from="regional biomassOil CCS" to="d biomass CCS"/>
                        <rewrite from="traded coal" to="c coal"/>
                        <rewrite from="limestone" to=""/>
                        <rewrite from="seawater" to=""/>
                        <rewrite from="traded biomass CCS" to="d biomass CCS"/>
                        <rewrite from="geothermal-elect renewable CCS" to="i geothermal"/>
                        <rewrite from="hydro-elect renewable" to="f hydro"/>
                        <rewrite from="wind-elect renewable" to="g wind"/>
                        <rewrite from="nuclear-H2 renewable" to="e nuclear"/>
                        <rewrite from="crude oil" to="a oil"/>
                        <rewrite from="regional natural gas" to=""/>
                        <rewrite from="traded coal CCS" to="c coal CCS"/>
                        <rewrite from="natural gas CCS" to="b natural gas CCS"/>
                        <rewrite from="traded biomass" to="d biomass"/>
                        <rewrite from="geothermal-elect" to="i geothermal"/>
                        <rewrite from="water consumption" to=""/>
                        <rewrite from="renewable" to=""/>
                        <rewrite from="water withdrawals CCS" to=""/>
                        <rewrite from="coal" to="c coal"/>
                        <rewrite from="traded natural gas CCS" to="b natural gas CCS"/>
						<rewrite from="traded Afr_MidE pipeline gas CCS" to="b natural gas CCS"/>
						<rewrite from="traded LA pipeline gas CCS" to="b natural gas CCS"/>
						<rewrite from="traded PAC pipeline gas CCS" to="b natural gas CCS"/>
						<rewrite from="traded N.Amer pipeline gas CCS" to="b natural gas CCS"/>
						<rewrite from="traded RUS pipeline gas CCS" to="b natural gas CCS"/>
						<rewrite from="traded EUR pipeline gas CCS" to="b natural gas CCS"/>
						<rewrite from="traded LNG CCS" to="b natural gas CCS"/>
                        <rewrite from="regional corn for ethanol" to="d biomass"/>
                        <rewrite from="geothermal-elect renewable" to="i geothermal"/>
                        <rewrite from="crude oil CCS" to="a oil CCS"/>
                        <rewrite from="regional biomassOil" to="d biomass"/>
                        <rewrite from="wind-elect renewable CCS" to="g wind"/>
                        <rewrite from="regional corn for ethanol CCS" to="d biomass CCS"/>
                        <rewrite from="hydro-elect renewable CCS" to="f hydro"/>
                        <rewrite from="regional sugar for ethanol CCS" to="d biomass CCS"/>
                        <rewrite from="traded unconventional oil CCS" to="a oil CCS"/>
                        <rewrite from="elect_td_ind" to=""/>
                        <rewrite from="biomass CCS" to="d biomass CCS"/>
                        <rewrite from="traded oil" to="a oil"/>
                        <rewrite from="traded oil CCS" to="a oil CCS"/>
                        <rewrite from="exotic-elect" to="j breakthrough"/>
                        <rewrite from="biomass" to="d biomass"/>
                        <rewrite from="nuclear-elect renewable" to="e nuclear"/>
                        <rewrite from="solar-elect renewable CCS" to="h solar"/>
                        <rewrite from="traded unconventional oil" to="a oil"/>
                        <rewrite from="regional sugar for ethanol" to="d biomass"/>
                        <rewrite from="natural gas" to="b natural gas"/>
                        <rewrite from="solar-elect renewable" to="h solar"/>
                        <rewrite from="traded natural gas" to="b natural gas"/>
						<rewrite from="traded Afr_MidE pipeline gas" to="b natural gas"/>
						<rewrite from="traded LA pipeline gas" to="b natural gas"/>
						<rewrite from="traded PAC pipeline gas" to="b natural gas"/>
						<rewrite from="traded N.Amer pipeline gas" to="b natural gas"/>
						<rewrite from="traded RUS pipeline gas" to="b natural gas"/>
						<rewrite from="traded EUR pipeline gas" to="b natural gas"/>
						<rewrite from="traded LNG" to="b natural gas"/>
                        <rewrite from="regional sugarbeet for ethanol" to="d biomass"/>
                        <rewrite from="water withdrawals" to=""/>
                        <rewrite from="solar-H2 renewable" to="h solar"/>
                        <rewrite from="wind-elect" to="g wind"/>
                        <rewrite from="nuclear-elect renewable CCS" to="e nuclear"/>
                    </level>
                </labelRewriteList>
            </supplyDemandQuery>
            <supplyDemandQuery title="resource production">
                <axis1 name="resource">resource</axis1>
                <axis2 name="Year">output</axis2>
                <xPath buildList="true" dataName="output" group="false" sumAll="false">*[@type='resource']//output/node()</xPath>
                <comments/>
            </supplyDemandQuery>
            <supplyDemandQuery title="resource production by tech and vintage">
                <axis1 name="technology">technology[@name]</axis1>
                <axis2 name="Year">physical-output[@vintage]</axis2>
                <xPath buildList="true" dataName="output" group="false" sumAll="false">*[@type='resource']/*[@type='subresource']/
            *[@type='technology']/output-primary[@type='output' (:collapse:)]/physical-output/node()</xPath>
                <comments/>
                <showAttribute attribute-name="year" level="technology"/>
            </supplyDemandQuery>
            <supplyDemandQuery title="resource supply curves">
                <axis1 name="grade">grade</axis1>
                <axis2 name="Year">available</axis2>
                <xPath buildList="true" dataName="output" group="false" sumAll="false">*[@type='resource']//grade/available/node()</xPath>
                <comments/>
            </supplyDemandQuery>
            <supplyDemandQuery title="regional primary energy prices">
                <axis1 name="fuel">sector</axis1>
                <axis2 name="Year">cost</axis2>
                <xPath buildList="true" dataName="cost" group="false" sumAll="false">*[@type = 'sector' and (@name='regional oil' or @name='regional natural gas'
            or @name='regional coal' or @name='regional biomass' or @name='nuclearFuelGenIII')]/
            cost/text()</xPath>
                <comments/>
            </supplyDemandQuery>
        </queryGroup>
        <queryGroup name="energy transformation">
            <queryGroup name="electricity">
                <supplyDemandQuery title="elec gen by region (incl CHP)">
                    <axis1 name="region">region</axis1>
                    <axis2 name="Year">physical-output[@vintage]</axis2>
                    <xPath buildList="true" dataName="output" group="false" sumAll="true">*[@type='sector' (:collapse:)]//
               *[@type='technology' (:collapse:) and not (@name='elect_td_bld')]/
               *[@type='output' (:collapse:)  and (@name='electricity' or @name='elect_td_bld')]/
               physical-output/node()</xPath>
                    <comments/>
                </supplyDemandQuery>
                <supplyDemandQuery title="elec gen by subsector">
                    <axis1 name="subsector">subsector</axis1>
                    <axis2 name="Year">physical-output[@vintage]</axis2>
                    <xPath buildList="true" dataName="output" group="false" sumAll="false">*[@type='sector' (:collapse:) and (@name='electricity' or @name='elect_td_bld')]/
               *[@type='subsector' and not (@name='elect_td_bld')]//*[@type='output']/
               physical-output/node()</xPath>
                    <comments/>
                </supplyDemandQuery>
                <supplyDemandQuery title="elec gen by gen tech">
                    <axis1 name="technology">technology</axis1>
                    <axis2 name="Year">physical-output[@vintage]</axis2>
                    <xPath buildList="true" dataName="output" group="false" sumAll="false">*[@type='sector' (:collapse:) and
               (@name='electricity' or @name='elect_td_bld' or @name='industrial energy use')]/
               *[@type='subsector']/*[@type='technology' and not (@name='electricity' or @name='elect_td_bld')]/
               *[@type='output' and (@name='electricity' or @name='elect_td_bld')]/
               physical-output/node()</xPath>
                    <comments/>
                </supplyDemandQuery>
                <supplyDemandQuery title="elec gen by gen tech and cooling tech">
                    <axis1 name="technology">technology</axis1>
                    <axis2 name="Year">physical-output[@vintage]</axis2>
                    <xPath buildList="true" dataName="output" group="false" sumAll="false"> *[@type='sector' and (@name='electricity' or @name='elect_td_bld' or
                  contains(@name,'elec_')) and not(contains(@name, 'water_td'))]/
                  *[@type='subsector' and not (@name='elect_td_bld')]/
                  *[@type='technology' and not(@name='biomass (conv)' or @name='biomass (conv CCS)' or @name='biomass (IGCC)' or @name='biomass (IGCC CCS)'
                                   or @name='coal (conv pul)' or @name='coal (conv pul CCS)' or @name='coal (IGCC)' or @name='coal (IGCC CCS)'
                                   or @name='gas (steam/CT)' or @name='gas (CC)' or @name='gas (CC CCS)'
                                   or @name='refined liquids (steam/CT)' or @name='refined liquids (CC)' or @name='refined liquids (CC CCS)'
                                   or @name='geothermal' or @name='Gen_II_LWR' or @name='Gen_III'
                                   or @name='CSP' or @name='CSP_storage')]/
                  *[@type='output']/physical-output/node()
               </xPath>
                    <comments/>
                    <labelRewriteList append-values="false">
                        <level name="sector">
                            <rewrite from="elec_Gen_III" to="electricity"/>
                            <rewrite from="elec_CSP_storage" to="electricity"/>
                            <rewrite from="elec_refined liquids (steam/CT)" to="electricity"/>
                            <rewrite from="elec_geothermal" to="electricity"/>
                            <rewrite from="elec_refined liquids (CC)" to="electricity"/>
                            <rewrite from="elec_biomass (conv CCS)" to="electricity"/>
                            <rewrite from="elec_Gen_II_LWR" to="electricity"/>
                            <rewrite from="elec_gas (steam/CT)" to="electricity"/>
                            <rewrite from="elec_biomass (IGCC CCS)" to="electricity"/>
                            <rewrite from="elec_coal (IGCC CCS)" to="electricity"/>
                            <rewrite from="elec_coal (IGCC)" to="electricity"/>
                            <rewrite from="elec_coal (conv pul CCS)" to="electricity"/>
                            <rewrite from="elec_gas (CC)" to="electricity"/>
                            <rewrite from="elec_biomass (IGCC)" to="electricity"/>
                            <rewrite from="elec_coal (conv pul)" to="electricity"/>
                            <rewrite from="elec_CSP" to="electricity"/>
                            <rewrite from="elec_gas (CC CCS)" to="electricity"/>
                            <rewrite from="elec_biomass (conv)" to="electricity"/>
                            <rewrite from="elec_refined liquids (CC CCS)" to="electricity"/>
                        </level>
                        <level name="subsector">
                            <rewrite from="gas (CC)" to="gas"/>
                            <rewrite from="CSP" to="solar"/>
                            <rewrite from="gas (CC CCS)" to="gas"/>
                            <rewrite from="coal (IGCC CCS)" to="coal"/>
                            <rewrite from="biomass (conv)" to="biomass"/>
                            <rewrite from="Gen_II_LWR" to="nuclear"/>
                            <rewrite from="coal (conv pul)" to="coal"/>
                            <rewrite from="coal (IGCC)" to="coal"/>
                            <rewrite from="biomass (conv CCS)" to="biomass"/>
                            <rewrite from="gas (steam/CT)" to="gas"/>
                            <rewrite from="CSP_storage" to="solar"/>
                            <rewrite from="biomass (IGCC)" to="biomass"/>
                            <rewrite from="Gen_III" to="nuclear"/>
                            <rewrite from="coal (conv pul CCS)" to="coal"/>
                            <rewrite from="refined liquids (CC)" to="refined liquids"/>
                            <rewrite from="biomass (IGCC CCS)" to="biomass"/>
                            <rewrite from="refined liquids (CC CCS)" to="refined liquids"/>
                            <rewrite from="refined liquids (steam/CT)" to="refined liquids"/>
                        </level>
                    </labelRewriteList>
                </supplyDemandQuery>
                <supplyDemandQuery title="elec gen by gen tech and cooling tech and vintage">
                    <axis1 name="technology">technology</axis1>
                    <axis2 name="Year">physical-output[@vintage]</axis2>
                    <xPath buildList="true" dataName="output" group="false" sumAll="false">*[@type='sector' and (@name='electricity' or @name='elect_td_bld' or
                  contains(@name,'elec_')) and not(contains(@name, 'water_td'))]/
                  *[@type='subsector' and not (@name='elect_td_bld')]/
                  *[@type='technology' and not(@name='biomass (conv)' or @name='biomass (conv CCS)' or @name='biomass (IGCC)' or @name='biomass (IGCC CCS)'
                                   or @name='coal (conv pul)' or @name='coal (conv pul CCS)' or @name='coal (IGCC)' or @name='coal (IGCC CCS)'
                                   or @name='gas (steam/CT)' or @name='gas (CC)' or @name='gas (CC CCS)'
                                   or @name='refined liquids (steam/CT)' or @name='refined liquids (CC)' or @name='refined liquids (CC CCS)'
                                   or @name='geothermal' or @name='Gen_II_LWR' or @name='Gen_III'
                                   or @name='CSP' or @name='CSP_storage')]/
                  *[@type='output']/physical-output/node()
               </xPath>
                    <comments/>
                    <labelRewriteList append-values="false">
                        <level name="sector">
                            <rewrite from="elec_Gen_III" to="electricity"/>
                            <rewrite from="elec_CSP_storage" to="electricity"/>
                            <rewrite from="elec_refined liquids (steam/CT)" to="electricity"/>
                            <rewrite from="elec_geothermal" to="electricity"/>
                            <rewrite from="elec_refined liquids (CC)" to="electricity"/>
                            <rewrite from="elec_biomass (conv CCS)" to="electricity"/>
                            <rewrite from="elec_Gen_II_LWR" to="electricity"/>
                            <rewrite from="elec_gas (steam/CT)" to="electricity"/>
                            <rewrite from="elec_biomass (IGCC CCS)" to="electricity"/>
                            <rewrite from="elec_coal (IGCC CCS)" to="electricity"/>
                            <rewrite from="elec_coal (IGCC)" to="electricity"/>
                            <rewrite from="elec_coal (conv pul CCS)" to="electricity"/>
                            <rewrite from="elec_gas (CC)" to="electricity"/>
                            <rewrite from="elec_biomass (IGCC)" to="electricity"/>
                            <rewrite from="elec_coal (conv pul)" to="electricity"/>
                            <rewrite from="elec_CSP" to="electricity"/>
                            <rewrite from="elec_gas (CC CCS)" to="electricity"/>
                            <rewrite from="elec_biomass (conv)" to="electricity"/>
                            <rewrite from="elec_refined liquids (CC CCS)" to="electricity"/>
                        </level>
                        <level name="subsector">
                            <rewrite from="gas (CC)" to="gas"/>
                            <rewrite from="CSP" to="solar"/>
                            <rewrite from="gas (CC CCS)" to="gas"/>
                            <rewrite from="coal (IGCC CCS)" to="coal"/>
                            <rewrite from="biomass (conv)" to="biomass"/>
                            <rewrite from="Gen_II_LWR" to="nuclear"/>
                            <rewrite from="coal (conv pul)" to="coal"/>
                            <rewrite from="coal (IGCC)" to="coal"/>
                            <rewrite from="biomass (conv CCS)" to="biomass"/>
                            <rewrite from="gas (steam/CT)" to="gas"/>
                            <rewrite from="CSP_storage" to="solar"/>
                            <rewrite from="biomass (IGCC)" to="biomass"/>
                            <rewrite from="Gen_III" to="nuclear"/>
                            <rewrite from="coal (conv pul CCS)" to="coal"/>
                            <rewrite from="refined liquids (CC)" to="refined liquids"/>
                            <rewrite from="biomass (IGCC CCS)" to="biomass"/>
                            <rewrite from="refined liquids (CC CCS)" to="refined liquids"/>
                            <rewrite from="refined liquids (steam/CT)" to="refined liquids"/>
                        </level>
                    </labelRewriteList>
                    <showAttribute attribute-name="year" level="technology"/>
                </supplyDemandQuery>
                <supplyDemandQuery title="elec gen by gen tech and cooling tech (new)">
                    <axis1 name="technology">technology</axis1>
                    <axis2 name="Year">physical-output[@vintage]</axis2>
                    <xPath buildList="true" dataName="output" group="false" sumAll="false"> *[@type='sector' and (@name='electricity' or @name='elect_td_bld' or
                  contains(@name,'elec_')) and not(contains(@name, 'water_td'))]/
                  *[@type='subsector' and not (@name='elect_td_bld')]/
                  *[@type='technology' and not(@name='biomass (conv)' or @name='biomass (conv CCS)' or @name='biomass (IGCC)' or @name='biomass (IGCC CCS)'
                                   or @name='coal (conv pul)' or @name='coal (conv pul CCS)' or @name='coal (IGCC)' or @name='coal (IGCC CCS)'
                                   or @name='gas (steam/CT)' or @name='gas (CC)' or @name='gas (CC CCS)'
                                   or @name='refined liquids (steam/CT)' or @name='refined liquids (CC)' or @name='refined liquids (CC CCS)'
                                   or @name='geothermal' or @name='Gen_II_LWR' or @name='Gen_III'
                                   or @name='CSP' or @name='CSP_storage')]/
                  *[@type='output']/physical-output[
               @vintage=parent::*/parent::*/@year]/node()
               </xPath>
                    <comments/>
                    <labelRewriteList append-values="false">
                        <level name="sector">
                            <rewrite from="elec_Gen_III" to="electricity"/>
                            <rewrite from="elec_CSP_storage" to="electricity"/>
                            <rewrite from="elec_refined liquids (steam/CT)" to="electricity"/>
                            <rewrite from="elec_geothermal" to="electricity"/>
                            <rewrite from="elec_refined liquids (CC)" to="electricity"/>
                            <rewrite from="elec_biomass (conv CCS)" to="electricity"/>
                            <rewrite from="elec_Gen_II_LWR" to="electricity"/>
                            <rewrite from="elec_gas (steam/CT)" to="electricity"/>
                            <rewrite from="elec_biomass (IGCC CCS)" to="electricity"/>
                            <rewrite from="elec_coal (IGCC CCS)" to="electricity"/>
                            <rewrite from="elec_coal (IGCC)" to="electricity"/>
                            <rewrite from="elec_coal (conv pul CCS)" to="electricity"/>
                            <rewrite from="elec_gas (CC)" to="electricity"/>
                            <rewrite from="elec_biomass (IGCC)" to="electricity"/>
                            <rewrite from="elec_coal (conv pul)" to="electricity"/>
                            <rewrite from="elec_CSP" to="electricity"/>
                            <rewrite from="elec_gas (CC CCS)" to="electricity"/>
                            <rewrite from="elec_biomass (conv)" to="electricity"/>
                            <rewrite from="elec_refined liquids (CC CCS)" to="electricity"/>
                        </level>
                        <level name="subsector">
                            <rewrite from="gas (CC)" to="gas"/>
                            <rewrite from="CSP" to="solar"/>
                            <rewrite from="gas (CC CCS)" to="gas"/>
                            <rewrite from="coal (IGCC CCS)" to="coal"/>
                            <rewrite from="biomass (conv)" to="biomass"/>
                            <rewrite from="Gen_II_LWR" to="nuclear"/>
                            <rewrite from="coal (conv pul)" to="coal"/>
                            <rewrite from="coal (IGCC)" to="coal"/>
                            <rewrite from="biomass (conv CCS)" to="biomass"/>
                            <rewrite from="gas (steam/CT)" to="gas"/>
                            <rewrite from="CSP_storage" to="solar"/>
                            <rewrite from="biomass (IGCC)" to="biomass"/>
                            <rewrite from="Gen_III" to="nuclear"/>
                            <rewrite from="coal (conv pul CCS)" to="coal"/>
                            <rewrite from="refined liquids (CC)" to="refined liquids"/>
                            <rewrite from="biomass (IGCC CCS)" to="biomass"/>
                            <rewrite from="refined liquids (CC CCS)" to="refined liquids"/>
                            <rewrite from="refined liquids (steam/CT)" to="refined liquids"/>
                        </level>
                    </labelRewriteList>
                </supplyDemandQuery>
                <supplyDemandQuery title="elec energy input by subsector">
                    <axis1 name="input">input</axis1>
                    <axis2 name="Year">demand-physical[@vintage]</axis2>
                    <xPath buildList="true" dataName="input" group="false" sumAll="false">*[@type='sector' and (@name='electricity' or @name='elect_td_bld' or
                  contains(@name,'elec_')) and not(contains(@name, 'water_td'))]/
                  *[@type='subsector' and not (@name='elect_td_bld')]/
                  *[@type='technology' (:collapse:) and not(
                                   @name='biomass (conv)' or @name='biomass (conv CCS)' or @name='biomass (IGCC)' or @name='biomass (IGCC CCS)'
                                   or @name='coal (conv pul)' or @name='coal (conv pul CCS)' or @name='coal (IGCC)' or @name='coal (IGCC CCS)'
                                   or @name='gas (steam/CT)' or @name='gas (CC)' or @name='gas (CC CCS)'
                                   or @name='refined liquids (steam/CT)' or @name='refined liquids (CC)' or @name='refined liquids (CC CCS)'
                                   or @name='geothermal' or @name='Gen_II_LWR' or @name='Gen_III'
                                   or @name='CSP' or @name='CSP_storage')]/
                   *[@type='input' and not( contains( @name, 'water')) and @name != 'oil-credits']/
                   demand-physical/node()
                </xPath>
                    <comments/>
                    <labelRewriteList append-values="false">
                        <level name="sector">
                            <rewrite from="elec_Gen_III" to="electricity"/>
                            <rewrite from="elec_CSP_storage" to="electricity"/>
                            <rewrite from="elec_refined liquids (steam/CT)" to="electricity"/>
                            <rewrite from="elec_geothermal" to="electricity"/>
                            <rewrite from="elec_refined liquids (CC)" to="electricity"/>
                            <rewrite from="elec_biomass (conv CCS)" to="electricity"/>
                            <rewrite from="elec_Gen_II_LWR" to="electricity"/>
                            <rewrite from="elec_gas (steam/CT)" to="electricity"/>
                            <rewrite from="elec_biomass (IGCC CCS)" to="electricity"/>
                            <rewrite from="elec_coal (IGCC CCS)" to="electricity"/>
                            <rewrite from="elec_coal (IGCC)" to="electricity"/>
                            <rewrite from="elec_coal (conv pul CCS)" to="electricity"/>
                            <rewrite from="elec_gas (CC)" to="electricity"/>
                            <rewrite from="elec_biomass (IGCC)" to="electricity"/>
                            <rewrite from="elec_coal (conv pul)" to="electricity"/>
                            <rewrite from="elec_CSP" to="electricity"/>
                            <rewrite from="elec_gas (CC CCS)" to="electricity"/>
                            <rewrite from="elec_biomass (conv)" to="electricity"/>
                            <rewrite from="elec_refined liquids (CC CCS)" to="electricity"/>
                        </level>
                        <level name="subsector">
                            <rewrite from="gas (CC)" to="gas"/>
                            <rewrite from="CSP" to="solar"/>
                            <rewrite from="gas (CC CCS)" to="gas"/>
                            <rewrite from="coal (IGCC CCS)" to="coal"/>
                            <rewrite from="biomass (conv)" to="biomass"/>
                            <rewrite from="Gen_II_LWR" to="nuclear"/>
                            <rewrite from="coal (conv pul)" to="coal"/>
                            <rewrite from="coal (IGCC)" to="coal"/>
                            <rewrite from="biomass (conv CCS)" to="biomass"/>
                            <rewrite from="gas (steam/CT)" to="gas"/>
                            <rewrite from="CSP_storage" to="solar"/>
                            <rewrite from="biomass (IGCC)" to="biomass"/>
                            <rewrite from="Gen_III" to="nuclear"/>
                            <rewrite from="coal (conv pul CCS)" to="coal"/>
                            <rewrite from="refined liquids (CC)" to="refined liquids"/>
                            <rewrite from="biomass (IGCC CCS)" to="biomass"/>
                            <rewrite from="refined liquids (CC CCS)" to="refined liquids"/>
                            <rewrite from="refined liquids (steam/CT)" to="refined liquids"/>
                        </level>
                    </labelRewriteList>
                </supplyDemandQuery>
                <supplyDemandQuery title="elec energy input by elec gen tech">
                    <axis1 name="input">input</axis1>
                    <axis2 name="Year">demand-physical[@vintage]</axis2>
                    <xPath buildList="true" dataName="input" group="false" sumAll="false">*[@type='sector' and (@name='electricity' or @name='elect_td_bld' or
                  contains(@name,'elec_')) and not(contains(@name, 'water_td'))]/
                  *[@type='subsector' and not (@name='elect_td_bld')]/
                  *[@type='technology' and not(@name='biomass (conv)' or @name='biomass (conv CCS)' or @name='biomass (IGCC)' or @name='biomass (IGCC CCS)'
                                   or @name='coal (conv pul)' or @name='coal (conv pul CCS)' or @name='coal (IGCC)' or @name='coal (IGCC CCS)'
                                   or @name='gas (steam/CT)' or @name='gas (CC)' or @name='gas (CC CCS)'
                                   or @name='refined liquids (steam/CT)' or @name='refined liquids (CC)' or @name='refined liquids (CC CCS)'
                                   or @name='geothermal' or @name='Gen_II_LWR' or @name='Gen_III'
                                   or @name='CSP' or @name='CSP_storage')]/
                   *[@type='input' and not( contains( @name, 'water')) and @name != 'oil-credits']/
                   demand-physical/node()
                </xPath>
                    <comments/>
                    <labelRewriteList append-values="false">
                        <level name="sector">
                            <rewrite from="elec_Gen_III" to="electricity"/>
                            <rewrite from="elec_CSP_storage" to="electricity"/>
                            <rewrite from="elec_refined liquids (steam/CT)" to="electricity"/>
                            <rewrite from="elec_geothermal" to="electricity"/>
                            <rewrite from="elec_refined liquids (CC)" to="electricity"/>
                            <rewrite from="elec_biomass (conv CCS)" to="electricity"/>
                            <rewrite from="elec_Gen_II_LWR" to="electricity"/>
                            <rewrite from="elec_gas (steam/CT)" to="electricity"/>
                            <rewrite from="elec_biomass (IGCC CCS)" to="electricity"/>
                            <rewrite from="elec_coal (IGCC CCS)" to="electricity"/>
                            <rewrite from="elec_coal (IGCC)" to="electricity"/>
                            <rewrite from="elec_coal (conv pul CCS)" to="electricity"/>
                            <rewrite from="elec_gas (CC)" to="electricity"/>
                            <rewrite from="elec_biomass (IGCC)" to="electricity"/>
                            <rewrite from="elec_coal (conv pul)" to="electricity"/>
                            <rewrite from="elec_CSP" to="electricity"/>
                            <rewrite from="elec_gas (CC CCS)" to="electricity"/>
                            <rewrite from="elec_biomass (conv)" to="electricity"/>
                            <rewrite from="elec_refined liquids (CC CCS)" to="electricity"/>
                        </level>
                        <level name="subsector">
                            <rewrite from="gas (CC)" to="gas"/>
                            <rewrite from="CSP" to="solar"/>
                            <rewrite from="gas (CC CCS)" to="gas"/>
                            <rewrite from="coal (IGCC CCS)" to="coal"/>
                            <rewrite from="biomass (conv)" to="biomass"/>
                            <rewrite from="Gen_II_LWR" to="nuclear"/>
                            <rewrite from="coal (conv pul)" to="coal"/>
                            <rewrite from="coal (IGCC)" to="coal"/>
                            <rewrite from="biomass (conv CCS)" to="biomass"/>
                            <rewrite from="gas (steam/CT)" to="gas"/>
                            <rewrite from="CSP_storage" to="solar"/>
                            <rewrite from="biomass (IGCC)" to="biomass"/>
                            <rewrite from="Gen_III" to="nuclear"/>
                            <rewrite from="coal (conv pul CCS)" to="coal"/>
                            <rewrite from="refined liquids (CC)" to="refined liquids"/>
                            <rewrite from="biomass (IGCC CCS)" to="biomass"/>
                            <rewrite from="refined liquids (CC CCS)" to="refined liquids"/>
                            <rewrite from="refined liquids (steam/CT)" to="refined liquids"/>
                        </level>
                        <level name="technology">
                            <rewrite from="CSP (recirculating)" to="CSP"/>
                            <rewrite from="Gen_II_LWR (cooling pond)" to="Gen_II_LWR"/>
                            <rewrite from="refined liquids (CC CCS) (seawater)" to="refined liquids (CC CCS)"/>
                            <rewrite from="refined liquids (CC) (cooling pond)" to="refined liquids (CC)"/>
                            <rewrite from="Gen_III (once through)" to="Gen_III"/>
                            <rewrite from="coal (conv pul) (dry cooling)" to="coal (conv pul)"/>
                            <rewrite from="refined liquids (steam/CT) (seawater)" to="refined liquids (steam/CT)"/>
                            <rewrite from="biomass (IGCC CCS) (seawater)" to="biomass (IGCC CCS)"/>
                            <rewrite from="refined liquids (steam/CT) (recirculating)" to="refined liquids (steam/CT)"/>
                            <rewrite from="gas (CC) (seawater)" to="gas (CC)"/>
                            <rewrite from="biomass (IGCC) (once through)" to="biomass (IGCC)"/>
                            <rewrite from="refined liquids (steam/CT) (once through)" to="refined liquids (steam/CT)"/>
                            <rewrite from="biomass (IGCC CCS) (dry cooling)" to="biomass (IGCC CCS)"/>
                            <rewrite from="geothermal (recirculating)" to="geothermal"/>
                            <rewrite from="coal (conv pul CCS) (once through)" to="coal (conv pul CCS)"/>
                            <rewrite from="coal (conv pul CCS) (seawater)" to="coal (conv pul CCS)"/>
                            <rewrite from="coal (IGCC) (cooling pond)" to="coal (IGCC)"/>
                            <rewrite from="coal (conv pul CCS) (recirculating)" to="coal (conv pul CCS)"/>
                            <rewrite from="refined liquids (CC CCS) (once through)" to="refined liquids (CC CCS)"/>
                            <rewrite from="coal (IGCC CCS) (recirculating)" to="coal (IGCC CCS)"/>
                            <rewrite from="coal (IGCC) (recirculating)" to="coal (IGCC)"/>
                            <rewrite from="coal (IGCC CCS) (seawater)" to="coal (IGCC CCS)"/>
                            <rewrite from="coal (conv pul CCS) (dry cooling)" to="coal (conv pul CCS)"/>
                            <rewrite from="biomass (IGCC CCS) (once through)" to="biomass (IGCC CCS)"/>
                            <rewrite from="biomass (IGCC) (dry cooling)" to="biomass (IGCC)"/>
                            <rewrite from="gas (CC CCS) (seawater)" to="gas (CC CCS)"/>
                            <rewrite from="coal (IGCC) (seawater)" to="coal (IGCC)"/>
                            <rewrite from="Gen_II_LWR (once through)" to="Gen_II_LWR"/>
                            <rewrite from="refined liquids (CC) (recirculating)" to="refined liquids (CC)"/>
                            <rewrite from="gas (CC CCS) (once through)" to="gas (CC CCS)"/>
                            <rewrite from="refined liquids (steam/CT) (cooling pond)" to="refined liquids (steam/CT)"/>
                            <rewrite from="biomass (IGCC) (cooling pond)" to="biomass (IGCC)"/>
                            <rewrite from="Gen_III (cooling pond)" to="Gen_III"/>
                            <rewrite from="refined liquids (CC CCS) (cooling pond)" to="refined liquids (CC CCS)"/>
                            <rewrite from="coal (IGCC CCS) (dry cooling)" to="coal (IGCC CCS)"/>
                            <rewrite from="coal (conv pul CCS) (cooling pond)" to="coal (conv pul CCS)"/>
                            <rewrite from="biomass (conv CCS) (once through)" to="biomass (conv CCS)"/>
                            <rewrite from="coal (IGCC CCS) (cooling pond)" to="coal (IGCC CCS)"/>
                            <rewrite from="gas (CC) (recirculating)" to="gas (CC)"/>
                            <rewrite from="coal (conv pul) (recirculating)" to="coal (conv pul)"/>
                            <rewrite from="biomass (conv CCS) (seawater)" to="biomass (conv CCS)"/>
                            <rewrite from="biomass (conv CCS) (recirculating)" to="biomass (conv CCS)"/>
                            <rewrite from="Gen_III (recirculating)" to="Gen_III"/>
                            <rewrite from="Gen_II_LWR (recirculating)" to="Gen_II_LWR"/>
                            <rewrite from="gas (CC) (dry cooling)" to="gas (CC)"/>
                            <rewrite from="Gen_III (seawater)" to="Gen_III"/>
                            <rewrite from="coal (conv pul) (seawater)" to="coal (conv pul)"/>
                            <rewrite from="biomass (conv) (dry cooling)" to="biomass (conv)"/>
                            <rewrite from="gas (steam/CT) (once through)" to="gas (steam/CT)"/>
                            <rewrite from="biomass (IGCC CCS) (recirculating)" to="biomass (IGCC CCS)"/>
                            <rewrite from="gas (steam/CT) (recirculating)" to="gas (steam/CT)"/>
                            <rewrite from="CSP_storage (recirculating)" to="CSP_storage"/>
                            <rewrite from="biomass (conv) (seawater)" to="biomass (conv)"/>
                            <rewrite from="biomass (IGCC) (recirculating)" to="biomass (IGCC)"/>
                            <rewrite from="biomass (IGCC CCS) (cooling pond)" to="biomass (IGCC CCS)"/>
                            <rewrite from="gas (CC) (cooling pond)" to="gas (CC)"/>
                            <rewrite from="biomass (conv CCS) (cooling pond)" to="biomass (conv CCS)"/>
                            <rewrite from="biomass (conv) (cooling pond)" to="biomass (conv)"/>
                            <rewrite from="coal (conv pul) (once through)" to="coal (conv pul)"/>
                            <rewrite from="gas (CC CCS) (cooling pond)" to="gas (CC CCS)"/>
                            <rewrite from="CSP (dry_hybrid)" to="CSP"/>
                            <rewrite from="geothermal (dry_hybrid)" to="geothermal"/>
                            <rewrite from="refined liquids (CC) (dry cooling)" to="refined liquids (CC)"/>
                            <rewrite from="CSP_storage (dry_hybrid)" to="CSP_storage"/>
                            <rewrite from="refined liquids (CC) (once through)" to="refined liquids (CC)"/>
                            <rewrite from="gas (CC CCS) (recirculating)" to="gas (CC CCS)"/>
                            <rewrite from="coal (IGCC) (dry cooling)" to="coal (IGCC)"/>
                            <rewrite from="coal (IGCC) (once through)" to="coal (IGCC)"/>
                            <rewrite from="gas (CC CCS) (dry cooling)" to="gas (CC CCS)"/>
                            <rewrite from="refined liquids (steam/CT) (dry cooling)" to="refined liquids (steam/CT)"/>
                            <rewrite from="gas (steam/CT) (dry cooling)" to="gas (steam/CT)"/>
                            <rewrite from="coal (IGCC CCS) (once through)" to="coal (IGCC CCS)"/>
                            <rewrite from="biomass (conv) (recirculating)" to="biomass (conv)"/>
                            <rewrite from="biomass (IGCC) (seawater)" to="biomass (IGCC)"/>
                            <rewrite from="biomass (conv CCS) (dry cooling)" to="biomass (conv CCS)"/>
                            <rewrite from="biomass (conv) (once through)" to="biomass (conv)"/>
                            <rewrite from="refined liquids (CC CCS) (recirculating)" to="refined liquids (CC CCS)"/>
                            <rewrite from="Gen_II_LWR (seawater)" to="Gen_II_LWR"/>
                            <rewrite from="coal (conv pul) (cooling pond)" to="coal (conv pul)"/>
                            <rewrite from="refined liquids (CC CCS) (dry cooling)" to="refined liquids (CC CCS)"/>
                            <rewrite from="gas (steam/CT) (cooling pond)" to="gas (steam/CT)"/>
                            <rewrite from="gas (CC) (once through)" to="gas (CC)"/>
                            <rewrite from="refined liquids (CC) (seawater)" to="refined liquids (CC)"/>
                            <rewrite from="gas (steam/CT) (seawater)" to="gas (steam/CT)"/>
                        </level>
                    </labelRewriteList>
                </supplyDemandQuery>
                <supplyDemandQuery title="elec energy input by elec gen tech and cooling tech">
                    <axis1 name="input">input</axis1>
                    <axis2 name="Year">demand-physical[@vintage]</axis2>
                    <xPath buildList="true" dataName="input" group="false" sumAll="false">*[@type='sector' and (@name='electricity' or @name='elect_td_bld' or
                  contains(@name,'elec_')) and not(contains(@name, 'water_td'))]/
                  *[@type='subsector' and not (@name='elect_td_bld')]/
                  *[@type='technology' and not(@name='biomass (conv)' or @name='biomass (conv CCS)' or @name='biomass (IGCC)' or @name='biomass (IGCC CCS)'
                                   or @name='coal (conv pul)' or @name='coal (conv pul CCS)' or @name='coal (IGCC)' or @name='coal (IGCC CCS)'
                                   or @name='gas (steam/CT)' or @name='gas (CC)' or @name='gas (CC CCS)'
                                   or @name='refined liquids (steam/CT)' or @name='refined liquids (CC)' or @name='refined liquids (CC CCS)'
                                   or @name='geothermal' or @name='Gen_II_LWR' or @name='Gen_III'
                                   or @name='CSP' or @name='CSP_storage')]/
                   *[@type='input' and not( contains( @name, 'water')) and @name != 'oil-credits']/
                   demand-physical/node()
                </xPath>
                    <comments/>
                    <labelRewriteList append-values="false">
                        <level name="sector">
                            <rewrite from="elec_Gen_III" to="electricity"/>
                            <rewrite from="elec_CSP_storage" to="electricity"/>
                            <rewrite from="elec_refined liquids (steam/CT)" to="electricity"/>
                            <rewrite from="elec_geothermal" to="electricity"/>
                            <rewrite from="elec_refined liquids (CC)" to="electricity"/>
                            <rewrite from="elec_biomass (conv CCS)" to="electricity"/>
                            <rewrite from="elec_Gen_II_LWR" to="electricity"/>
                            <rewrite from="elec_gas (steam/CT)" to="electricity"/>
                            <rewrite from="elec_biomass (IGCC CCS)" to="electricity"/>
                            <rewrite from="elec_coal (IGCC CCS)" to="electricity"/>
                            <rewrite from="elec_coal (IGCC)" to="electricity"/>
                            <rewrite from="elec_coal (conv pul CCS)" to="electricity"/>
                            <rewrite from="elec_gas (CC)" to="electricity"/>
                            <rewrite from="elec_biomass (IGCC)" to="electricity"/>
                            <rewrite from="elec_coal (conv pul)" to="electricity"/>
                            <rewrite from="elec_CSP" to="electricity"/>
                            <rewrite from="elec_gas (CC CCS)" to="electricity"/>
                            <rewrite from="elec_biomass (conv)" to="electricity"/>
                            <rewrite from="elec_refined liquids (CC CCS)" to="electricity"/>
                        </level>
                        <level name="subsector">
                            <rewrite from="gas (CC)" to="gas"/>
                            <rewrite from="CSP" to="solar"/>
                            <rewrite from="gas (CC CCS)" to="gas"/>
                            <rewrite from="coal (IGCC CCS)" to="coal"/>
                            <rewrite from="biomass (conv)" to="biomass"/>
                            <rewrite from="Gen_II_LWR" to="nuclear"/>
                            <rewrite from="coal (conv pul)" to="coal"/>
                            <rewrite from="coal (IGCC)" to="coal"/>
                            <rewrite from="biomass (conv CCS)" to="biomass"/>
                            <rewrite from="gas (steam/CT)" to="gas"/>
                            <rewrite from="CSP_storage" to="solar"/>
                            <rewrite from="biomass (IGCC)" to="biomass"/>
                            <rewrite from="Gen_III" to="nuclear"/>
                            <rewrite from="coal (conv pul CCS)" to="coal"/>
                            <rewrite from="refined liquids (CC)" to="refined liquids"/>
                            <rewrite from="biomass (IGCC CCS)" to="biomass"/>
                            <rewrite from="refined liquids (CC CCS)" to="refined liquids"/>
                            <rewrite from="refined liquids (steam/CT)" to="refined liquids"/>
                        </level>
                    </labelRewriteList>
                </supplyDemandQuery>
                <supplyDemandQuery title="elec prices by sector">
                    <axis1 name="fuel">sector</axis1>
                    <axis2 name="Year">cost</axis2>
                    <xPath buildList="true" dataName="price" group="false" sumAll="false">*[@type='sector' and (@name='electricity' or @name='elect_td_bld' or @name='elect_td_ind'
               or @name='elect_td_trn')]/cost/text()</xPath>
                    <comments/>
                </supplyDemandQuery>
                <supplyDemandQuery title="elec gen costs by subsector">
                    <axis1 name="subsector">subsector</axis1>
                    <axis2 name="Year">cost</axis2>
                    <xPath buildList="true" dataName="cost" group="false" sumAll="false">*[@type='sector' and (@name='electricity')]/*[@type='subsector']/cost/text()</xPath>
                    <comments>doesn't include rooftop PV</comments>
                </supplyDemandQuery>
                <supplyDemandQuery title="elec gen costs by tech">
                    <axis1 name="technology">technology</axis1>
                    <axis2 name="Year">cost</axis2>
                    <xPath buildList="true" dataName="cost" group="false" sumAll="false">*[@type='sector' and (@name='electricity' or @name='elect_td_bld')]/*[@type='subsector']/
              *[@type='technology' and not(@name='elect_td_bld')]/cost/text()</xPath>
                    <comments/>
                </supplyDemandQuery>
                <supplyDemandQuery title="elec gen costs by cooling tech">
                    <axis1 name="technology">technology</axis1>
                    <axis2 name="Year">price-paid[@vintage]</axis2>
                    <xPath buildList="true" dataName="fuel cost" group="false" sumAll="false">*[@type = 'sector' and contains(@name,'elec_')]/*[@type = 'subsector']/
               *[@type = 'technology']/*[@type='input' and (@name='cooling system')]/
               price-paid[@vintage=parent::*/parent::*/@year]/text()</xPath>
                    <comments>non-water costs only</comments>
                    <labelRewriteList append-values="false">
                        <level name="sector">
                            <rewrite from="elec_Gen_III" to="electricity"/>
                            <rewrite from="elec_CSP_storage" to="electricity"/>
                            <rewrite from="elec_refined liquids (steam/CT)" to="electricity"/>
                            <rewrite from="elec_geothermal" to="electricity"/>
                            <rewrite from="elec_refined liquids (CC)" to="electricity"/>
                            <rewrite from="elec_biomass (conv CCS)" to="electricity"/>
                            <rewrite from="elec_Gen_II_LWR" to="electricity"/>
                            <rewrite from="elec_gas (steam/CT)" to="electricity"/>
                            <rewrite from="elec_biomass (IGCC CCS)" to="electricity"/>
                            <rewrite from="elec_coal (IGCC CCS)" to="electricity"/>
                            <rewrite from="elec_coal (IGCC)" to="electricity"/>
                            <rewrite from="elec_coal (conv pul CCS)" to="electricity"/>
                            <rewrite from="elec_gas (CC)" to="electricity"/>
                            <rewrite from="elec_biomass (IGCC)" to="electricity"/>
                            <rewrite from="elec_coal (conv pul)" to="electricity"/>
                            <rewrite from="elec_CSP" to="electricity"/>
                            <rewrite from="elec_gas (CC CCS)" to="electricity"/>
                            <rewrite from="elec_biomass (conv)" to="electricity"/>
                            <rewrite from="elec_refined liquids (CC CCS)" to="electricity"/>
                        </level>
                        <level name="subsector">
                            <rewrite from="gas (CC)" to="gas"/>
                            <rewrite from="CSP" to="solar"/>
                            <rewrite from="gas (CC CCS)" to="gas"/>
                            <rewrite from="coal (IGCC CCS)" to="coal"/>
                            <rewrite from="biomass (conv)" to="biomass"/>
                            <rewrite from="Gen_II_LWR" to="nuclear"/>
                            <rewrite from="coal (conv pul)" to="coal"/>
                            <rewrite from="coal (IGCC)" to="coal"/>
                            <rewrite from="biomass (conv CCS)" to="biomass"/>
                            <rewrite from="gas (steam/CT)" to="gas"/>
                            <rewrite from="CSP_storage" to="solar"/>
                            <rewrite from="biomass (IGCC)" to="biomass"/>
                            <rewrite from="Gen_III" to="nuclear"/>
                            <rewrite from="coal (conv pul CCS)" to="coal"/>
                            <rewrite from="refined liquids (CC)" to="refined liquids"/>
                            <rewrite from="biomass (IGCC CCS)" to="biomass"/>
                            <rewrite from="refined liquids (CC CCS)" to="refined liquids"/>
                            <rewrite from="refined liquids (steam/CT)" to="refined liquids"/>
                        </level>
                    </labelRewriteList>
                </supplyDemandQuery>
                <supplyDemandQuery title="elec share-weights by subsector">
                    <axis1 name="subsector">subsector</axis1>
                    <axis2 name="Year">share-weight</axis2>
                    <xPath buildList="true" dataName="price" group="false" sumAll="false">*[@type='sector' and (@name='electricity' or @name='elect_td_bld')]/
               *[@type='subsector' and not (@name='elect_td_bld')]/
               share-weight/text()</xPath>
                    <comments/>
                </supplyDemandQuery>
                <supplyDemandQuery title="elec share-weights by tech">
                    <axis1 name="technology">technology</axis1>
                    <axis2 name="Year">technology</axis2>
                    <xPath buildList="true" dataName="share-weight" group="false" sumAll="false">*[@type='sector' and (@name='electricity' or @name='elect_td_bld')]/
               *[@type='subsector' and not (@name='elect_td_bld')]/
               *[@type='technology']/share-weight/node()</xPath>
                    <comments/>
                </supplyDemandQuery>
                <supplyDemandQuery title="elec share-weights by cooling tech">
                    <axis1 name="technology">technology</axis1>
                    <axis2 name="Year">technology</axis2>
                    <xPath buildList="true" dataName="share-weight" group="false" sumAll="false">*[@type='sector' and contains(@name,'elec_') and not(contains(@name, 'water_td'))]/*[@type='subsector']/*[@type='technology']/share-weight/node()</xPath>
                    <comments/>
                    <labelRewriteList append-values="false">
                        <level name="sector">
                            <rewrite from="elec_Gen_III" to="electricity"/>
                            <rewrite from="elec_CSP_storage" to="electricity"/>
                            <rewrite from="elec_refined liquids (steam/CT)" to="electricity"/>
                            <rewrite from="elec_geothermal" to="electricity"/>
                            <rewrite from="elec_refined liquids (CC)" to="electricity"/>
                            <rewrite from="elec_biomass (conv CCS)" to="electricity"/>
                            <rewrite from="elec_Gen_II_LWR" to="electricity"/>
                            <rewrite from="elec_gas (steam/CT)" to="electricity"/>
                            <rewrite from="elec_biomass (IGCC CCS)" to="electricity"/>
                            <rewrite from="elec_coal (IGCC CCS)" to="electricity"/>
                            <rewrite from="elec_coal (IGCC)" to="electricity"/>
                            <rewrite from="elec_coal (conv pul CCS)" to="electricity"/>
                            <rewrite from="elec_gas (CC)" to="electricity"/>
                            <rewrite from="elec_biomass (IGCC)" to="electricity"/>
                            <rewrite from="elec_coal (conv pul)" to="electricity"/>
                            <rewrite from="elec_CSP" to="electricity"/>
                            <rewrite from="elec_gas (CC CCS)" to="electricity"/>
                            <rewrite from="elec_biomass (conv)" to="electricity"/>
                            <rewrite from="elec_refined liquids (CC CCS)" to="electricity"/>
                        </level>
                        <level name="subsector">
                            <rewrite from="gas (CC)" to="gas"/>
                            <rewrite from="CSP" to="solar"/>
                            <rewrite from="gas (CC CCS)" to="gas"/>
                            <rewrite from="coal (IGCC CCS)" to="coal"/>
                            <rewrite from="biomass (conv)" to="biomass"/>
                            <rewrite from="Gen_II_LWR" to="nuclear"/>
                            <rewrite from="coal (conv pul)" to="coal"/>
                            <rewrite from="coal (IGCC)" to="coal"/>
                            <rewrite from="biomass (conv CCS)" to="biomass"/>
                            <rewrite from="gas (steam/CT)" to="gas"/>
                            <rewrite from="CSP_storage" to="solar"/>
                            <rewrite from="biomass (IGCC)" to="biomass"/>
                            <rewrite from="Gen_III" to="nuclear"/>
                            <rewrite from="coal (conv pul CCS)" to="coal"/>
                            <rewrite from="refined liquids (CC)" to="refined liquids"/>
                            <rewrite from="biomass (IGCC CCS)" to="biomass"/>
                            <rewrite from="refined liquids (CC CCS)" to="refined liquids"/>
                            <rewrite from="refined liquids (steam/CT)" to="refined liquids"/>
                        </level>
                    </labelRewriteList>
                </supplyDemandQuery>
                <supplyDemandQuery title="elec td inputs and outputs">
                    <axis1 name="sector">sector</axis1>
                    <axis2 name="Year">physical-output[@vintage]</axis2>
                    <xPath buildList="true" dataName="output" group="false" sumAll="false">*[@type='sector' and (@name='electricity' or @name='electricity_net_ownuse' or
               @name='elect_td_bld' or @name='elect_td_ind' or @name='elect_td_trn')]/
               *[@type='subsector' (:collapse:)]/*[@type='technology' (:collapse:) and not (@name='rooftop_pv')]/
               *[@type='output' (:collapse:)]/physical-output/node()</xPath>
                    <comments>excludes rooftop pv</comments>
                </supplyDemandQuery>
                <supplyDemandQuery title="cogeneration by region">
                    <axis1 name="region">region</axis1>
                    <axis2 name="Year">physical-output[@vintage]</axis2>
                    <xPath buildList="true" dataName="output" group="false" sumAll="false">*[@type='sector' (:collapse:)]//*[@type='technology' (:collapse:)]/
               secondary-output[@name='electricity' and @type='output']/
               physical-output/node()</xPath>
                    <comments>all techs of the same name aggregated</comments>
                </supplyDemandQuery>
                <supplyDemandQuery title="elec consumption by demand sector">
                    <axis1 name="sector">sector</axis1>
                    <axis2 name="Year">demand-physical[@vintage]</axis2>
                    <xPath buildList="true" dataName="output" group="false" sumAll="false">*[@type='sector']//*[@type='input' and (@name='elect_td_bld' or
               @name='elect_td_ind' or @name='elect_td_trn')]/
               demand-physical/node()</xPath>
                    <comments/>
                </supplyDemandQuery>
                <supplyDemandQuery title="elec sector water withdrawals">
                    <axis1 name="input">input</axis1>
                    <axis2 name="Year">demand-physical[@vintage]</axis2>
                    <xPath buildList="true" dataName="input" group="false" sumAll="false">*[@type='sector' (:collapse:) ]//
               *[@type='input' and (@name='water_td_elec_W')]/
               demand-physical/node()</xPath>
                    <comments/>
                </supplyDemandQuery>
                <supplyDemandQuery title="elec sector water consumption">
                    <axis1 name="input">input</axis1>
                    <axis2 name="Year">demand-physical[@vintage]</axis2>
                    <xPath buildList="true" dataName="input" group="false" sumAll="false">*[@type='sector' (:collapse:) ]//
               *[@type='input' and (@name='water_td_elec_C')]/
               demand-physical/node()</xPath>
                    <comments/>
                </supplyDemandQuery>
                <supplyDemandQuery title="elec water withdrawals by gen tech">
                    <axis1 name="input">input</axis1>
                    <axis2 name="Year">demand-physical[@vintage]</axis2>
                    <xPath buildList="true" dataName="input" group="false" sumAll="false">*[@type='sector']/
               *[@type='subsector' and not(@name='elect_td_bld')]/*[@type='technology']/
               *[@type='input' and (@name='water_td_elec_W')]/demand-physical/node()</xPath>
                    <comments/>
                    <labelRewriteList append-values="false">
                        <level name="sector">
                            <rewrite from="elec_Gen_III" to="electricity"/>
                            <rewrite from="elec_CSP_storage" to="electricity"/>
                            <rewrite from="elec_refined liquids (steam/CT)" to="electricity"/>
                            <rewrite from="elec_geothermal" to="electricity"/>
                            <rewrite from="elec_refined liquids (CC)" to="electricity"/>
                            <rewrite from="elec_biomass (conv CCS)" to="electricity"/>
                            <rewrite from="elec_Gen_II_LWR" to="electricity"/>
                            <rewrite from="elec_gas (steam/CT)" to="electricity"/>
                            <rewrite from="elec_biomass (IGCC CCS)" to="electricity"/>
                            <rewrite from="elec_coal (IGCC CCS)" to="electricity"/>
                            <rewrite from="elec_coal (IGCC)" to="electricity"/>
                            <rewrite from="elec_coal (conv pul CCS)" to="electricity"/>
                            <rewrite from="elec_gas (CC)" to="electricity"/>
                            <rewrite from="elec_biomass (IGCC)" to="electricity"/>
                            <rewrite from="elec_coal (conv pul)" to="electricity"/>
                            <rewrite from="elec_CSP" to="electricity"/>
                            <rewrite from="elec_gas (CC CCS)" to="electricity"/>
                            <rewrite from="elec_biomass (conv)" to="electricity"/>
                            <rewrite from="elec_refined liquids (CC CCS)" to="electricity"/>
                        </level>
                        <level name="subsector">
                            <rewrite from="gas (CC)" to="gas"/>
                            <rewrite from="CSP" to="solar"/>
                            <rewrite from="gas (CC CCS)" to="gas"/>
                            <rewrite from="coal (IGCC CCS)" to="coal"/>
                            <rewrite from="biomass (conv)" to="biomass"/>
                            <rewrite from="Gen_II_LWR" to="nuclear"/>
                            <rewrite from="coal (conv pul)" to="coal"/>
                            <rewrite from="coal (IGCC)" to="coal"/>
                            <rewrite from="biomass (conv CCS)" to="biomass"/>
                            <rewrite from="gas (steam/CT)" to="gas"/>
                            <rewrite from="CSP_storage" to="solar"/>
                            <rewrite from="biomass (IGCC)" to="biomass"/>
                            <rewrite from="Gen_III" to="nuclear"/>
                            <rewrite from="coal (conv pul CCS)" to="coal"/>
                            <rewrite from="refined liquids (CC)" to="refined liquids"/>
                            <rewrite from="biomass (IGCC CCS)" to="biomass"/>
                            <rewrite from="refined liquids (CC CCS)" to="refined liquids"/>
                            <rewrite from="refined liquids (steam/CT)" to="refined liquids"/>
                        </level>
                        <level name="technology">
                            <rewrite from="CSP (recirculating)" to="CSP"/>
                            <rewrite from="Gen_II_LWR (cooling pond)" to="Gen_II_LWR"/>
                            <rewrite from="refined liquids (CC CCS) (seawater)" to="refined liquids (CC CCS)"/>
                            <rewrite from="refined liquids (CC) (cooling pond)" to="refined liquids (CC)"/>
                            <rewrite from="Gen_III (once through)" to="Gen_III"/>
                            <rewrite from="coal (conv pul) (dry cooling)" to="coal (conv pul)"/>
                            <rewrite from="refined liquids (steam/CT) (seawater)" to="refined liquids (steam/CT)"/>
                            <rewrite from="biomass (IGCC CCS) (seawater)" to="biomass (IGCC CCS)"/>
                            <rewrite from="refined liquids (steam/CT) (recirculating)" to="refined liquids (steam/CT)"/>
                            <rewrite from="gas (CC) (seawater)" to="gas (CC)"/>
                            <rewrite from="biomass (IGCC) (once through)" to="biomass (IGCC)"/>
                            <rewrite from="refined liquids (steam/CT) (once through)" to="refined liquids (steam/CT)"/>
                            <rewrite from="biomass (IGCC CCS) (dry cooling)" to="biomass (IGCC CCS)"/>
                            <rewrite from="geothermal (recirculating)" to="geothermal"/>
                            <rewrite from="coal (conv pul CCS) (once through)" to="coal (conv pul CCS)"/>
                            <rewrite from="coal (conv pul CCS) (seawater)" to="coal (conv pul CCS)"/>
                            <rewrite from="coal (IGCC) (cooling pond)" to="coal (IGCC)"/>
                            <rewrite from="coal (conv pul CCS) (recirculating)" to="coal (conv pul CCS)"/>
                            <rewrite from="refined liquids (CC CCS) (once through)" to="refined liquids (CC CCS)"/>
                            <rewrite from="coal (IGCC CCS) (recirculating)" to="coal (IGCC CCS)"/>
                            <rewrite from="coal (IGCC) (recirculating)" to="coal (IGCC)"/>
                            <rewrite from="coal (IGCC CCS) (seawater)" to="coal (IGCC CCS)"/>
                            <rewrite from="coal (conv pul CCS) (dry cooling)" to="coal (conv pul CCS)"/>
                            <rewrite from="biomass (IGCC CCS) (once through)" to="biomass (IGCC CCS)"/>
                            <rewrite from="biomass (IGCC) (dry cooling)" to="biomass (IGCC)"/>
                            <rewrite from="gas (CC CCS) (seawater)" to="gas (CC CCS)"/>
                            <rewrite from="coal (IGCC) (seawater)" to="coal (IGCC)"/>
                            <rewrite from="Gen_II_LWR (once through)" to="Gen_II_LWR"/>
                            <rewrite from="refined liquids (CC) (recirculating)" to="refined liquids (CC)"/>
                            <rewrite from="gas (CC CCS) (once through)" to="gas (CC CCS)"/>
                            <rewrite from="refined liquids (steam/CT) (cooling pond)" to="refined liquids (steam/CT)"/>
                            <rewrite from="biomass (IGCC) (cooling pond)" to="biomass (IGCC)"/>
                            <rewrite from="Gen_III (cooling pond)" to="Gen_III"/>
                            <rewrite from="refined liquids (CC CCS) (cooling pond)" to="refined liquids (CC CCS)"/>
                            <rewrite from="coal (IGCC CCS) (dry cooling)" to="coal (IGCC CCS)"/>
                            <rewrite from="coal (conv pul CCS) (cooling pond)" to="coal (conv pul CCS)"/>
                            <rewrite from="biomass (conv CCS) (once through)" to="biomass (conv CCS)"/>
                            <rewrite from="coal (IGCC CCS) (cooling pond)" to="coal (IGCC CCS)"/>
                            <rewrite from="gas (CC) (recirculating)" to="gas (CC)"/>
                            <rewrite from="coal (conv pul) (recirculating)" to="coal (conv pul)"/>
                            <rewrite from="biomass (conv CCS) (seawater)" to="biomass (conv CCS)"/>
                            <rewrite from="biomass (conv CCS) (recirculating)" to="biomass (conv CCS)"/>
                            <rewrite from="Gen_III (recirculating)" to="Gen_III"/>
                            <rewrite from="Gen_II_LWR (recirculating)" to="Gen_II_LWR"/>
                            <rewrite from="gas (CC) (dry cooling)" to="gas (CC)"/>
                            <rewrite from="Gen_III (seawater)" to="Gen_III"/>
                            <rewrite from="coal (conv pul) (seawater)" to="coal (conv pul)"/>
                            <rewrite from="biomass (conv) (dry cooling)" to="biomass (conv)"/>
                            <rewrite from="gas (steam/CT) (once through)" to="gas (steam/CT)"/>
                            <rewrite from="biomass (IGCC CCS) (recirculating)" to="biomass (IGCC CCS)"/>
                            <rewrite from="gas (steam/CT) (recirculating)" to="gas (steam/CT)"/>
                            <rewrite from="CSP_storage (recirculating)" to="CSP_storage"/>
                            <rewrite from="biomass (conv) (seawater)" to="biomass (conv)"/>
                            <rewrite from="biomass (IGCC) (recirculating)" to="biomass (IGCC)"/>
                            <rewrite from="biomass (IGCC CCS) (cooling pond)" to="biomass (IGCC CCS)"/>
                            <rewrite from="gas (CC) (cooling pond)" to="gas (CC)"/>
                            <rewrite from="biomass (conv CCS) (cooling pond)" to="biomass (conv CCS)"/>
                            <rewrite from="biomass (conv) (cooling pond)" to="biomass (conv)"/>
                            <rewrite from="coal (conv pul) (once through)" to="coal (conv pul)"/>
                            <rewrite from="gas (CC CCS) (cooling pond)" to="gas (CC CCS)"/>
                            <rewrite from="CSP (dry_hybrid)" to="CSP"/>
                            <rewrite from="geothermal (dry_hybrid)" to="geothermal"/>
                            <rewrite from="refined liquids (CC) (dry cooling)" to="refined liquids (CC)"/>
                            <rewrite from="CSP_storage (dry_hybrid)" to="CSP_storage"/>
                            <rewrite from="refined liquids (CC) (once through)" to="refined liquids (CC)"/>
                            <rewrite from="gas (CC CCS) (recirculating)" to="gas (CC CCS)"/>
                            <rewrite from="coal (IGCC) (dry cooling)" to="coal (IGCC)"/>
                            <rewrite from="coal (IGCC) (once through)" to="coal (IGCC)"/>
                            <rewrite from="gas (CC CCS) (dry cooling)" to="gas (CC CCS)"/>
                            <rewrite from="refined liquids (steam/CT) (dry cooling)" to="refined liquids (steam/CT)"/>
                            <rewrite from="gas (steam/CT) (dry cooling)" to="gas (steam/CT)"/>
                            <rewrite from="coal (IGCC CCS) (once through)" to="coal (IGCC CCS)"/>
                            <rewrite from="biomass (conv) (recirculating)" to="biomass (conv)"/>
                            <rewrite from="biomass (IGCC) (seawater)" to="biomass (IGCC)"/>
                            <rewrite from="biomass (conv CCS) (dry cooling)" to="biomass (conv CCS)"/>
                            <rewrite from="biomass (conv) (once through)" to="biomass (conv)"/>
                            <rewrite from="refined liquids (CC CCS) (recirculating)" to="refined liquids (CC CCS)"/>
                            <rewrite from="Gen_II_LWR (seawater)" to="Gen_II_LWR"/>
                            <rewrite from="coal (conv pul) (cooling pond)" to="coal (conv pul)"/>
                            <rewrite from="refined liquids (CC CCS) (dry cooling)" to="refined liquids (CC CCS)"/>
                            <rewrite from="gas (steam/CT) (cooling pond)" to="gas (steam/CT)"/>
                            <rewrite from="gas (CC) (once through)" to="gas (CC)"/>
                            <rewrite from="refined liquids (CC) (seawater)" to="refined liquids (CC)"/>
                            <rewrite from="gas (steam/CT) (seawater)" to="gas (steam/CT)"/>
                        </level>
                    </labelRewriteList>
                </supplyDemandQuery>
                <supplyDemandQuery title="elec water consumption by gen tech">
                    <axis1 name="input">input</axis1>
                    <axis2 name="Year">demand-physical[@vintage]</axis2>
                    <xPath buildList="true" dataName="input" group="false" sumAll="false">*[@type='sector' ]/
               *[@type='subsector' and not(@name='elect_td_bld')]/*[@type='technology']/
               *[@type='input' and (@name='water_td_elec_C')]/demand-physical/node()</xPath>
                    <comments/>
                    <labelRewriteList append-values="false">
                        <level name="sector">
                            <rewrite from="elec_Gen_III" to="electricity"/>
                            <rewrite from="elec_CSP_storage" to="electricity"/>
                            <rewrite from="elec_refined liquids (steam/CT)" to="electricity"/>
                            <rewrite from="elec_geothermal" to="electricity"/>
                            <rewrite from="elec_refined liquids (CC)" to="electricity"/>
                            <rewrite from="elec_biomass (conv CCS)" to="electricity"/>
                            <rewrite from="elec_Gen_II_LWR" to="electricity"/>
                            <rewrite from="elec_gas (steam/CT)" to="electricity"/>
                            <rewrite from="elec_biomass (IGCC CCS)" to="electricity"/>
                            <rewrite from="elec_coal (IGCC CCS)" to="electricity"/>
                            <rewrite from="elec_coal (IGCC)" to="electricity"/>
                            <rewrite from="elec_coal (conv pul CCS)" to="electricity"/>
                            <rewrite from="elec_gas (CC)" to="electricity"/>
                            <rewrite from="elec_biomass (IGCC)" to="electricity"/>
                            <rewrite from="elec_coal (conv pul)" to="electricity"/>
                            <rewrite from="elec_CSP" to="electricity"/>
                            <rewrite from="elec_gas (CC CCS)" to="electricity"/>
                            <rewrite from="elec_biomass (conv)" to="electricity"/>
                            <rewrite from="elec_refined liquids (CC CCS)" to="electricity"/>
                        </level>
                        <level name="subsector">
                            <rewrite from="gas (CC)" to="gas"/>
                            <rewrite from="CSP" to="solar"/>
                            <rewrite from="gas (CC CCS)" to="gas"/>
                            <rewrite from="coal (IGCC CCS)" to="coal"/>
                            <rewrite from="biomass (conv)" to="biomass"/>
                            <rewrite from="Gen_II_LWR" to="nuclear"/>
                            <rewrite from="coal (conv pul)" to="coal"/>
                            <rewrite from="coal (IGCC)" to="coal"/>
                            <rewrite from="biomass (conv CCS)" to="biomass"/>
                            <rewrite from="gas (steam/CT)" to="gas"/>
                            <rewrite from="CSP_storage" to="solar"/>
                            <rewrite from="biomass (IGCC)" to="biomass"/>
                            <rewrite from="Gen_III" to="nuclear"/>
                            <rewrite from="coal (conv pul CCS)" to="coal"/>
                            <rewrite from="refined liquids (CC)" to="refined liquids"/>
                            <rewrite from="biomass (IGCC CCS)" to="biomass"/>
                            <rewrite from="refined liquids (CC CCS)" to="refined liquids"/>
                            <rewrite from="refined liquids (steam/CT)" to="refined liquids"/>
                        </level>
                        <level name="technology">
                            <rewrite from="CSP (recirculating)" to="CSP"/>
                            <rewrite from="Gen_II_LWR (cooling pond)" to="Gen_II_LWR"/>
                            <rewrite from="refined liquids (CC CCS) (seawater)" to="refined liquids (CC CCS)"/>
                            <rewrite from="refined liquids (CC) (cooling pond)" to="refined liquids (CC)"/>
                            <rewrite from="Gen_III (once through)" to="Gen_III"/>
                            <rewrite from="coal (conv pul) (dry cooling)" to="coal (conv pul)"/>
                            <rewrite from="refined liquids (steam/CT) (seawater)" to="refined liquids (steam/CT)"/>
                            <rewrite from="biomass (IGCC CCS) (seawater)" to="biomass (IGCC CCS)"/>
                            <rewrite from="refined liquids (steam/CT) (recirculating)" to="refined liquids (steam/CT)"/>
                            <rewrite from="gas (CC) (seawater)" to="gas (CC)"/>
                            <rewrite from="biomass (IGCC) (once through)" to="biomass (IGCC)"/>
                            <rewrite from="refined liquids (steam/CT) (once through)" to="refined liquids (steam/CT)"/>
                            <rewrite from="biomass (IGCC CCS) (dry cooling)" to="biomass (IGCC CCS)"/>
                            <rewrite from="geothermal (recirculating)" to="geothermal"/>
                            <rewrite from="coal (conv pul CCS) (once through)" to="coal (conv pul CCS)"/>
                            <rewrite from="coal (conv pul CCS) (seawater)" to="coal (conv pul CCS)"/>
                            <rewrite from="coal (IGCC) (cooling pond)" to="coal (IGCC)"/>
                            <rewrite from="coal (conv pul CCS) (recirculating)" to="coal (conv pul CCS)"/>
                            <rewrite from="refined liquids (CC CCS) (once through)" to="refined liquids (CC CCS)"/>
                            <rewrite from="coal (IGCC CCS) (recirculating)" to="coal (IGCC CCS)"/>
                            <rewrite from="coal (IGCC) (recirculating)" to="coal (IGCC)"/>
                            <rewrite from="coal (IGCC CCS) (seawater)" to="coal (IGCC CCS)"/>
                            <rewrite from="coal (conv pul CCS) (dry cooling)" to="coal (conv pul CCS)"/>
                            <rewrite from="biomass (IGCC CCS) (once through)" to="biomass (IGCC CCS)"/>
                            <rewrite from="biomass (IGCC) (dry cooling)" to="biomass (IGCC)"/>
                            <rewrite from="gas (CC CCS) (seawater)" to="gas (CC CCS)"/>
                            <rewrite from="coal (IGCC) (seawater)" to="coal (IGCC)"/>
                            <rewrite from="Gen_II_LWR (once through)" to="Gen_II_LWR"/>
                            <rewrite from="refined liquids (CC) (recirculating)" to="refined liquids (CC)"/>
                            <rewrite from="gas (CC CCS) (once through)" to="gas (CC CCS)"/>
                            <rewrite from="refined liquids (steam/CT) (cooling pond)" to="refined liquids (steam/CT)"/>
                            <rewrite from="biomass (IGCC) (cooling pond)" to="biomass (IGCC)"/>
                            <rewrite from="Gen_III (cooling pond)" to="Gen_III"/>
                            <rewrite from="refined liquids (CC CCS) (cooling pond)" to="refined liquids (CC CCS)"/>
                            <rewrite from="coal (IGCC CCS) (dry cooling)" to="coal (IGCC CCS)"/>
                            <rewrite from="coal (conv pul CCS) (cooling pond)" to="coal (conv pul CCS)"/>
                            <rewrite from="biomass (conv CCS) (once through)" to="biomass (conv CCS)"/>
                            <rewrite from="coal (IGCC CCS) (cooling pond)" to="coal (IGCC CCS)"/>
                            <rewrite from="gas (CC) (recirculating)" to="gas (CC)"/>
                            <rewrite from="coal (conv pul) (recirculating)" to="coal (conv pul)"/>
                            <rewrite from="biomass (conv CCS) (seawater)" to="biomass (conv CCS)"/>
                            <rewrite from="biomass (conv CCS) (recirculating)" to="biomass (conv CCS)"/>
                            <rewrite from="Gen_III (recirculating)" to="Gen_III"/>
                            <rewrite from="Gen_II_LWR (recirculating)" to="Gen_II_LWR"/>
                            <rewrite from="gas (CC) (dry cooling)" to="gas (CC)"/>
                            <rewrite from="Gen_III (seawater)" to="Gen_III"/>
                            <rewrite from="coal (conv pul) (seawater)" to="coal (conv pul)"/>
                            <rewrite from="biomass (conv) (dry cooling)" to="biomass (conv)"/>
                            <rewrite from="gas (steam/CT) (once through)" to="gas (steam/CT)"/>
                            <rewrite from="biomass (IGCC CCS) (recirculating)" to="biomass (IGCC CCS)"/>
                            <rewrite from="gas (steam/CT) (recirculating)" to="gas (steam/CT)"/>
                            <rewrite from="CSP_storage (recirculating)" to="CSP_storage"/>
                            <rewrite from="biomass (conv) (seawater)" to="biomass (conv)"/>
                            <rewrite from="biomass (IGCC) (recirculating)" to="biomass (IGCC)"/>
                            <rewrite from="biomass (IGCC CCS) (cooling pond)" to="biomass (IGCC CCS)"/>
                            <rewrite from="gas (CC) (cooling pond)" to="gas (CC)"/>
                            <rewrite from="biomass (conv CCS) (cooling pond)" to="biomass (conv CCS)"/>
                            <rewrite from="biomass (conv) (cooling pond)" to="biomass (conv)"/>
                            <rewrite from="coal (conv pul) (once through)" to="coal (conv pul)"/>
                            <rewrite from="gas (CC CCS) (cooling pond)" to="gas (CC CCS)"/>
                            <rewrite from="CSP (dry_hybrid)" to="CSP"/>
                            <rewrite from="geothermal (dry_hybrid)" to="geothermal"/>
                            <rewrite from="refined liquids (CC) (dry cooling)" to="refined liquids (CC)"/>
                            <rewrite from="CSP_storage (dry_hybrid)" to="CSP_storage"/>
                            <rewrite from="refined liquids (CC) (once through)" to="refined liquids (CC)"/>
                            <rewrite from="gas (CC CCS) (recirculating)" to="gas (CC CCS)"/>
                            <rewrite from="coal (IGCC) (dry cooling)" to="coal (IGCC)"/>
                            <rewrite from="coal (IGCC) (once through)" to="coal (IGCC)"/>
                            <rewrite from="gas (CC CCS) (dry cooling)" to="gas (CC CCS)"/>
                            <rewrite from="refined liquids (steam/CT) (dry cooling)" to="refined liquids (steam/CT)"/>
                            <rewrite from="gas (steam/CT) (dry cooling)" to="gas (steam/CT)"/>
                            <rewrite from="coal (IGCC CCS) (once through)" to="coal (IGCC CCS)"/>
                            <rewrite from="biomass (conv) (recirculating)" to="biomass (conv)"/>
                            <rewrite from="biomass (IGCC) (seawater)" to="biomass (IGCC)"/>
                            <rewrite from="biomass (conv CCS) (dry cooling)" to="biomass (conv CCS)"/>
                            <rewrite from="biomass (conv) (once through)" to="biomass (conv)"/>
                            <rewrite from="refined liquids (CC CCS) (recirculating)" to="refined liquids (CC CCS)"/>
                            <rewrite from="Gen_II_LWR (seawater)" to="Gen_II_LWR"/>
                            <rewrite from="coal (conv pul) (cooling pond)" to="coal (conv pul)"/>
                            <rewrite from="refined liquids (CC CCS) (dry cooling)" to="refined liquids (CC CCS)"/>
                            <rewrite from="gas (steam/CT) (cooling pond)" to="gas (steam/CT)"/>
                            <rewrite from="gas (CC) (once through)" to="gas (CC)"/>
                            <rewrite from="refined liquids (CC) (seawater)" to="refined liquids (CC)"/>
                            <rewrite from="gas (steam/CT) (seawater)" to="gas (steam/CT)"/>
                        </level>
                    </labelRewriteList>
                </supplyDemandQuery>
                <supplyDemandQuery title="elec water withdrawals by gen tech and cooling tech">
                    <axis1 name="input">input</axis1>
                    <axis2 name="Year">demand-physical[@vintage]</axis2>
                    <xPath buildList="true" dataName="input" group="false" sumAll="false">*[@type='sector']/
               *[@type='subsector']/*[@type='technology']/
               *[@type='input' and (@name='water_td_elec_W')]/
               demand-physical/node()</xPath>
                    <comments/>
                    <labelRewriteList append-values="false">
                        <level name="sector">
                            <rewrite from="elec_Gen_III" to="electricity"/>
                            <rewrite from="elec_CSP_storage" to="electricity"/>
                            <rewrite from="elec_refined liquids (steam/CT)" to="electricity"/>
                            <rewrite from="elec_geothermal" to="electricity"/>
                            <rewrite from="elec_refined liquids (CC)" to="electricity"/>
                            <rewrite from="elec_biomass (conv CCS)" to="electricity"/>
                            <rewrite from="elec_Gen_II_LWR" to="electricity"/>
                            <rewrite from="elec_gas (steam/CT)" to="electricity"/>
                            <rewrite from="elec_biomass (IGCC CCS)" to="electricity"/>
                            <rewrite from="elec_coal (IGCC CCS)" to="electricity"/>
                            <rewrite from="elec_coal (IGCC)" to="electricity"/>
                            <rewrite from="elec_coal (conv pul CCS)" to="electricity"/>
                            <rewrite from="elec_gas (CC)" to="electricity"/>
                            <rewrite from="elec_biomass (IGCC)" to="electricity"/>
                            <rewrite from="elec_coal (conv pul)" to="electricity"/>
                            <rewrite from="elec_CSP" to="electricity"/>
                            <rewrite from="elec_gas (CC CCS)" to="electricity"/>
                            <rewrite from="elec_biomass (conv)" to="electricity"/>
                            <rewrite from="elec_refined liquids (CC CCS)" to="electricity"/>
                        </level>
                        <level name="subsector">
                            <rewrite from="gas (CC)" to="gas"/>
                            <rewrite from="CSP" to="solar"/>
                            <rewrite from="gas (CC CCS)" to="gas"/>
                            <rewrite from="coal (IGCC CCS)" to="coal"/>
                            <rewrite from="biomass (conv)" to="biomass"/>
                            <rewrite from="Gen_II_LWR" to="nuclear"/>
                            <rewrite from="coal (conv pul)" to="coal"/>
                            <rewrite from="coal (IGCC)" to="coal"/>
                            <rewrite from="biomass (conv CCS)" to="biomass"/>
                            <rewrite from="gas (steam/CT)" to="gas"/>
                            <rewrite from="CSP_storage" to="solar"/>
                            <rewrite from="biomass (IGCC)" to="biomass"/>
                            <rewrite from="Gen_III" to="nuclear"/>
                            <rewrite from="coal (conv pul CCS)" to="coal"/>
                            <rewrite from="refined liquids (CC)" to="refined liquids"/>
                            <rewrite from="biomass (IGCC CCS)" to="biomass"/>
                            <rewrite from="refined liquids (CC CCS)" to="refined liquids"/>
                            <rewrite from="refined liquids (steam/CT)" to="refined liquids"/>
                        </level>
                    </labelRewriteList>
                </supplyDemandQuery>
                <supplyDemandQuery title="elec water consumption by gen tech and cooling tech">
                    <axis1 name="input">input</axis1>
                    <axis2 name="Year">demand-physical[@vintage]</axis2>
                    <xPath buildList="true" dataName="input" group="false" sumAll="false">*[@type='sector']/
               *[@type='subsector']/*[@type='technology']/*[@type='input' and (@name='water_td_elec_C')]/
               demand-physical/node()</xPath>
                    <comments/>
                    <labelRewriteList append-values="false">
                        <level name="sector">
                            <rewrite from="elec_Gen_III" to="electricity"/>
                            <rewrite from="elec_CSP_storage" to="electricity"/>
                            <rewrite from="elec_refined liquids (steam/CT)" to="electricity"/>
                            <rewrite from="elec_geothermal" to="electricity"/>
                            <rewrite from="elec_refined liquids (CC)" to="electricity"/>
                            <rewrite from="elec_biomass (conv CCS)" to="electricity"/>
                            <rewrite from="elec_Gen_II_LWR" to="electricity"/>
                            <rewrite from="elec_gas (steam/CT)" to="electricity"/>
                            <rewrite from="elec_biomass (IGCC CCS)" to="electricity"/>
                            <rewrite from="elec_coal (IGCC CCS)" to="electricity"/>
                            <rewrite from="elec_coal (IGCC)" to="electricity"/>
                            <rewrite from="elec_coal (conv pul CCS)" to="electricity"/>
                            <rewrite from="elec_gas (CC)" to="electricity"/>
                            <rewrite from="elec_biomass (IGCC)" to="electricity"/>
                            <rewrite from="elec_coal (conv pul)" to="electricity"/>
                            <rewrite from="elec_CSP" to="electricity"/>
                            <rewrite from="elec_gas (CC CCS)" to="electricity"/>
                            <rewrite from="elec_biomass (conv)" to="electricity"/>
                            <rewrite from="elec_refined liquids (CC CCS)" to="electricity"/>
                        </level>
                        <level name="subsector">
                            <rewrite from="gas (CC)" to="gas"/>
                            <rewrite from="CSP" to="solar"/>
                            <rewrite from="gas (CC CCS)" to="gas"/>
                            <rewrite from="coal (IGCC CCS)" to="coal"/>
                            <rewrite from="biomass (conv)" to="biomass"/>
                            <rewrite from="Gen_II_LWR" to="nuclear"/>
                            <rewrite from="coal (conv pul)" to="coal"/>
                            <rewrite from="coal (IGCC)" to="coal"/>
                            <rewrite from="biomass (conv CCS)" to="biomass"/>
                            <rewrite from="gas (steam/CT)" to="gas"/>
                            <rewrite from="CSP_storage" to="solar"/>
                            <rewrite from="biomass (IGCC)" to="biomass"/>
                            <rewrite from="Gen_III" to="nuclear"/>
                            <rewrite from="coal (conv pul CCS)" to="coal"/>
                            <rewrite from="refined liquids (CC)" to="refined liquids"/>
                            <rewrite from="biomass (IGCC CCS)" to="biomass"/>
                            <rewrite from="refined liquids (CC CCS)" to="refined liquids"/>
                            <rewrite from="refined liquids (steam/CT)" to="refined liquids"/>
                        </level>
                    </labelRewriteList>
                </supplyDemandQuery>
                <supplyDemandQuery title="elec water withdrawals by gen tech and cooling tech (new)">
                    <axis1 name="input">input</axis1>
                    <axis2 name="Year">demand-physical[@vintage]</axis2>
                    <xPath buildList="true" dataName="input" group="false" sumAll="false">*[@type='sector']/
               *[@type='subsector']/*[@type='technology']/
               *[@type='input' and (@name='water_td_elec_W')]/
               demand-physical[
               @vintage=parent::*/parent::*/@year]/node()</xPath>
                    <comments/>
                    <labelRewriteList append-values="false">
                        <level name="sector">
                            <rewrite from="elec_Gen_III" to="electricity"/>
                            <rewrite from="elec_CSP_storage" to="electricity"/>
                            <rewrite from="elec_refined liquids (steam/CT)" to="electricity"/>
                            <rewrite from="elec_geothermal" to="electricity"/>
                            <rewrite from="elec_refined liquids (CC)" to="electricity"/>
                            <rewrite from="elec_biomass (conv CCS)" to="electricity"/>
                            <rewrite from="elec_Gen_II_LWR" to="electricity"/>
                            <rewrite from="elec_gas (steam/CT)" to="electricity"/>
                            <rewrite from="elec_biomass (IGCC CCS)" to="electricity"/>
                            <rewrite from="elec_coal (IGCC CCS)" to="electricity"/>
                            <rewrite from="elec_coal (IGCC)" to="electricity"/>
                            <rewrite from="elec_coal (conv pul CCS)" to="electricity"/>
                            <rewrite from="elec_gas (CC)" to="electricity"/>
                            <rewrite from="elec_biomass (IGCC)" to="electricity"/>
                            <rewrite from="elec_coal (conv pul)" to="electricity"/>
                            <rewrite from="elec_CSP" to="electricity"/>
                            <rewrite from="elec_gas (CC CCS)" to="electricity"/>
                            <rewrite from="elec_biomass (conv)" to="electricity"/>
                            <rewrite from="elec_refined liquids (CC CCS)" to="electricity"/>
                        </level>
                        <level name="subsector">
                            <rewrite from="gas (CC)" to="gas"/>
                            <rewrite from="CSP" to="solar"/>
                            <rewrite from="gas (CC CCS)" to="gas"/>
                            <rewrite from="coal (IGCC CCS)" to="coal"/>
                            <rewrite from="biomass (conv)" to="biomass"/>
                            <rewrite from="Gen_II_LWR" to="nuclear"/>
                            <rewrite from="coal (conv pul)" to="coal"/>
                            <rewrite from="coal (IGCC)" to="coal"/>
                            <rewrite from="biomass (conv CCS)" to="biomass"/>
                            <rewrite from="gas (steam/CT)" to="gas"/>
                            <rewrite from="CSP_storage" to="solar"/>
                            <rewrite from="biomass (IGCC)" to="biomass"/>
                            <rewrite from="Gen_III" to="nuclear"/>
                            <rewrite from="coal (conv pul CCS)" to="coal"/>
                            <rewrite from="refined liquids (CC)" to="refined liquids"/>
                            <rewrite from="biomass (IGCC CCS)" to="biomass"/>
                            <rewrite from="refined liquids (CC CCS)" to="refined liquids"/>
                            <rewrite from="refined liquids (steam/CT)" to="refined liquids"/>
                        </level>
                    </labelRewriteList>
                </supplyDemandQuery>
                <supplyDemandQuery title="elec water consumption by gen tech and cooling tech (new)">
                    <axis1 name="input">input</axis1>
                    <axis2 name="Year">demand-physical[@vintage]</axis2>
                    <xPath buildList="true" dataName="input" group="false" sumAll="false">*[@type='sector']/
               *[@type='subsector']/*[@type='technology']/
               *[@type='input' and (@name='water_td_elec_C')]/
               demand-physical[
               @vintage=parent::*/parent::*/@year]/node()</xPath>
                    <comments/>
                    <labelRewriteList append-values="false">
                        <level name="sector">
                            <rewrite from="elec_Gen_III" to="electricity"/>
                            <rewrite from="elec_CSP_storage" to="electricity"/>
                            <rewrite from="elec_refined liquids (steam/CT)" to="electricity"/>
                            <rewrite from="elec_geothermal" to="electricity"/>
                            <rewrite from="elec_refined liquids (CC)" to="electricity"/>
                            <rewrite from="elec_biomass (conv CCS)" to="electricity"/>
                            <rewrite from="elec_Gen_II_LWR" to="electricity"/>
                            <rewrite from="elec_gas (steam/CT)" to="electricity"/>
                            <rewrite from="elec_biomass (IGCC CCS)" to="electricity"/>
                            <rewrite from="elec_coal (IGCC CCS)" to="electricity"/>
                            <rewrite from="elec_coal (IGCC)" to="electricity"/>
                            <rewrite from="elec_coal (conv pul CCS)" to="electricity"/>
                            <rewrite from="elec_gas (CC)" to="electricity"/>
                            <rewrite from="elec_biomass (IGCC)" to="electricity"/>
                            <rewrite from="elec_coal (conv pul)" to="electricity"/>
                            <rewrite from="elec_CSP" to="electricity"/>
                            <rewrite from="elec_gas (CC CCS)" to="electricity"/>
                            <rewrite from="elec_biomass (conv)" to="electricity"/>
                            <rewrite from="elec_refined liquids (CC CCS)" to="electricity"/>
                        </level>
                        <level name="subsector">
                            <rewrite from="gas (CC)" to="gas"/>
                            <rewrite from="CSP" to="solar"/>
                            <rewrite from="gas (CC CCS)" to="gas"/>
                            <rewrite from="coal (IGCC CCS)" to="coal"/>
                            <rewrite from="biomass (conv)" to="biomass"/>
                            <rewrite from="Gen_II_LWR" to="nuclear"/>
                            <rewrite from="coal (conv pul)" to="coal"/>
                            <rewrite from="coal (IGCC)" to="coal"/>
                            <rewrite from="biomass (conv CCS)" to="biomass"/>
                            <rewrite from="gas (steam/CT)" to="gas"/>
                            <rewrite from="CSP_storage" to="solar"/>
                            <rewrite from="biomass (IGCC)" to="biomass"/>
                            <rewrite from="Gen_III" to="nuclear"/>
                            <rewrite from="coal (conv pul CCS)" to="coal"/>
                            <rewrite from="refined liquids (CC)" to="refined liquids"/>
                            <rewrite from="biomass (IGCC CCS)" to="biomass"/>
                            <rewrite from="refined liquids (CC CCS)" to="refined liquids"/>
                            <rewrite from="refined liquids (steam/CT)" to="refined liquids"/>
                        </level>
                    </labelRewriteList>
                </supplyDemandQuery>
            </queryGroup>
            <queryGroup name="refining">
                <supplyDemandQuery title="refined liquids production by region">
                    <axis1 name="region">region</axis1>
                    <axis2 name="Year">physical-output[@vintage]</axis2>
                    <xPath buildList="true" dataName="output" group="false" sumAll="false">*[@type='sector' (:collapse:) and (@name='refining')]//
               output-primary[@type='output']/physical-output/node()</xPath>
                    <comments/>
                </supplyDemandQuery>
                <supplyDemandQuery title="refined liquids production by subsector">
                    <axis1 name="subsector">subsector</axis1>
                    <axis2 name="Year">physical-output[@vintage]</axis2>
                    <xPath buildList="true" dataName="output" group="false" sumAll="false">*[@type='sector' and (@name='refining')]/*[@type='subsector']//
               output-primary[@type='output']/physical-output/node()</xPath>
                    <comments/>
                </supplyDemandQuery>
                <supplyDemandQuery title="refined liquids production by tech">
                    <axis1 name="technology">technology</axis1>
                    <axis2 name="Year">physical-output[@vintage]</axis2>
                    <xPath buildList="true" dataName="output" group="false" sumAll="false">*[@type='sector' and contains(@name,'refining')]/*[@type='subsector']/
               *[@type='technology']/output-primary[@type='output']/physical-output/node()</xPath>
                    <comments/>
                </supplyDemandQuery>
                <supplyDemandQuery title="refined liquids production by tech and vintage">
                    <axis1 name="technology">technology</axis1>
                    <axis2 name="Year">physical-output[@vintage]</axis2>
                    <xPath buildList="true" dataName="output" group="false" sumAll="false">*[@type='sector' and contains(@name,'refining')]/*[@type='subsector']/
               *[@type='technology']/output-primary[@type='output']/physical-output/node()</xPath>
                    <comments/>
                    <showAttribute attribute-name="year" level="technology"/>
                </supplyDemandQuery>
                <supplyDemandQuery title="refined liquids production by tech (new)">
                    <axis1 name="technology">technology</axis1>
                    <axis2 name="Year">physical-output[@vintage]</axis2>
                    <xPath buildList="true" dataName="output" group="false" sumAll="false">*[@type='sector' and contains(@name,'refining')]/*[@type='subsector']/
               *[@type='technology']/output-primary[@type='output']/physical-output[
               @vintage=parent::*/parent::*/@year]/node()</xPath>
                    <comments/>
                </supplyDemandQuery>
                <supplyDemandQuery title="refinery inputs by tech (energy and feedstocks)">
                    <axis1 name="input">input</axis1>
                    <axis2 name="Year">demand-physical[@vintage]</axis2>
                    <xPath buildList="true" dataName="output" group="false" sumAll="false">*[@type='sector' and (@name='refining' or @name='regional oil' or
               @name='regional corn for ethanol' or @name='regional sugar for ethanol')]/
               *[@type='subsector']/*[@type='technology']/
               *[@type='input' and not(contains(@name,'water'))]/demand-physical/node()</xPath>
                    <comments>includes passthrough sectors for refining</comments>
                </supplyDemandQuery>
                <supplyDemandQuery title="refined liquids prices by sector">
                    <axis1 name="fuel">sector</axis1>
                    <axis2 name="Year">cost</axis2>
                    <xPath buildList="true" dataName="price" group="false" sumAll="false">*[@type='sector' and (@name='refining' or @name='refined liquids enduse' or
               @name='refined liquids industrial')]/cost/text()</xPath>
                    <comments/>
                </supplyDemandQuery>
                <supplyDemandQuery title="refined liquids costs by subsector">
                    <axis1 name="subsector">subsector</axis1>
                    <axis2 name="Year">cost</axis2>
                    <xPath buildList="true" dataName="cost" group="false" sumAll="false">*[@type='sector' and (@name='refining')]/*[@type='subsector']/cost/text()</xPath>
                    <comments/>
                </supplyDemandQuery>
                <supplyDemandQuery title="refined liquids costs by tech">
                    <axis1 name="technology">technology</axis1>
                    <axis2 name="Year">cost</axis2>
                    <xPath buildList="true" dataName="cost" group="false" sumAll="false">*[@type='sector' and (@name='refining')]/*[@type='subsector']/*[@type='technology']/cost/text()</xPath>
                    <comments/>
                </supplyDemandQuery>
                <supplyDemandQuery title="refining and oil share-weights by subsector">
                    <axis1 name="subsector">subsector</axis1>
                    <axis2 name="Year">share-weight</axis2>
                    <xPath buildList="true" dataName="share-weight" group="false" sumAll="false">*[@type='sector' and (@name='refining' or @name='regional oil')]/
               *[@type='subsector']/share-weight/text()</xPath>
                    <comments/>
                </supplyDemandQuery>
                <supplyDemandQuery title="refining share-weights by tech">
                    <axis1 name="technology">technology</axis1>
                    <axis2 name="Year">technology</axis2>
                    <xPath buildList="true" dataName="share-weight" group="false" sumAll="false">*[@type='sector' and (@name='refining')]/*[@type='subsector']/
               *[@type='technology']/share-weight/node()</xPath>
                    <comments/>
                </supplyDemandQuery>
            </queryGroup>
            <queryGroup name="other energy transformation">
                <supplyDemandQuery title="hydrogen production by tech">
                    <axis1 name="technology">technology</axis1>
                    <axis2 name="Year">physical-output[@vintage]</axis2>
                    <xPath buildList="true" dataName="output" group="false" sumAll="false">*[@type='sector' and (@name='H2 central production' or @name='H2 wholesale dispensing' or @name='H2 industrial')]/
               *[@type='subsector' and not (@name='H2 delivery')]/*[@type='technology']/*[@type='output' (:collapse:)]/
               physical-output/node()</xPath>
                    <comments/>
                </supplyDemandQuery>
                <supplyDemandQuery title="hydrogen inputs by tech">
                    <axis1 name="fuel">input</axis1>
                    <axis2 name="Year">demand-physical[@vintage]</axis2>
                    <xPath buildList="true" dataName="input" group="false" sumAll="false">*[@type='sector' and contains(@name,'H2')]/
               *[@type='subsector']/*[@type='technology']/*[@type='input']/
               demand-physical/node()</xPath>
                    <comments/>
                </supplyDemandQuery>
                <supplyDemandQuery title="hydrogen prices by sector">
                    <axis1 name="fuel">sector</axis1>
                    <axis2 name="Year">cost</axis2>
                    <xPath buildList="true" dataName="price" group="false" sumAll="false">*[@type='sector' and contains(@name,'H2')]/cost/text()</xPath>
                    <comments/>
                </supplyDemandQuery>
                <supplyDemandQuery title="hydrogen costs by tech">
                    <axis1 name="technology">technology</axis1>
                    <axis2 name="Year">cost</axis2>
                    <xPath buildList="true" dataName="cost" group="false" sumAll="false">*[@type='sector' and contains(@name,'H2')]/
               *[@type='subsector']/*[@type='technology']/cost/text()</xPath>
                    <comments/>
                </supplyDemandQuery>
                <supplyDemandQuery title="hydrogen technology IO coefficients">
                    <axis1 name="sector">sector</axis1>
                    <axis2 name="Year">IO-coefficient[@vintage]</axis2>
                    <xPath buildList="true" dataName="input" group="false" sumAll="false">*[@type='sector' and contains(@name, 'H2')]/*[@type='subsector']/
               *[@type='technology']/*[@type='input']/IO-coefficient/node()</xPath>
                    <comments/>
                </supplyDemandQuery>
                <supplyDemandQuery title="hydrogen utilization by technology">
                    <axis1 name="input">input</axis1>
                    <axis2 name="Year">demand-physical[@vintage]</axis2>
                    <xPath buildList="true" dataName="input" group="false" sumAll="false">*[@type='sector']/
               *[@type='subsector']/*[@type='technology']/*[@type='input' and contains(@name,'H2')]/
               demand-physical/node()</xPath>
                    <comments/>
                </supplyDemandQuery>
                <supplyDemandQuery title="hydrogen non-energy costs">
                    <axis1 name="technology">technology</axis1>
                    <axis2 name="Year">price-paid[@vintage]</axis2>
                    <xPath buildList="true" dataName="fuel cost" group="false" sumAll="false">*[@type = 'sector' and contains(@name,'H2')]/*[@type = 'subsector']/*[@type = 'technology']/
            *[@type='input']/price-paid[@vintage=parent::*/parent::*/@year]/text()</xPath>
                    <comments>excludes energy and emissions related costs which are not printed</comments>
                </supplyDemandQuery>
                <supplyDemandQuery title="hydrogen outputs by technology">
                    <axis1 name="technology">technology</axis1>
                    <axis2 name="Year">physical-output[@vintage]</axis2>
                    <xPath buildList="true" dataName="output" group="false" sumAll="false">*[@type='sector' and contains(@name,'H2')]/
               *[@type='subsector']/*[@type='technology']/*[@type='output' (:collapse:)]/
               physical-output/node()</xPath>
                    <comments/>
                </supplyDemandQuery>
                <supplyDemandQuery title="Hydrogen dispensing energy by primary fuel">
                    <axis1 name="Primary Fuel">input[@name]</axis1>
                    <axis2 name="Year">demand-physical[@vintage]</axis2>
                    <xPath buildList="true" dataName="input" group="true" sumAll="false"><![CDATA[
                         
               declare function local:append-heirarchy($parent as node(), $append as node()*) as node() {
	       	 		 let $scn := $parent/ancestor::scenario,
	       			   	  $rgn := $parent (: /ancestor::region :)
	       			   return
	       			   	  document { element scenario {
	       			 	  					$scn/@*,
	       			 						element region {
	       			 							$rgn/@*,
	       			 							$append
	       			 						}
	       			 	  				}
	       				}
	       	 		 (: I can get by with just the scenario and region
	       			 let $new_node := element {local-name($parent)} {$parent/@*, $append} 	
	       	 		 return
	       	 		 if(local-name($parent) != 'scenario')
	       	 		 then local:append-heirarchy($parent/parent::*, $new_node)
	       	 		 else document { $new_node } :)
	       	 	 };  
	       	 	 declare function local:trace-inputs($outputName as xs:string, $currTree as node(), $outputs as node()*, $is_usa as xs:boolean) as node()* {
	       			if( exists(index-of(('biomass',
'traded unconventional oil', 'regional corn for ethanol', 'regional biomassOil', 'regional sugar for ethanol', 'regional sugarbeet for ethanol'),
$outputName)) or not($currTree/*[@type='sector' and @name=$outputName]) or sum($outputs//text()) < 0.001)
then 
if(not($is_usa) and string-length($currTree/@name) = 2) then
local:trace-inputs($outputName, $currTree/parent::*/*[@type='region' and @name='USA'], $outputs, true())
else
element input {
	       						attribute name {$outputName},
	       						attribute type {'input'},
	       						$outputs
	       					}
	       				else
	       			let $useOutputs := $currTree//output-primary[@type='output' and @name=$outputName]/physical-output,
	       			    $sectorSums := for $out in $useOutputs
						   let $currInputs := $out/../following-sibling::input-energy/demand-physical[@vintage=$out/@vintage]
						   return 
							for $currInput in $currInputs
						        return
						        element sectorSum {
							        attribute name { $currInput/../@name},
								attribute year { $currInput/@vintage},
							element output-sum {
								text { $out }
							},
							element input-sum {
								text { $currInput }
							}
	       					   }
				   return for $sector in distinct-values($sectorSums/@name)
	       			       return local:trace-inputs($sector, $currTree, for $out in $outputs
	       								      let $totalOutputSum := sum($useOutputs[@vintage=$out/@vintage]),
	       								      $inputSum := sum($sectorSums[@name=$sector and @year=$out/@vintage]/input-sum)
	       								      where $inputSum > 0
	       								      return element { local-name($out) } {
	       										$out/@*,
	       										text{ $out * ($inputSum
	       											     div $totalOutputSum) }
	       								      }, $is_usa)
		};
		declare function local:run-input-by-primary($scenarios as xs:string*, $regions as xs:string*, $collection as xs:string) as node()* { 	
			 	 unordered { 	
			 	 let $regionsG := if(not($regions[1] = 'Global'))
			 	 		  then $regions
			 	 		  else distinct-values(collection($collection)/scenario/world/*[@type='region']/@name)
			 	 return
			 	 for $scenario in $scenarios, 	    
			 	 $region in $regionsG 	
			 	 let $scenario_split := tokenize($scenario, ' '), 	    
				 $currTree := collection($collection)/scenario[@name = $scenario_split[1] and @date = $scenario_split[2]]/world/*[@type='region' and @name=$region],
				 $currInputs := $currTree/*[@type='sector' and @name='H2 retail dispensing']/*[@type='subsector' and @name='H2 retail dispensing']//*[@type='input']
				 return 
				    for $inputName in distinct-values($currInputs/@name)
				    return local:append-heirarchy($currTree, local:trace-inputs($inputName, $currTree, $currInputs[@name=$inputName]/demand-physical, false()))//text()
			 	 } 
	 	 };
		 local:run-input-by-primary((:scenarios:), (:regions:), (:collection:))
               
               
                    ]]></xPath>
                    <comments/>
                </supplyDemandQuery>
                <supplyDemandQuery title="gas production by tech">
                    <axis1 name="technology">technology</axis1>
                    <axis2 name="Year">physical-output[@vintage]</axis2>
                    <xPath buildList="true" dataName="output" group="false" sumAll="false">*[@type='sector' and (@name='gas processing')]/*[@type='subsector']/
               *[@type='technology']/*[@type='output' (:collapse:)]/physical-output/node()</xPath>
                    <comments/>
                </supplyDemandQuery>
                <supplyDemandQuery title="gas production share-weights by subsector">
                    <axis1 name="subsector">subsector</axis1>
                    <axis2 name="Year">share-weight</axis2>
                    <xPath buildList="true" dataName="share-weight" group="false" sumAll="false">*[@type='sector' and (@name='gas processing')]/*[@type='subsector']/share-weight/text()</xPath>
                    <comments/>
                </supplyDemandQuery>
                <supplyDemandQuery title="gas inputs by tech (energy and feedstocks)">
                    <axis1 name="fuel">input</axis1>
                    <axis2 name="Year">demand-physical[@vintage]</axis2>
                    <xPath buildList="true" dataName="input" group="false" sumAll="false">*[@type='sector' and (@name='gas processing')]/*[@type='subsector']/
               *[@type='technology']/*[@type='input']/demand-physical/node()</xPath>
                    <comments/>
                </supplyDemandQuery>
                <supplyDemandQuery title="gas pipeline inputs and outputs">
                    <axis1 name="sector">sector</axis1>
                    <axis2 name="Year">physical-output[@vintage]</axis2>
                    <xPath buildList="true" dataName="output" group="false" sumAll="false">*[@type='sector' and (@name='gas processing' or @name='gas pipeline')]//
               *[@type='output' (:collapse:)]/physical-output/node()</xPath>
                    <comments/>
                </supplyDemandQuery>
                <supplyDemandQuery title="gas prices by sector">
                    <axis1 name="fuel">sector</axis1>
                    <axis2 name="Year">cost</axis2>
                    <xPath buildList="true" dataName="cost" group="false" sumAll="false">*[@type='sector' and (@name='gas processing' or @name='gas pipeline' or
               @name='wholesale gas' or @name='delivered gas')]/cost/text()</xPath>
                    <comments/>
                </supplyDemandQuery>
                <supplyDemandQuery title="gas costs by tech">
                    <axis1 name="technology">technology</axis1>
                    <axis2 name="Year">cost</axis2>
                    <xPath buildList="true" dataName="cost" group="false" sumAll="false">*[@type='sector' and (@name='gas processing')]/*[@type='subsector']/
               *[@type='technology']/cost/text()</xPath>
                    <comments/>
                </supplyDemandQuery>
                <supplyDemandQuery title="gas consumption by sector">
                    <axis1 name="input">input</axis1>
                    <axis2 name="Year">demand-physical[@vintage]</axis2>
                    <xPath buildList="true" dataName="input" group="false" sumAll="false">*[@type='sector' ]//*[@type='input' and (@name='delivered gas' or
               @name='wholesale gas')]/demand-physical/node()</xPath>
                    <comments/>
                </supplyDemandQuery>
                <supplyDemandQuery title="delivered gas energy by primary fuel">
                    <axis1 name="Primary Fuel">input[@name]</axis1>
                    <axis2 name="Year">demand-physical[@vintage]</axis2>
                    <xPath buildList="true" dataName="input" group="true" sumAll="false"><![CDATA[
                         
               declare function local:append-heirarchy($parent as node(), $append as node()*) as node() {
	       	 		 let $scn := $parent/ancestor::scenario,
	       			   	  $rgn := $parent (: /ancestor::region :)
	       			   return
	       			   	  document { element scenario {
	       			 	  					$scn/@*,
	       			 						element region {
	       			 							$rgn/@*,
	       			 							$append
	       			 						}
	       			 	  				}
	       				}
	       	 		 (: I can get by with just the scenario and region
	       			 let $new_node := element {local-name($parent)} {$parent/@*, $append} 	
	       	 		 return
	       	 		 if(local-name($parent) != 'scenario')
	       	 		 then local:append-heirarchy($parent/parent::*, $new_node)
	       	 		 else document { $new_node } :)
	       	 	 };  
	       	 	 declare function local:trace-inputs($outputName as xs:string, $currTree as node(), $outputs as node()*, $is_usa as xs:boolean) as node()* {
	       			if( exists(index-of(('biomass',
'traded unconventional oil', 'regional corn for ethanol', 'regional biomassOil', 'regional sugar for ethanol', 'regional sugarbeet for ethanol'),
$outputName)) or not($currTree/*[@type='sector' and @name=$outputName]) or sum($outputs//text()) < 0.001)
then 
if(not($is_usa) and string-length($currTree/@name) = 2) then
local:trace-inputs($outputName, $currTree/parent::*/*[@type='region' and @name='USA'], $outputs, true())
else
element input {
	       						attribute name {$outputName},
	       						attribute type {'input'},
	       						$outputs
	       					}
	       				else
	       			let $useOutputs := $currTree//output-primary[@type='output' and @name=$outputName]/physical-output,
	       			    $sectorSums := for $out in $useOutputs
						   let $currInputs := $out/../following-sibling::input-energy/demand-physical[@vintage=$out/@vintage]
						   return 
							for $currInput in $currInputs
						        return
						        element sectorSum {
							        attribute name { $currInput/../@name},
								attribute year { $currInput/@vintage},
							element output-sum {
								text { $out }
							},
							element input-sum {
								text { $currInput }
							}
	       					   }
				   return for $sector in distinct-values($sectorSums/@name)
	       			       return local:trace-inputs($sector, $currTree, for $out in $outputs
	       								      let $totalOutputSum := sum($useOutputs[@vintage=$out/@vintage]),
	       								      $inputSum := sum($sectorSums[@name=$sector and @year=$out/@vintage]/input-sum)
	       								      where $inputSum > 0
	       								      return element { local-name($out) } {
	       										$out/@*,
	       										text{ $out * ($inputSum
	       											     div $totalOutputSum) }
	       								      }, $is_usa)
		};
		declare function local:run-input-by-primary($scenarios as xs:string*, $regions as xs:string*, $collection as xs:string) as node()* { 	
			 	 unordered { 	
			 	 let $regionsG := if(not($regions[1] = 'Global'))
			 	 		  then $regions
			 	 		  else distinct-values(collection($collection)/scenario/world/*[@type='region']/@name)
			 	 return
			 	 for $scenario in $scenarios, 	    
			 	 $region in $regionsG 	
			 	 let $scenario_split := tokenize($scenario, ' '), 	    
				 $currTree := collection($collection)/scenario[@name = $scenario_split[1] and @date = $scenario_split[2]]/world/*[@type='region' and @name=$region],
				 $currInputs := $currTree/*[@type='sector' and @name='delivered gas']/*[@type='subsector' and @name='delivered gas']//*[@type='input']
				 return 
				    for $inputName in distinct-values($currInputs/@name)
				    return local:append-heirarchy($currTree, local:trace-inputs($inputName, $currTree, $currInputs[@name=$inputName]/demand-physical, false()))//text()
			 	 } 
	 	 };
		 local:run-input-by-primary((:scenarios:), (:regions:), (:collection:))
               
               
                    ]]></xPath>
                    <comments/>
                </supplyDemandQuery>
                <supplyDemandQuery title="district heat production by subsector (fuel)">
                    <axis1 name="subsector">subsector</axis1>
                    <axis2 name="Year">physical-output[@vintage]</axis2>
                    <xPath buildList="true" dataName="output" group="false" sumAll="false">*[@type='sector' and (@name='district heat')]/*[@type='subsector']//
               *[@type='output']/physical-output/node()</xPath>
                    <comments/>
                </supplyDemandQuery>
                <supplyDemandQuery title="district heat energy inputs by subsector">
                    <axis1 name="input">input</axis1>
                    <axis2 name="Year">demand-physical[@vintage]</axis2>
                    <xPath buildList="true" dataName="input" group="false" sumAll="false">*[@type='sector' and (@name='district heat')]/*[@type='subsector']//
               *[@type='input']/demand-physical/node()</xPath>
                    <comments/>
                </supplyDemandQuery>
            </queryGroup>
        </queryGroup>
        <queryGroup name="end use sectors">
            <queryGroup name="total end use sectors">
                <supplyDemandQuery title="total final energy by region">
                    <axis1 name="region">region</axis1>
                    <axis2 name="Year">demand-physical[@vintage]</axis2>
                    <xPath buildList="true" dataName="input" group="false" sumAll="false">*[@type='sector' (:collapse:) and ((@name='building' or @name='industry' or @name='transportation') or
            (exists(child::keyword/@final-energy)))]//*[@type='input' (:collapse:) and
            not(@name='limestone' or @name='process heat cement' or @name='industrial energy use' or
                @name='industrial feedstocks' or @name='renewable' or contains(@name, 'trn_') or @name='oil-credits')]/
            demand-physical[@unit='EJ']/node()</xPath>
                    <comments/>
                </supplyDemandQuery>
                <supplyDemandQuery title="total final energy by aggregate sector">
                    <axis1 name="sector">sector</axis1>
                    <axis2 name="Year">demand-physical[@vintage]</axis2>
                    <xPath buildList="true" dataName="input" group="false" sumAll="false">*[@type='sector' and ((@name='building' or @name='industry' or @name='transportation') or
            (exists(child::keyword/@final-energy)))]//*[@type='input' (:collapse:) and
            not(@name='limestone' or @name='process heat cement' or @name='industrial energy use' or
                @name='industrial feedstocks' or @name='renewable' or contains(@name, 'trn_') or @name='oil-credits')]/
            demand-physical[@unit='EJ']/node()</xPath>
                    <comments/>
                    <labelRewriteList append-values="false">
                        <level name="sector">
                            <rewrite from="trn_pass_road_LDV_4W" to="transportation"/>
                            <rewrite from="mining energy use" to="industry"/>
                            <rewrite from="trn_pass_road_LDV_2W" to="transportation"/>
                            <rewrite from="comm heating" to="building"/>
                            <rewrite from="industrial wastewater treatment" to="industry"/>
                            <rewrite from="comm cooling" to="building"/>
                            <rewrite from="municipal wastewater treatment" to="industry"/>
                            <rewrite from="irrigation water abstraction" to="industry"/>
                            <rewrite from="aluminum" to="industry"/>
                            <rewrite from="agricultural energy use" to="industry"/>
                            <rewrite from="other industrial energy use" to="industry"/>
                            <rewrite from="chemical energy use" to="industry"/>
                            <rewrite from="trn_pass_road_LDV" to="transportation"/>
                            <rewrite from="trn_pass_road_bus" to="transportation"/>
                            <rewrite from="trn_aviation_intl" to="transportation"/>
                            <rewrite from="alumina" to="industry"/>
                            <rewrite from="industrial water abstraction" to="industry"/>
                            <rewrite from="resid heating" to="building"/>
                            <rewrite from="process heat cement" to="industry"/>
                            <rewrite from="chemical feedstocks" to="industry"/>
                            <rewrite from="trn_shipping_intl" to="transportation"/>
                            <rewrite from="industrial water treatment" to="industry"/>
                            <rewrite from="trn_pass_road" to="transportation"/>
                            <rewrite from="construction feedstocks" to="industry"/>
                            <rewrite from="trn_freight_road" to="transportation"/>
                            <rewrite from="iron and steel" to="industry"/>
                            <rewrite from="trn_freight" to="transportation"/>
                            <rewrite from="comm others" to="building"/>
                            <rewrite from="municipal water distribution" to="industry"/>
                            <rewrite from="municipal water treatment" to="industry"/>
                            <rewrite from="desalinated water" to="industry"/>
                            <rewrite from="trn_pass" to="transportation"/>
                            <rewrite from="cement" to="industry"/>
                            <rewrite from="N fertilizer" to="industry"/>
                            <rewrite from="resid others" to="building"/>
                            <rewrite from="resid cooling" to="building"/>
                            <rewrite from="construction energy use" to="industry"/>
                            <rewrite from="municipal water abstraction" to="industry"/>
                            <rewrite from="other industrial feedstocks" to="industry"/>
                        </level>
                    </labelRewriteList>
                </supplyDemandQuery>
                <supplyDemandQuery title="total final energy by sector">
                    <axis1 name="sector">sector</axis1>
                    <axis2 name="Year">demand-physical[@vintage]</axis2>
                    <xPath buildList="true" dataName="input" group="false" sumAll="false">*[@type='sector' and ((@name='building' or @name='industry' or @name='transportation') or
            (exists(child::keyword/@final-energy)))]//*[@type='input' (:collapse:) and
            not(@name='limestone' or @name='process heat cement' or @name='industrial energy use' or
                @name='industrial feedstocks' or @name='renewable' or contains(@name, 'trn_') or @name='oil-credits')]/
            demand-physical[@unit='EJ']/node()</xPath>
                    <comments/>
                </supplyDemandQuery>
                <supplyDemandQuery title="final energy consumption by fuel">
                    <axis1 name="input">input</axis1>
                    <axis2 name="Year">demand-physical[@vintage]</axis2>
                    <xPath buildList="true" dataName="input" group="false" sumAll="false">*[@type='sector' (:collapse:) and ((@name='building' or @name='industry' or @name='transportation') or
            (exists(child::keyword/@final-energy)))]//*[@type='input' and
            not(@name='limestone' or @name='process heat cement' or @name='industrial energy use' or
                @name='industrial feedstocks' or @name='renewable' or contains(@name, 'trn_') or @name='oil-credits')]/
            demand-physical[@unit='EJ']/node()</xPath>
                    <comments/>
                    <labelRewriteList append-values="false">
                        <level name="input">
                            <rewrite from="elect_td_bld" to="electricity"/>
                            <rewrite from="regional coal" to="coal"/>
                            <rewrite from="H2 industrial" to="hydrogen"/>
                            <rewrite from="refined liquids enduse" to="refined liquids"/>
                            <rewrite from="elect_td_trn" to="electricity"/>
                            <rewrite from="delivered coal" to="coal"/>
                            <rewrite from="delivered gas" to="gas"/>
                            <rewrite from="wholesale gas" to="gas"/>
                            <rewrite from="H2 wholesale dispensing" to="hydrogen"/>
                            <rewrite from="H2 retail dispensing" to="hydrogen"/>
                            <rewrite from="regional biomass" to="biomass"/>
                            <rewrite from="H2 retail delivery" to="hydrogen"/>
                            <rewrite from="elect_td_ind" to="electricity"/>
                            <rewrite from="delivered biomass" to="biomass"/>
                            <rewrite from="refined liquids industrial" to="refined liquids"/>
                            <rewrite from="H2 wholesale delivery" to="hydrogen"/>
                        </level>
                    </labelRewriteList>
                </supplyDemandQuery>
                <supplyDemandQuery title="final energy consumption by sector and fuel">
                    <axis1 name="input">input</axis1>
                    <axis2 name="Year">demand-physical[@vintage]</axis2>
                    <xPath buildList="true" dataName="input" group="false" sumAll="false">*[@type='sector' and ((@name='building' or @name='industry' or @name='transportation') or
            (exists(child::keyword/@final-energy)))]//*[@type='input' and
            not(@name='limestone' or @name='process heat cement' or @name='industrial energy use' or
                @name='industrial feedstocks' or @name='renewable' or contains(@name, 'trn_') or @name='oil-credits')]/
            demand-physical[@unit='EJ']/node()</xPath>
                    <comments/>
                    <labelRewriteList append-values="false">
                        <level name="input">
                            <rewrite from="elect_td_bld" to="electricity"/>
                            <rewrite from="regional coal" to="coal"/>
                            <rewrite from="H2 industrial" to="hydrogen"/>
                            <rewrite from="refined liquids enduse" to="refined liquids"/>
                            <rewrite from="elect_td_trn" to="electricity"/>
                            <rewrite from="delivered coal" to="coal"/>
                            <rewrite from="delivered gas" to="gas"/>
                            <rewrite from="wholesale gas" to="gas"/>
                            <rewrite from="H2 wholesale dispensing" to="hydrogen"/>
                            <rewrite from="H2 retail dispensing" to="hydrogen"/>
                            <rewrite from="regional biomass" to="biomass"/>
                            <rewrite from="H2 retail delivery" to="hydrogen"/>
                            <rewrite from="elect_td_ind" to="electricity"/>
                            <rewrite from="delivered biomass" to="biomass"/>
                            <rewrite from="refined liquids industrial" to="refined liquids"/>
                            <rewrite from="H2 wholesale delivery" to="hydrogen"/>
                        </level>
                    </labelRewriteList>
                </supplyDemandQuery>
                <supplyDemandQuery title="final energy prices">
                    <axis1 name="fuel">sector</axis1>
                    <axis2 name="Year">cost</axis2>
                    <xPath buildList="true" dataName="cost" group="false" sumAll="false">*[@type='sector' and (@name='wholesale gas' or @name='delivered gas' or
            @name='delivered coal' or @name='delivered biomass' or @name='traditional biomass' or
            @name='elect_td_ind' or @name='elect_td_bld' or @name='elect_td_trn' or
            @name='H2 wholesale dispensing' or @name='H2 wholesale delivery' or @name='H2 retail dispensing' or @name='H2 retail delivery' or
            @name='refined liquids industrial' or @name='refined liquids enduse')]/
            cost/text()</xPath>
                    <comments/>
                </supplyDemandQuery>
            </queryGroup>
            <queryGroup name="buildings">
                <supplyDemandQuery title="building floorspace">
                    <axis1 name="building">gcam-consumer[@name]</axis1>
                    <axis2 name="Year">floorspace[@year]</axis2>
                    <xPath buildList="true" dataName="floorspace" group="false" sumAll="false">gcam-consumer//floorspace/node()</xPath>
                    <comments/>
                </supplyDemandQuery>
                <supplyDemandQuery title="building floorspace per capita">
                    <axis1 name="Floorspace">input[@name]</axis1>
                    <axis2 name="Year">demand-physical[@vintage]</axis2>
                    <xPath buildList="true" dataName="percapita floorspace" group="false" sumAll="false"><![CDATA[
                         
                     declare function local:append-heirarchy($parent as node(), $append as node()) as node() {
                         let $scn := $parent/ancestor::scenario,
                              $rgn := $parent/ancestor::region,
                             $consumer := $parent/ancestor::gcam-consumer
                           return
                              document { element scenario {
                                                $scn/@*,
                                                element region {
                                                    $rgn/@*,
                                                    element gcam-consumer {
                                                        $consumer/@*,
                                                        $append
                                                    }
                                                }
                                            }
                            }
                     };  
                     declare function local:get-percapita($inputs as node()*) as node()* {
                     unordered {    
                     for $input in $inputs
                     let $new_input :=  
                     element input {
                         attribute type {'input'},
                         attribute name { $input/@name },
                         for $demand in $input/floorspace
                         return 
                             element demand-physical {
                             attribute vintage {$demand/@year},
                             (: TODO: hard coding units :)
                             attribute unit { 'm^2/person'},
                             (: floorspace is billion m^2 and population is 1000 people and we want m^2/persion :)
                             text { $demand/text() div $input/ancestor::gcam-consumer/subregional-population[@year=$demand/@year] * 1000000 }
                         }
                     },
                     $new_root := local:append-heirarchy($input/parent::*/parent::*, $new_input)
                     return $new_root//text()
                     } 
                     };
                     declare function local:run-get-percapita($scenarios as xs:string*, $regions as xs:string*, $collection as xs:string) as node()* {     
                     let $regionsG := if(not($regions[1] = 'Global'))
                              then $regions
                              else distinct-values(collection($collection)/scenario/world/*[@type='region']/@name)
                     return
                     for $scenario in $scenarios,       
                     $region in $regionsG   
                     let $scenario_split := tokenize($scenario, ' '),       
                     $scenario_name := string-join($scenario_split[position() < last()], ' '),
			 	 	 $scenario_date := $scenario_split[last()],
			 	 	 $currTree := collection($collection)/scenario[@name = $scenario_name and @date = $scenario_date]/world/*[@type = 'region' and @name=$region]
                     return 
                        local:get-percapita($currTree/gcam-consumer//building-node-input)
                        
         }; 
                 local:run-get-percapita((:scenarios:), (:regions:), (:collection:))
                 
            
                    ]]></xPath>
                    <comments/>
                </supplyDemandQuery>
                <supplyDemandQuery title="building total final energy by region">
                    <axis1 name="region">region</axis1>
                    <axis2 name="Year">demand-physical[@vintage]</axis2>
                    <xPath buildList="true" dataName="input" group="false" sumAll="false">*[@type='sector' (:collapse:) and (@name='building' or (exists(child::keyword[@final-energy='building'])))]//
               *[@type='input' (:collapse:)]/demand-physical/node()</xPath>
                    <comments/>
                </supplyDemandQuery>
                <supplyDemandQuery title="building total final energy by service">
                    <axis1 name="sector">sector</axis1>
                    <axis2 name="Year">demand-physical[@vintage]</axis2>
                    <xPath buildList="true" dataName="input" group="false" sumAll="false">*[@type='sector' and (@name='building' or (exists(child::keyword[@final-energy='building'])))]//
               *[@type='input' (:collapse:)]/demand-physical/node()</xPath>
                    <comments/>
                </supplyDemandQuery>
                <supplyDemandQuery title="building final energy by fuel">
                    <axis1 name="input">input</axis1>
                    <axis2 name="Year">demand-physical[@vintage]</axis2>
                    <xPath buildList="true" dataName="input" group="false" sumAll="false">*[@type='sector' (:collapse:) and (@name='building' or (exists(child::keyword[@final-energy='building'])))]//
               *[@type='input']/demand-physical/node()</xPath>
                    <comments/>
                </supplyDemandQuery>
                <supplyDemandQuery title="building final energy by service and fuel">
                    <axis1 name="sector">sector</axis1>
                    <axis2 name="Year">demand-physical[@vintage]</axis2>
                    <xPath buildList="true" dataName="input" group="false" sumAll="false">*[@type='sector' and (@name='building' or (exists(child::keyword[@final-energy='building'])))]//
               *[@type='input']/demand-physical/node()</xPath>
                    <comments/>
                </supplyDemandQuery>
                <supplyDemandQuery title="building final energy by subsector">
                    <axis1 name="subsector">subsector</axis1>
                    <axis2 name="Year">demand-physical[@vintage]</axis2>
                    <xPath buildList="true" dataName="input" group="false" sumAll="false">*[@type='sector' and (@name='building' or (exists(child::keyword[@final-energy='building'])))]/
               *[@type='subsector']//*[@type='input' (:collapse:)]/demand-physical/node()</xPath>
                    <comments/>
                </supplyDemandQuery>
                <supplyDemandQuery title="building final energy by tech">
                    <axis1 name="technology">technology</axis1>
                    <axis2 name="Year">demand-physical[@vintage]</axis2>
                    <xPath buildList="true" dataName="input" group="false" sumAll="false">*[@type='sector' and (@name='building' or (exists(child::keyword[@final-energy='building'])))]/
               *[@type='subsector']/*[@type='technology']/*[@type='input']/
               demand-physical/node()</xPath>
                    <comments/>
                </supplyDemandQuery>
                <supplyDemandQuery title="building final energy by tech and vintage">
                    <axis1 name="technology">technology</axis1>
                    <axis2 name="Year">demand-physical[@vintage]</axis2>
                    <xPath buildList="true" dataName="input" group="false" sumAll="false">*[@type='sector' and (@name='building' or (exists(child::keyword[@final-energy='building'])))]/
               *[@type='subsector']/*[@type='technology']/*[@type='input']/
               demand-physical/node()</xPath>
                    <comments/>
                    <showAttribute attribute-name="year" level="technology"/>
                </supplyDemandQuery>
                <supplyDemandQuery title="building final energy by tech (new)">
                    <axis1 name="technology">technology</axis1>
                    <axis2 name="Year">demand-physical[@vintage]</axis2>
                    <xPath buildList="true" dataName="input" group="false" sumAll="false">*[@type='sector' and (@name='building' or (exists(child::keyword[@final-energy='building'])))]/
               *[@type='subsector']/*[@type='technology']/*[@type='input']/
               demand-physical[@vintage=parent::*/parent::*/@year]/node()</xPath>
                    <comments/>
                </supplyDemandQuery>
                <supplyDemandQuery title="building service output by service">
                    <axis1 name="sector">sector</axis1>
                    <axis2 name="Year">physical-output[@vintage]</axis2>
                    <xPath buildList="true" dataName="output" group="false" sumAll="false">*[@type='sector' and (@name='building' or (exists(child::keyword[@final-energy='building'])))]//
               output-primary[@type='output' (:collapse:)]/
               physical-output/node()</xPath>
                    <comments/>
                </supplyDemandQuery>
                <supplyDemandQuery title="building service output by subsector">
                    <axis1 name="sector">sector</axis1>
                    <axis2 name="Year">physical-output[@vintage]</axis2>
                    <xPath buildList="true" dataName="output" group="false" sumAll="false">*[@type='sector' and (@name='building' or (exists(child::keyword[@final-energy='building'])))]/
               *[@type='subsector']//output-primary[@type='output' (:collapse:)]/
               physical-output/node()</xPath>
                    <comments/>
                </supplyDemandQuery>
                <supplyDemandQuery title="building service output by tech">
                    <axis1 name="technology">technology</axis1>
                    <axis2 name="Year">physical-output[@vintage]</axis2>
                    <xPath buildList="true" dataName="output" group="false" sumAll="false">*[@type='sector' and (@name='building' or (exists(child::keyword[@final-energy='building'])))]/
               *[@type='subsector']/*[@type='technology']/
               output-primary[@type='output' (:collapse:)]/
               physical-output/node()</xPath>
                    <comments/>
                </supplyDemandQuery>
                <supplyDemandQuery title="building service output by tech and vintage">
                    <axis1 name="technology">technology</axis1>
                    <axis2 name="Year">physical-output[@vintage]</axis2>
                    <xPath buildList="true" dataName="output" group="false" sumAll="false">*[@type='sector' and (@name='building' or (exists(child::keyword[@final-energy='building'])))]//
               *[@type='technology']/output-primary[@type='output']/
               physical-output/node()</xPath>
                    <comments/>
                    <showAttribute attribute-name="year" level="technology"/>
                </supplyDemandQuery>
                <supplyDemandQuery title="building service output by tech (new)">
                    <axis1 name="technology">technology</axis1>
                    <axis2 name="Year">physical-output[@vintage]</axis2>
                    <xPath buildList="true" dataName="output" group="false" sumAll="false">*[@type='sector' and (@name='building' or (exists(child::keyword[@final-energy='building'])))]/
               *[@type='subsector']/*[@type='technology']/
               output-primary[@type='output']/
               physical-output[@vintage=parent::*/parent::*/@year]/node()</xPath>
                    <comments/>
                </supplyDemandQuery>
                <supplyDemandQuery title="building internal gain energy by service">
                    <axis1 name="sector">sector</axis1>
                    <axis2 name="Year">physical-output[@vintage]</axis2>
                    <xPath buildList="true" dataName="output" group="false" sumAll="false">*[@type='sector']//output-internal-gains[@type='output']/physical-output/node()</xPath>
                    <comments/>
                </supplyDemandQuery>
                <supplyDemandQuery title="total service cost per unit floorspace">
                    <axis1 name="building">building-node-input[@name]</axis1>
                    <axis2 name="Year">price[@year]</axis2>
                    <xPath buildList="true" dataName="cost by unit floorspace" group="false" sumAll="false">gcam-consumer//building-node-input/price/node()</xPath>
                    <comments/>
                </supplyDemandQuery>
                <supplyDemandQuery title="building service costs">
                    <axis1 name="sector">sector</axis1>
                    <axis2 name="Year">cost</axis2>
                    <xPath buildList="true" dataName="cost" group="false" sumAll="false">*[@type='sector' and (@name='building' or (exists(child::keyword[@final-energy='building'])))]/
               cost/text()</xPath>
                    <comments/>
                </supplyDemandQuery>
                <supplyDemandQuery title="fuel prices to buildings">
                    <axis1 name="fuel">sector</axis1>
                    <axis2 name="Year">cost</axis2>
                    <xPath buildList="true" dataName="cost" group="false" sumAll="false">*[@type='sector' and (@name='delivered gas' or @name='traditional biomass' or
               @name='delivered coal' or @name='delivered biomass' or @name='elect_td_bld' or
               @name='refined liquids enduse')]/cost/text()</xPath>
                    <comments/>
                </supplyDemandQuery>
                <supplyDemandQuery title="building share-weights by subsector">
                    <axis1 name="subsector">subsector</axis1>
                    <axis2 name="Year">share-weight</axis2>
                    <xPath buildList="true" dataName="Price" group="false" sumAll="false">*[@type='sector' and (@name='building' or (exists(child::keyword[@final-energy='building'])))]/
               *[@type='subsector']/share-weight/text()</xPath>
                    <comments/>
                </supplyDemandQuery>
                <supplyDemandQuery title="building share-weights by tech">
                    <axis1 name="technology">technology</axis1>
                    <axis2 name="Year">technology</axis2>
                    <xPath buildList="true" dataName="Share-weight" group="false" sumAll="false">*[@type='sector' and (@name='building' or (exists(child::keyword[@final-energy='building'])))]/
               *[@type='subsector']/*[@type='technology']/share-weight/node()</xPath>
                    <comments/>
                </supplyDemandQuery>
            </queryGroup>
            <queryGroup name="industry">
                <queryGroup name="total industry">
                    <supplyDemandQuery title="industry total final energy by region">
                        <axis1 name="region">region</axis1>
                        <axis2 name="Year">demand-physical[@vintage]</axis2>
                        <xPath buildList="true" dataName="input" group="false" sumAll="false">*[@type='sector' (:collapse:) and (@name='industry' or (exists(child::keyword[@final-energy='industry'])))]//
               *[@type='input' (:collapse:) and (@name='delivered biomass' or @name='delivered coal' or @name='district heat' or
               @name='H2 wholesale delivery' or @name='H2 wholesale dispensing' or @name='H2 industrial' or
               @name='elect_td_ind' or @name='wholesale gas' or @name='refined liquids industrial')]/demand-physical/node()</xPath>
                        <comments/>
                    </supplyDemandQuery>
                    <supplyDemandQuery title="industry total final energy by service">
                        <axis1 name="sector">sector</axis1>
                        <axis2 name="Year">demand-physical[@vintage]</axis2>
                        <xPath buildList="true" dataName="input" group="false" sumAll="false">*[@type='sector' and (@name='industry' or (exists(child::keyword[@final-energy='industry'])))]//
               *[@type='input' (:collapse:) and (@name='delivered biomass' or @name='delivered coal' or @name='district heat' or
               @name='H2 wholesale delivery' or @name='H2 wholesale dispensing' or @name='H2 industrial' or
               @name='elect_td_ind' or @name='wholesale gas' or
               @name='refined liquids industrial')]/demand-physical/node()</xPath>
                        <comments>process heat cement assigned to cement</comments>
                        <labelRewriteList append-values="false">
                            <level name="sector">
                                <rewrite from="process heat cement" to="cement"/>
                            </level>
                        </labelRewriteList>
                    </supplyDemandQuery>
                    <supplyDemandQuery title="industry final energy by fuel">
                        <axis1 name="input">input</axis1>
                        <axis2 name="Year">demand-physical[@vintage]</axis2>
                        <xPath buildList="true" dataName="input" group="false" sumAll="false">*[@type='sector' (:collapse:) and (@name='industry' or (exists(child::keyword[@final-energy='industry'])))]//
               *[@type='input' and (@name='delivered biomass' or @name='delivered coal' or @name='district heat' or
               @name='H2 wholesale delivery' or @name='H2 wholesale dispensing' or @name='H2 industrial' or
               @name='elect_td_ind' or @name='wholesale gas' or
               @name='refined liquids industrial')]/demand-physical/node()</xPath>
                        <comments/>
                    </supplyDemandQuery>
                    <supplyDemandQuery title="industry final energy by service and fuel">
                        <axis1 name="input">input</axis1>
                        <axis2 name="Year">demand-physical[@vintage]</axis2>
                        <xPath buildList="true" dataName="input" group="false" sumAll="false">*[@type='sector' and (@name='industry' or (exists(child::keyword[@final-energy='industry'])))]//
               *[@type='input' and (@name='delivered biomass' or @name='delivered coal' or @name='district heat' or
               @name='H2 wholesale delivery' or @name='H2 wholesale dispensing' or @name='H2 industrial' or
               @name='elect_td_ind' or @name='wholesale gas' or
               @name='refined liquids industrial')]/demand-physical/node()</xPath>
                        <comments>process heat cement assigned to cement</comments>
                        <labelRewriteList append-values="false">
                            <level name="sector">
                                <rewrite from="process heat cement" to="cement"/>
                            </level>
                        </labelRewriteList>
                    </supplyDemandQuery>
                    <supplyDemandQuery title="industry final energy by tech and fuel">
                        <axis1 name="technology">technology</axis1>
                        <axis2 name="Year">demand-physical[@vintage]</axis2>
                        <xPath buildList="true" dataName="input" group="false" sumAll="false">*[@type='sector' and (@name='industry' or (exists(child::keyword[@final-energy='industry'])))]/
               *[@type='subsector']/*[@type='technology']/
               *[@type='input' and (@name='delivered biomass' or @name='delivered coal' or @name='district heat' or
               @name='H2 wholesale delivery' or @name='H2 wholesale dispensing' or @name='H2 industrial' or
               @name='elect_td_ind' or @name='wholesale gas' or
               @name='refined liquids industrial')]/demand-physical/node()</xPath>
                        <comments/>
                    </supplyDemandQuery>
                    <supplyDemandQuery title="industry feedstocks by type">
                        <axis1 name="input">input</axis1>
                        <axis2 name="Year">demand-physical[@vintage]</axis2>
                        <xPath buildList="true" dataName="input" group="false" sumAll="false">*[@type='sector' and contains(@name,'feedstocks')]//
               *[@type='input' and @name != 'oil-credits']/demand-physical/node()</xPath>
                        <comments/>
                    </supplyDemandQuery>
                    <supplyDemandQuery title="industry primary output by sector">
                        <axis1 name="sector">sector</axis1>
                        <axis2 name="Year">physical-output[@vintage]</axis2>
                        <xPath buildList="true" dataName="output" group="false" sumAll="false">*[@type='sector' and (@name='industry' or (exists(child::keyword[@final-energy='industry'])))]//
               output-primary/physical-output/node()</xPath>
                        <comments/>
                    </supplyDemandQuery>
                    <supplyDemandQuery title="industry cogeneration by fuel">
                        <axis1 name="technology">technology</axis1>
                        <axis2 name="Year">physical-output[@vintage]</axis2>
                        <xPath buildList="true" dataName="output" group="false" sumAll="false">*[@type='sector']//*[@type='technology']/secondary-output[@name='electricity' and @type='output']/
               physical-output/node()</xPath>
                        <comments/>
                    </supplyDemandQuery>
                    <supplyDemandQuery title="fuel prices to industry">
                        <axis1 name="fuel">sector</axis1>
                        <axis2 name="Year">cost</axis2>
                        <xPath buildList="true" dataName="cost" group="false" sumAll="false">*[@type='sector' and (@name='wholesale gas' or @name='delivered coal' or
               @name='delivered biomass' or @name='H2 industrial' or @name='elect_td_ind' or
               @name='refined liquids industrial')]/cost/text()</xPath>
                        <comments/>
                    </supplyDemandQuery>
                    <supplyDemandQuery title="industry share-weights by subsector">
                        <axis1 name="subsector">subsector</axis1>
                        <axis2 name="Year">share-weight</axis2>
                        <xPath buildList="true" dataName="Price" group="false" sumAll="false">*[@type='sector' and (@name='industry' or (exists(child::keyword[@final-energy='industry'])))]/
               *[@type='subsector']/share-weight/text()</xPath>
                        <comments/>
                    </supplyDemandQuery>
                    <supplyDemandQuery title="industry water withdrawals and consumption">
                        <axis1 name="input">input</axis1>
                        <axis2 name="Year">demand-physical[@vintage]</axis2>
                        <xPath buildList="true" dataName="input" group="false" sumAll="false">*[@type='sector']//*[@type='input' and contains(@name,'water_td_ind')]/demand-physical/node()</xPath>
                        <comments/>
                    </supplyDemandQuery>
                </queryGroup>
                <queryGroup name="cement">
                    <supplyDemandQuery title="cement production by region">
                        <axis1 name="sector">sector</axis1>
                        <axis2 name="Year">physical-output[@vintage]</axis2>
                        <xPath buildList="true" dataName="output" group="false" sumAll="false">*[@type='sector' and (@name='cement')]//*[@type='output' (:collapse:)]/physical-output/node()</xPath>
                        <comments/>
                    </supplyDemandQuery>
                    <supplyDemandQuery title="cement production by tech (conv and ccs)">
                        <axis1 name="sector">sector</axis1>
                        <axis2 name="Year">physical-output[@vintage]</axis2>
                        <xPath buildList="true" dataName="output" group="false" sumAll="false">*[@type='sector' and (@name='cement')]/*[@type='subsector']/*[@type='technology']/
               *[@type='output' (:collapse:)]/physical-output/node()</xPath>
                        <comments/>
                    </supplyDemandQuery>
                    <supplyDemandQuery title="cement production by tech and vintage">
                        <axis1 name="technology">technology</axis1>
                        <axis2 name="Year">physical-output[@vintage]</axis2>
                        <xPath buildList="true" dataName="output" group="false" sumAll="false">*[@type='sector' and (@name='cement')]/
             			  *[@type='subsector' and not(@name='Imports')]/*[@type='technology']/
             			  *[@type='output']/physical-output/node()</xPath>
                        <comments/>
                        <showAttribute attribute-name="year" level="technology"/>
                    </supplyDemandQuery>
                    <supplyDemandQuery title="inputs to cement production">
                        <axis1 name="input">input</axis1>
                        <axis2 name="Year">demand-physical[@vintage]</axis2>
                        <xPath buildList="true" dataName="input" group="false" sumAll="false">*[@type='sector' and (@name='cement' or @name='process heat cement')]//
               *[@type='input' and not(@name='process heat cement')]/demand-physical/node()</xPath>
                        <comments>process heat cement assigned to cement</comments>
                        <labelRewriteList append-values="false">
                            <level name="sector">
                                <rewrite from="process heat cement" to="cement"/>
                            </level>
                        </labelRewriteList>
                    </supplyDemandQuery>
                    <supplyDemandQuery title="cement prices">
                        <axis1 name="sector">sector</axis1>
                        <axis2 name="Year">cost</axis2>
                        <xPath buildList="true" dataName="cost" group="false" sumAll="false">*[@type='sector' and (@name='cement')]/cost/text()</xPath>
                        <comments/>
                    </supplyDemandQuery>
                </queryGroup>
                <queryGroup name="fertilizer production">
                    <supplyDemandQuery title="fertilizer production by region">
                        <axis1 name="sector">sector</axis1>
                        <axis2 name="Year">physical-output[@vintage]</axis2>
                        <xPath buildList="true" dataName="output" group="false" sumAll="false">*[@type='sector' and (@name='N fertilizer')]/
               *[@type='subsector' (:collapse:) and not(@name='Imports')]//
               *[@type='output' (:collapse:)]/physical-output/node()</xPath>
                        <comments/>
                    </supplyDemandQuery>
                    <supplyDemandQuery title="fertilizer production by tech">
                        <axis1 name="technology">technology</axis1>
                        <axis2 name="Year">physical-output[@vintage]</axis2>
                        <xPath buildList="true" dataName="output" group="false" sumAll="false">*[@type='sector' and (@name='N fertilizer')]/
               *[@type='subsector' and not(@name='Imports')]/*[@type='technology']/
               *[@type='output']/physical-output/node()</xPath>
                        <comments/>
                    </supplyDemandQuery>
                    <supplyDemandQuery title="fertilizer inputs by tech (energy and feedstocks)">
                        <axis1 name="input">input</axis1>
                        <axis2 name="Year">demand-physical[@vintage]</axis2>
                        <xPath buildList="true" dataName="input" group="false" sumAll="false">*[@type='sector' and (@name='N fertilizer')]//*[@type='input']/demand-physical/node()</xPath>
                        <comments/>
                    </supplyDemandQuery>
                    <supplyDemandQuery title="fertilizer prices">
                        <axis1 name="sector">sector</axis1>
                        <axis2 name="Year">cost</axis2>
                        <xPath buildList="true" dataName="cost" group="false" sumAll="false">*[@type='sector' and (@name='N fertilizer')]/cost/text()</xPath>
                        <comments/>
                    </supplyDemandQuery>
                </queryGroup>
                <queryGroup name="iron and steel">
                    <supplyDemandQuery title="iron and steel production by region">
                        <axis1 name="sector">sector</axis1>
                        <axis2 name="Year">physical-output[@vintage]</axis2>
                        <xPath buildList="true" dataName="output" group="false" sumAll="false">*[@type='sector' and (@name='iron and steel')]/
               *[@type='subsector' (:collapse:) and not(@name='Imports')]//
               *[@type='output' (:collapse:)]/physical-output/node()</xPath>
                        <comments/>
                    </supplyDemandQuery>
                    <supplyDemandQuery title="iron and steel production by tech">
                        <axis1 name="technology">technology</axis1>
                        <axis2 name="Year">physical-output[@vintage]</axis2>
                        <xPath buildList="true" dataName="output" group="false" sumAll="false">*[@type='sector' and (@name='iron and steel')]/
               *[@type='subsector' and not(@name='Imports')]/*[@type='technology']/
               *[@type='output']/physical-output/node()</xPath>
                        <comments/>
                    </supplyDemandQuery>
                    <supplyDemandQuery title="iron and steel production by tech and vintage">
                        <axis1 name="technology">technology</axis1>
                        <axis2 name="Year">physical-output[@vintage]</axis2>
                        <xPath buildList="true" dataName="output" group="false" sumAll="false">*[@type='sector' and (@name='iron and steel')]/
               *[@type='subsector' and not(@name='Imports')]/*[@type='technology']/
               *[@type='output']/physical-output/node()</xPath>
                        <comments/>
                        <showAttribute attribute-name="year" level="technology"/>
                    </supplyDemandQuery>
                    <supplyDemandQuery title="iron and steel inputs by tech (energy and feedstocks)">
                        <axis1 name="input">input</axis1>
                        <axis2 name="Year">demand-physical[@vintage]</axis2>
                        <xPath buildList="true" dataName="input" group="false" sumAll="false">*[@type='sector' and (@name='iron and steel')]//*[@type='input']/demand-physical/node()</xPath>
                        <comments/>
                    </supplyDemandQuery>
                    <supplyDemandQuery title="iron and steel prices">
                        <axis1 name="sector">sector</axis1>
                        <axis2 name="Year">cost</axis2>
                        <xPath buildList="true" dataName="cost" group="false" sumAll="false">*[@type='sector' and (@name='iron and steel')]/cost/text()</xPath>
                        <comments/>
                    </supplyDemandQuery>
				 	<supplyDemandQuery title="traded iron and steel">
    					<axis1 name="input">input</axis1>
    					<axis2 name="Year">demand-physical[@vintage]</axis2>
    					<xPath buildList="true" dataName="input" group="false" sumAll="false">*[@type='sector' and contains(@name, 'traded iron and steel')]/*[@type='subsector']//*[@type='input']/demand-physical/node()</xPath>
    					<comments/>
					</supplyDemandQuery>
  					<supplyDemandQuery title="regional iron and steel sources">
        				<axis1 name="input">input</axis1>
        				<axis2 name="Year">demand-physical[@vintage]</axis2>
        				<xPath buildList="true" dataName="input" group="false" sumAll="false">*[@type='sector' and contains(@name, 'regional iron and steel')]/*[@type='subsector']//*[@type='input']/demand-physical/node()</xPath>
        				<comments/>
    				</supplyDemandQuery>
                </queryGroup>
                <queryGroup name="chemicals">
                    <supplyDemandQuery title="chemical production by region">
                        <axis1 name="sector">sector</axis1>
                        <axis2 name="Year">physical-output[@vintage]</axis2>
                        <xPath buildList="true" dataName="output" group="false" sumAll="false">*[@type='sector' and (@name='chemical')]/
               *[@type='subsector' (:collapse:) and not(@name='Imports')]//
               *[@type='output' (:collapse:)]/physical-output/node()</xPath>
                        <comments/>
                    </supplyDemandQuery>
                    <supplyDemandQuery title="chemical inputs by tech (energy and feedstocks)">
                        <axis1 name="input">input</axis1>
                        <axis2 name="Year">demand-physical[@vintage]</axis2>
                        <xPath buildList="true" dataName="input" group="false" sumAll="false">*[@type='sector' and (@name='chemical')]//*[@type='input']/demand-physical/node()</xPath>
                        <comments/>
                    </supplyDemandQuery>
                    <supplyDemandQuery title="chemical prices">
                        <axis1 name="sector">sector</axis1>
                        <axis2 name="Year">cost</axis2>
                        <xPath buildList="true" dataName="cost" group="false" sumAll="false">*[@type='sector' and (@name='chemical')]/cost/text()</xPath>
                        <comments/>
                    </supplyDemandQuery>
                </queryGroup>
                <queryGroup name="aluminum">
                    <supplyDemandQuery title="aluminum production by region">
                        <axis1 name="sector">sector</axis1>
                        <axis2 name="Year">physical-output[@vintage]</axis2>
                        <xPath buildList="true" dataName="output" group="false" sumAll="false">*[@type='sector' and (@name='aluminum')]/
               *[@type='subsector' (:collapse:) and not(@name='Imports')]//
               *[@type='output' (:collapse:)]/physical-output/node()</xPath>
                        <comments/>
                    </supplyDemandQuery>
                    <supplyDemandQuery title="aluminum production by tech">
                        <axis1 name="technology">technology</axis1>
                        <axis2 name="Year">physical-output[@vintage]</axis2>
                        <xPath buildList="true" dataName="output" group="false" sumAll="false">*[@type='sector' and (@name='aluminum')]/
               *[@type='subsector' and not(@name='Imports')]/*[@type='technology']/
               *[@type='output']/physical-output/node()</xPath>
                        <comments/>
                    </supplyDemandQuery>
                    <supplyDemandQuery title="aluminum production by tech and vintage">
                        <axis1 name="technology">technology</axis1>
                        <axis2 name="Year">physical-output[@vintage]</axis2>
                        <xPath buildList="true" dataName="output" group="false" sumAll="false">*[@type='sector' and (@name='aluminum')]/
               *[@type='subsector' and not(@name='Imports')]/*[@type='technology']/
               *[@type='output']/physical-output/node()</xPath>
                        <comments/>
                        <showAttribute attribute-name="year" level="technology"/>
                    </supplyDemandQuery>
                    <supplyDemandQuery title="aluminum inputs by tech (energy and feedstocks)">
                        <axis1 name="input">input</axis1>
                        <axis2 name="Year">demand-physical[@vintage]</axis2>
                        <xPath buildList="true" dataName="input" group="false" sumAll="false">*[@type='sector' and (@name='aluminum' or @name='alumina')]//*[@type='input']/demand-physical/node()</xPath>
                        <comments/>
                    </supplyDemandQuery>
                    <supplyDemandQuery title="aluminum prices">
                        <axis1 name="sector">sector</axis1>
                        <axis2 name="Year">cost</axis2>
                        <xPath buildList="true" dataName="cost" group="false" sumAll="false">*[@type='sector' and (@name='aluminum')]/cost/text()</xPath>
                        <comments/>
                    </supplyDemandQuery>
                </queryGroup>
                <queryGroup name="off-road sectors">
                    <supplyDemandQuery title="construction inputs (energy and feedstocks)">
                        <axis1 name="input">input</axis1>
                        <axis2 name="Year">demand-physical[@vintage]</axis2>
                        <xPath buildList="true" dataName="input" group="false" sumAll="false">*[@type='sector' and (@name='construction' or @name='construction energy use' or @name='construction feedstocks')]//*[@type='input']/demand-physical/node()</xPath>
                        <comments/>
                    </supplyDemandQuery>
                    <supplyDemandQuery title="agricultural energy use">
                        <axis1 name="input">input</axis1>
                        <axis2 name="Year">demand-physical[@vintage]</axis2>
                        <xPath buildList="true" dataName="input" group="false" sumAll="false">*[@type='sector' and (@name='agricultural energy use')]//*[@type='input']/demand-physical/node()</xPath>
                        <comments/>
                    </supplyDemandQuery>
                    <supplyDemandQuery title="mining energy use">
                        <axis1 name="input">input</axis1>
                        <axis2 name="Year">demand-physical[@vintage]</axis2>
                        <xPath buildList="true" dataName="input" group="false" sumAll="false">*[@type='sector' and (@name='mining energy use')]//*[@type='input']/demand-physical/node()</xPath>
                        <comments/>
                    </supplyDemandQuery>
                </queryGroup>
            </queryGroup>
            <queryGroup name="energy for water">
                <supplyDemandQuery title="energy-for-water TFE">
                    <axis1 name="input">input</axis1>
                    <axis2 name="Year">demand-physical[@vintage]</axis2>
                    <xPath buildList="true" dataName="input" group="false" sumAll="true">*[@type='sector' (:collapse:) and (exists(child::keyword[@final-energy='energy-for-water']))]//
               *[@type='input' (:collapse:)]/demand-physical[@unit='EJ']/node()</xPath>
                    <comments/>
                </supplyDemandQuery>
                <supplyDemandQuery title="energy-for-water FE by fuel">
                    <axis1 name="input">input</axis1>
                    <axis2 name="Year">demand-physical[@vintage]</axis2>
                    <xPath buildList="true" dataName="input" group="false" sumAll="false">*[@type='sector' (:collapse:) and (exists(child::keyword[@final-energy='energy-for-water']))]//
               *[@type='input']/demand-physical[@unit='EJ']/node()</xPath>
                    <comments/>
                </supplyDemandQuery>
                <supplyDemandQuery title="energy-for-water FE by process and fuel">
                    <axis1 name="sector">sector</axis1>
                    <axis2 name="Year">demand-physical[@vintage]</axis2>
                    <xPath buildList="true" dataName="input" group="false" sumAll="false">*[@type='sector' and (exists(child::keyword[@final-energy='energy-for-water']))]//
               *[@type='input']/demand-physical[@unit='EJ']/node()</xPath>
                    <comments/>
                </supplyDemandQuery>
                <supplyDemandQuery title="prices of energy-for-water processes">
                    <axis1 name="sector">sector</axis1>
                    <axis2 name="Year">cost</axis2>
                    <xPath buildList="true" dataName="cost" group="false" sumAll="false">*[@type='sector' and (exists(child::keyword[@final-energy='energy-for-water']))]/
               cost/text()</xPath>
                    <comments/>
                </supplyDemandQuery>
                <supplyDemandQuery title="water flow volumes of EFW processes">
                    <axis1 name="sector">sector</axis1>
                    <axis2 name="Year">physical-output[@vintage]</axis2>
                    <xPath buildList="true" dataName="output" group="false" sumAll="false">*[@type='sector' and (exists(child::keyword[@final-energy='energy-for-water']))]//
               *[@type='output']/physical-output/node()</xPath>
                    <comments/>
                </supplyDemandQuery>
                <supplyDemandQuery title="nonrenewable groundwater pumping energy">
                    <axis1 name="resource">resource</axis1>
                    <axis2 name="Year">demand-physical[@vintage]</axis2>
                    <xPath buildList="true" dataName="input" group="false" sumAll="false">*[@type='resource' and contains(@name, 'water withdrawals')]//*[@type='input']/demand-physical/node()</xPath>
                    <comments/>
                </supplyDemandQuery>
            </queryGroup>
            <queryGroup name="transportation">
                <supplyDemandQuery title="transport total final energy by region">
                    <axis1 name="region">region</axis1>
                    <axis2 name="Year">demand-physical[@vintage]</axis2>
                    <xPath buildList="true" dataName="input" group="false" sumAll="false">*[@type='sector' (:collapse:) and (@name='transportation' or (exists(child::keyword[@final-energy='transportation'])))]//
               *[@type='input' (:collapse:) and not (@name='renewable')]/
               demand-physical[@unit='EJ']/node()</xPath>
                    <comments/>
                </supplyDemandQuery>
                <supplyDemandQuery title="transport total final energy by service">
                    <axis1 name="sector">sector</axis1>
                    <axis2 name="Year">demand-physical[@vintage]</axis2>
                    <xPath buildList="true" dataName="input" group="false" sumAll="false">*[@type='sector' and (@name='transportation' or (exists(child::keyword[@final-energy='transportation'])))]//
               *[@type='input' (:collapse:) and not (@name='renewable')]/demand-physical[@unit='EJ']/node()</xPath>
                    <comments>pass-through transport sectors assigned to final demands</comments>
                    <labelRewriteList append-values="false">
                        <level name="sector">
                            <rewrite from="trn_pass_road_LDV_4W" to="trn_pass"/>
                            <rewrite from="trn_pass_road_bus" to="trn_pass"/>
                            <rewrite from="trn_pass_road" to="trn_pass"/>
                            <rewrite from="trn_pass_road_LDV_2W" to="trn_pass"/>
                            <rewrite from="trn_freight_road" to="trn_freight"/>
                            <rewrite from="trn_pass_road_LDV" to="trn_pass"/>
                        </level>
                    </labelRewriteList>
                </supplyDemandQuery>
                <supplyDemandQuery title="transport final energy by fuel">
                    <axis1 name="input">input</axis1>
                    <axis2 name="Year">demand-physical[@vintage]</axis2>
                    <xPath buildList="true" dataName="input" group="false" sumAll="false">*[@type='sector' (:collapse:) and (@name='transportation' or (exists(child::keyword[@final-energy='transportation'])))]//
               *[@type='input' and not (@name='renewable')]/demand-physical[@unit='EJ']/node()</xPath>
                    <comments/>
                </supplyDemandQuery>
                <supplyDemandQuery title="transport final energy by mode and fuel">
                    <axis1 name="mode">subsector</axis1>
                    <axis2 name="Year">demand-physical[@vintage]</axis2>
                    <xPath buildList="true" dataName="input" group="false" sumAll="false">*[@type='sector' and (@name='transportation' or (exists(child::keyword[@final-energy='transportation'])))]/
               *[@type='subsector']//*[@type='input' and not (@name='renewable')]/
               demand-physical[@unit='EJ']/node()</xPath>
                    <comments/>
                </supplyDemandQuery>
                <supplyDemandQuery title="transport final energy by tech and fuel">
                    <axis1 name="mode">subsector</axis1>
                    <axis2 name="Year">demand-physical[@vintage]</axis2>
                    <xPath buildList="true" dataName="input" group="false" sumAll="false">*[@type='sector' and (@name='transportation' or (exists(child::keyword[@final-energy='transportation'])))]/
               *[@type='subsector']/*[@type='technology']/*[@type='input' and not(@name='renewable')]/
               demand-physical[@unit='EJ']/node()</xPath>
                    <comments/>
                </supplyDemandQuery>
                <supplyDemandQuery title="transport final energy by tech and vintage">
                    <axis1 name="technology">technology</axis1>
                    <axis2 name="Year">demand-physical[@vintage]</axis2>
                    <xPath buildList="true" dataName="input" group="false" sumAll="false">*[@type='sector' and (@name='transportation' or (exists(child::keyword[@final-energy='transportation'])))]/
               *[@type='subsector']/*[@type='technology']/
               *[@type='input' and not(@name='renewable') and not(contains(@name,'trn_'))]/
               demand-physical/node()</xPath>
                    <comments/>
                    <showAttribute attribute-name="year" level="technology"/>
                </supplyDemandQuery>
                <supplyDemandQuery title="transport final energy by tech (new)">
                    <axis1 name="technology">technology</axis1>
                    <axis2 name="Year">demand-physical[@vintage]</axis2>
                    <xPath buildList="true" dataName="input" group="false" sumAll="false">*[@type='sector' and (@name='transportation' or (exists(child::keyword[@final-energy='transportation'])))]/
               *[@type='subsector']/*[@type='technology']/
               *[@type='input' and not (@name='renewable') and not(contains(@name,'trn_'))]/
               demand-physical[@vintage=parent::*/parent::*/@year]/node()</xPath>
                    <comments/>
                </supplyDemandQuery>
                <supplyDemandQuery title="transport service output by service">
                    <axis1 name="sector">sector</axis1>
                    <axis2 name="Year">physical-output[@vintage]</axis2>
                    <xPath buildList="true" dataName="output" group="false" sumAll="false">*[@type='sector' and (@name='transportation' or (exists(child::keyword[@final-energy='transportation'])))]//
               *[@type='output' (:collapse:)]/physical-output[
                      @unit='million pass-km' or @unit='million ton-km']/node()</xPath>
                    <comments>pass-through transport sectors assigned to final demands</comments>
                    <labelRewriteList append-values="false">
                        <level name="sector">
                            <rewrite from="trn_pass_road_LDV_4W" to="trn_pass"/>
                            <rewrite from="trn_pass_road_bus" to="trn_pass"/>
                            <rewrite from="trn_pass_road" to="trn_pass"/>
                            <rewrite from="trn_pass_road_LDV_2W" to="trn_pass"/>
                            <rewrite from="trn_freight_road" to="trn_freight"/>
                            <rewrite from="trn_pass_road_LDV" to="trn_pass"/>
                        </level>
                    </labelRewriteList>
                </supplyDemandQuery>
                <supplyDemandQuery title="transport service output by mode">
                    <axis1 name="mode">subsector</axis1>
                    <axis2 name="Year">physical-output[@vintage]</axis2>
                    <xPath buildList="true" dataName="output" group="false" sumAll="false">*[@type='sector' and (@name='transportation' or (exists(child::keyword[@final-energy='transportation'])))]/
               *[@type='subsector']//*[@type='output' (:collapse:) and not(@name='CAFEcredit')]/
               physical-output/node()</xPath>
                    <comments/>
                </supplyDemandQuery>
                <supplyDemandQuery title="transport service output by tech">
                    <axis1 name="technology">technology</axis1>
                    <axis2 name="Year">physical-output[@vintage]</axis2>
                    <xPath buildList="true" dataName="output" group="false" sumAll="false">*[@type='sector' and (@name='transportation' or (exists(child::keyword[@final-energy='transportation'])))]/
               *[@type='subsector']/*[@type='technology']/*[@type='output' (:collapse:) and not (@name='CAFEcredit')]/
               physical-output/node()</xPath>
                    <comments/>
                </supplyDemandQuery>
                <supplyDemandQuery title="transport service output by tech and vintage">
                    <axis1 name="technology">technology</axis1>
                    <axis2 name="Year">physical-output[@vintage]</axis2>
                    <xPath buildList="true" dataName="output" group="false" sumAll="false">*[@type='sector' and (@name='transportation' or (exists(child::keyword[@final-energy='transportation'])))]/
               *[@type='subsector']/*[@type='technology']/*[@type='output' (:collapse:) and not (@name='CAFEcredit')]/
               physical-output/node()</xPath>
                    <comments/>
                    <showAttribute attribute-name="year" level="technology"/>
                </supplyDemandQuery>
                <supplyDemandQuery title="transport service output by tech (new)">
                    <axis1 name="technology">technology</axis1>
                    <axis2 name="Year">physical-output[@vintage]</axis2>
                    <xPath buildList="true" dataName="output" group="false" sumAll="false">*[@type='sector' and (@name='transportation' or (exists(child::keyword[@final-energy='transportation'])))]/
               *[@type='subsector']/*[@type='technology']/*[@type='output' (:collapse:) and not (@name='CAFEcredit')]/
               physical-output[@vintage=parent::*/parent::*/@year]/node()</xPath>
                    <comments/>
                </supplyDemandQuery>
                <supplyDemandQuery title="transport load factors">
                    <axis1 name="technology">technology</axis1>
                    <axis2 name="Year">technology</axis2>
                    <xPath buildList="true" dataName="output" group="false" sumAll="false">*[@type='sector' and (@name='transportation' or (exists(child::keyword[@final-energy='transportation'])))]/
               *[@type='subsector']/*[@type='technology']//load-factor/node()</xPath>
                    <comments/>
                </supplyDemandQuery>
                <supplyDemandQuery title="fuel prices to transport">
                    <axis1 name="fuel">sector</axis1>
                    <axis2 name="Year">cost</axis2>
                    <xPath buildList="true" dataName="cost" group="false" sumAll="false">*[@type='sector' and (@name='delivered gas' or @name='delivered coal' or @name='elect_td_trn'
               or @name='refined liquids enduse' or @name='H2 wholesale dispensing' or @name='H2 retail dispensing')]/cost/text()</xPath>
                    <comments/>
                </supplyDemandQuery>
                <supplyDemandQuery title="costs of transport services">
                    <axis1 name="sector">sector</axis1>
                    <axis2 name="Year">cost</axis2>
                    <xPath buildList="true" dataName="cost" group="false" sumAll="false">*[@type='sector' and (@name='transportation' or (exists(child::keyword[@final-energy='transportation'])))]/
               cost/text()</xPath>
                    <comments/>
                </supplyDemandQuery>
                <supplyDemandQuery title="costs of transport modes">
                    <axis1 name="mode">subsector</axis1>
                    <axis2 name="Year">cost</axis2>
                    <xPath buildList="true" dataName="cost" group="false" sumAll="false">*[@type='sector' and (@name='transportation' or (exists(child::keyword[@final-energy='transportation'])))]/
               *[@type='subsector']/cost/text()</xPath>
                    <comments/>
                </supplyDemandQuery>
                <supplyDemandQuery title="costs of transport techs">
                    <axis1 name="technology">technology</axis1>
                    <axis2 name="Year">cost</axis2>
                    <xPath buildList="true" dataName="cost" group="false" sumAll="false">*[@type='sector' and (@name='transportation' or (exists(child::keyword[@final-energy='transportation'])))]/
               *[@type='subsector' ]/*[@type='technology']/cost/text()</xPath>
                    <comments/>
                </supplyDemandQuery>
                <supplyDemandQuery title="transport tech non-energy cost">
                    <axis1 name="technology">technology</axis1>
                    <axis2 name="Year">price-paid[@vintage]</axis2>
                    <xPath buildList="true" dataName="non energy cost" group="false" sumAll="false">*[@type='sector' and (@name='transportation' or (exists(child::keyword[@final-energy='transportation'])))]/
               *[@type='subsector']/*[@type='technology']/*[@type='input' (:collapse:) and not (@name='fuel taxes')]/
               price-paid[@vintage=parent::*/parent::*/@year]/text()</xPath>
                    <comments/>
                </supplyDemandQuery>
                <supplyDemandQuery title="LDV energy by primary fuel">
                    <axis1 name="Primary Fuel">input[@name]</axis1>
                    <axis2 name="Year">demand-physical[@vintage]</axis2>
                    <xPath buildList="true" dataName="input" group="true" sumAll="false"><![CDATA[
                         
               declare function local:append-heirarchy($parent as node(), $append as node()*) as node() {
	       	 		 let $scn := $parent/ancestor::scenario,
	       			   	  $rgn := $parent (: /ancestor::region :)
	       			   return
	       			   	  document { element scenario {
	       			 	  					$scn/@*,
	       			 						element region {
	       			 							$rgn/@*,
	       			 							$append
	       			 						}
	       			 	  				}
	       				}
	       	 		 (: I can get by with just the scenario and region
	       			 let $new_node := element {local-name($parent)} {$parent/@*, $append} 	
	       	 		 return
	       	 		 if(local-name($parent) != 'scenario')
	       	 		 then local:append-heirarchy($parent/parent::*, $new_node)
	       	 		 else document { $new_node } :)
	       	 	 };  
	       	 	 declare function local:trace-inputs($outputName as xs:string, $currTree as node(), $outputs as node()*, $is_usa as xs:boolean) as node()* {
	       			if( exists(index-of(('biomass',
'traded unconventional oil', 'regional corn for ethanol', 'regional biomassOil', 'regional sugar for ethanol', 'regional sugarbeet for ethanol'),
$outputName)) or not($currTree/*[@type='sector' and @name=$outputName]) or sum($outputs//text()) < 0.001)
then 
if(not($is_usa) and string-length($currTree/@name) = 2) then
local:trace-inputs($outputName, $currTree/parent::*/*[@type='region' and @name='USA'], $outputs, true())
else
element input {
	       						attribute name {$outputName},
	       						attribute type {'input'},
	       						$outputs
	       					}
	       				else
	       			let $useOutputs := $currTree//output-primary[@type='output' and @name=$outputName]/physical-output,
	       			    $sectorSums := for $out in $useOutputs
						   let $currInputs := $out/../following-sibling::input-energy/demand-physical[@vintage=$out/@vintage]
						   return 
							for $currInput in $currInputs
						        return
						        element sectorSum {
							        attribute name { $currInput/../@name},
								attribute year { $currInput/@vintage},
							element output-sum {
								text { $out }
							},
							element input-sum {
								text { $currInput }
							}
	       					   }
				   return for $sector in distinct-values($sectorSums/@name)
	       			       return local:trace-inputs($sector, $currTree, for $out in $outputs
	       								      let $totalOutputSum := sum($useOutputs[@vintage=$out/@vintage]),
	       								      $inputSum := sum($sectorSums[@name=$sector and @year=$out/@vintage]/input-sum)
	       								      where $inputSum > 0
	       								      return element { local-name($out) } {
	       										$out/@*,
	       										text{ $out * ($inputSum
	       											     div $totalOutputSum) }
	       								      }, $is_usa)
		};
		declare function local:run-input-by-primary($scenarios as xs:string*, $regions as xs:string*, $collection as xs:string) as node()* { 	
			 	 unordered { 	
			 	 let $regionsG := if(not($regions[1] = 'Global'))
			 	 		  then $regions
			 	 		  else distinct-values(collection($collection)/scenario/world/*[@type='region']/@name)
			 	 return
			 	 for $scenario in $scenarios, 	    
			 	 $region in $regionsG 	
			 	 let $scenario_split := tokenize($scenario, ' '), 	    
				 $currTree := collection($collection)/scenario[@name = $scenario_split[1] and @date = $scenario_split[2]]/world/*[@type='region' and @name=$region],
				 $currInputs := $currTree/*[@type='sector' and @name='trn_pass_road']/*[@type='subsector' and @name='LDV']//*[@type='input']
				 return 
				    for $inputName in distinct-values($currInputs/@name)
				    return local:append-heirarchy($currTree, local:trace-inputs($inputName, $currTree, $currInputs[@name=$inputName]/demand-physical, false()))//text()
			 	 } 
	 	 };
		 local:run-input-by-primary((:scenarios:), (:regions:), (:collection:))
               
               
                    ]]></xPath>
                    <comments/>
                </supplyDemandQuery>
                <supplyDemandQuery title="transport subsector share-weights">
                    <axis1 name="subsector">subsector</axis1>
                    <axis2 name="Year">share-weight</axis2>
                    <xPath buildList="true" dataName="Price" group="false" sumAll="false">*[@type='sector' and (@name='transportation' or (exists(child::keyword[@final-energy='transportation'])))]/*[@type='subsector']/share-weight/text()</xPath>
                    <comments/>
                </supplyDemandQuery>
                <supplyDemandQuery title="transport tech share-weights">
                    <axis1 name="technology">technology</axis1>
                    <axis2 name="Year">technology</axis2>
                    <xPath buildList="true" dataName="Price" group="false" sumAll="false">*[@type='sector' and (@name='transportation' or (exists(child::keyword[@final-energy='transportation'])))]/*[@type='subsector' ]/*[@type='technology']/share-weight/node()</xPath>
                    <comments/>
                </supplyDemandQuery>
                <supplyDemandQuery title="transport speeds">
                    <axis1 name="subsector">subsector</axis1>
                    <axis2 name="Year">speed</axis2>
                    <xPath buildList="true" dataName="Price" group="false" sumAll="false">*[@type='sector' and (@name='transportation' or (exists(child::keyword[@final-energy='transportation'])))]/*[@type='subsector']/speed/text()</xPath>
                    <comments/>
                </supplyDemandQuery>
            </queryGroup>
            <queryGroup name="aggregated GCAM-USA">
                <supplyDemandQuery title="building final energy by tech">
                    <axis1 name="technology">technology</axis1>
                    <axis2 name="Year">demand-physical[@vintage]</axis2>
                    <xPath buildList="true" dataName="input" group="false" sumAll="false">*[@type='sector' and (@name='building' or (exists(child::keyword[@final-energy='building'])))]/
               *[@type='subsector']/*[@type='technology']/*[@type='input']/
               demand-physical/node()</xPath>
                    <comments/>
                    <labelRewriteList append-values="false">
                        <level name="region">
                            <rewrite from="HI" to="USA"/>
                            <rewrite from="DE" to="USA"/>
                            <rewrite from="TX" to="USA"/>
                            <rewrite from="MA" to="USA"/>
                            <rewrite from="MD" to="USA"/>
                            <rewrite from="ME" to="USA"/>
                            <rewrite from="IA" to="USA"/>
                            <rewrite from="ID" to="USA"/>
                            <rewrite from="MI" to="USA"/>
                            <rewrite from="UT" to="USA"/>
                            <rewrite from="MN" to="USA"/>
                            <rewrite from="MO" to="USA"/>
                            <rewrite from="IL" to="USA"/>
                            <rewrite from="IN" to="USA"/>
                            <rewrite from="MS" to="USA"/>
                            <rewrite from="MT" to="USA"/>
                            <rewrite from="AK" to="USA"/>
                            <rewrite from="VA" to="USA"/>
                            <rewrite from="AL" to="USA"/>
                            <rewrite from="AR" to="USA"/>
                            <rewrite from="NC" to="USA"/>
                            <rewrite from="ND" to="USA"/>
                            <rewrite from="RI" to="USA"/>
                            <rewrite from="NE" to="USA"/>
                            <rewrite from="AZ" to="USA"/>
                            <rewrite from="NH" to="USA"/>
                            <rewrite from="NJ" to="USA"/>
                            <rewrite from="VT" to="USA"/>
                            <rewrite from="NM" to="USA"/>
                            <rewrite from="FL" to="USA"/>
                            <rewrite from="NV" to="USA"/>
                            <rewrite from="WA" to="USA"/>
                            <rewrite from="NY" to="USA"/>
                            <rewrite from="SC" to="USA"/>
                            <rewrite from="SD" to="USA"/>
                            <rewrite from="WI" to="USA"/>
                            <rewrite from="OH" to="USA"/>
                            <rewrite from="GA" to="USA"/>
                            <rewrite from="OK" to="USA"/>
                            <rewrite from="CA" to="USA"/>
                            <rewrite from="WV" to="USA"/>
                            <rewrite from="WY" to="USA"/>
                            <rewrite from="OR" to="USA"/>
                            <rewrite from="KS" to="USA"/>
                            <rewrite from="CO" to="USA"/>
                            <rewrite from="KY" to="USA"/>
                            <rewrite from="CT" to="USA"/>
                            <rewrite from="PA" to="USA"/>
                            <rewrite from="LA" to="USA"/>
                            <rewrite from="TN" to="USA"/>
                            <rewrite from="DC" to="USA"/>
                        </level>
                    </labelRewriteList>
                </supplyDemandQuery>
                <supplyDemandQuery title="building service output by tech">
                    <axis1 name="technology">technology</axis1>
                    <axis2 name="Year">physical-output[@vintage]</axis2>
                    <xPath buildList="true" dataName="output" group="false" sumAll="false">*[@type='sector' and (@name='building' or (exists(child::keyword[@final-energy='building'])))]/
               *[@type='subsector']/*[@type='technology']/*[@type='output' (:collapse:) and not(@name= 'internal-gains')]/
               physical-output/node()</xPath>
                    <comments/>
                    <labelRewriteList append-values="false">
                        <level name="region">
                            <rewrite from="HI" to="USA"/>
                            <rewrite from="DE" to="USA"/>
                            <rewrite from="TX" to="USA"/>
                            <rewrite from="MA" to="USA"/>
                            <rewrite from="MD" to="USA"/>
                            <rewrite from="ME" to="USA"/>
                            <rewrite from="IA" to="USA"/>
                            <rewrite from="ID" to="USA"/>
                            <rewrite from="MI" to="USA"/>
                            <rewrite from="UT" to="USA"/>
                            <rewrite from="MN" to="USA"/>
                            <rewrite from="MO" to="USA"/>
                            <rewrite from="IL" to="USA"/>
                            <rewrite from="IN" to="USA"/>
                            <rewrite from="MS" to="USA"/>
                            <rewrite from="MT" to="USA"/>
                            <rewrite from="AK" to="USA"/>
                            <rewrite from="VA" to="USA"/>
                            <rewrite from="AL" to="USA"/>
                            <rewrite from="AR" to="USA"/>
                            <rewrite from="NC" to="USA"/>
                            <rewrite from="ND" to="USA"/>
                            <rewrite from="RI" to="USA"/>
                            <rewrite from="NE" to="USA"/>
                            <rewrite from="AZ" to="USA"/>
                            <rewrite from="NH" to="USA"/>
                            <rewrite from="NJ" to="USA"/>
                            <rewrite from="VT" to="USA"/>
                            <rewrite from="NM" to="USA"/>
                            <rewrite from="FL" to="USA"/>
                            <rewrite from="NV" to="USA"/>
                            <rewrite from="WA" to="USA"/>
                            <rewrite from="NY" to="USA"/>
                            <rewrite from="SC" to="USA"/>
                            <rewrite from="SD" to="USA"/>
                            <rewrite from="WI" to="USA"/>
                            <rewrite from="OH" to="USA"/>
                            <rewrite from="GA" to="USA"/>
                            <rewrite from="OK" to="USA"/>
                            <rewrite from="CA" to="USA"/>
                            <rewrite from="WV" to="USA"/>
                            <rewrite from="WY" to="USA"/>
                            <rewrite from="OR" to="USA"/>
                            <rewrite from="KS" to="USA"/>
                            <rewrite from="CO" to="USA"/>
                            <rewrite from="KY" to="USA"/>
                            <rewrite from="CT" to="USA"/>
                            <rewrite from="PA" to="USA"/>
                            <rewrite from="LA" to="USA"/>
                            <rewrite from="TN" to="USA"/>
                            <rewrite from="DC" to="USA"/>
                        </level>
                    </labelRewriteList>
                </supplyDemandQuery>
                <supplyDemandQuery title="building floorspace">
                    <axis1 name="Building">gcam-consumer[@name]</axis1>
                    <axis2 name="Year">floorspace[@year]</axis2>
                    <xPath buildList="true" dataName="floorspace" group="false" sumAll="false">gcam-consumer//floorspace/node()</xPath>
                    <comments/>
                    <labelRewriteList append-values="false">
                        <level name="region">
                            <rewrite from="HI" to="USA"/>
                            <rewrite from="DE" to="USA"/>
                            <rewrite from="TX" to="USA"/>
                            <rewrite from="MA" to="USA"/>
                            <rewrite from="MD" to="USA"/>
                            <rewrite from="ME" to="USA"/>
                            <rewrite from="IA" to="USA"/>
                            <rewrite from="ID" to="USA"/>
                            <rewrite from="MI" to="USA"/>
                            <rewrite from="UT" to="USA"/>
                            <rewrite from="MN" to="USA"/>
                            <rewrite from="MO" to="USA"/>
                            <rewrite from="IL" to="USA"/>
                            <rewrite from="IN" to="USA"/>
                            <rewrite from="MS" to="USA"/>
                            <rewrite from="MT" to="USA"/>
                            <rewrite from="AK" to="USA"/>
                            <rewrite from="VA" to="USA"/>
                            <rewrite from="AL" to="USA"/>
                            <rewrite from="AR" to="USA"/>
                            <rewrite from="NC" to="USA"/>
                            <rewrite from="ND" to="USA"/>
                            <rewrite from="RI" to="USA"/>
                            <rewrite from="NE" to="USA"/>
                            <rewrite from="AZ" to="USA"/>
                            <rewrite from="NH" to="USA"/>
                            <rewrite from="NJ" to="USA"/>
                            <rewrite from="VT" to="USA"/>
                            <rewrite from="NM" to="USA"/>
                            <rewrite from="FL" to="USA"/>
                            <rewrite from="NV" to="USA"/>
                            <rewrite from="WA" to="USA"/>
                            <rewrite from="NY" to="USA"/>
                            <rewrite from="SC" to="USA"/>
                            <rewrite from="SD" to="USA"/>
                            <rewrite from="WI" to="USA"/>
                            <rewrite from="OH" to="USA"/>
                            <rewrite from="GA" to="USA"/>
                            <rewrite from="OK" to="USA"/>
                            <rewrite from="CA" to="USA"/>
                            <rewrite from="WV" to="USA"/>
                            <rewrite from="WY" to="USA"/>
                            <rewrite from="OR" to="USA"/>
                            <rewrite from="KS" to="USA"/>
                            <rewrite from="CO" to="USA"/>
                            <rewrite from="KY" to="USA"/>
                            <rewrite from="CT" to="USA"/>
                            <rewrite from="PA" to="USA"/>
                            <rewrite from="LA" to="USA"/>
                            <rewrite from="TN" to="USA"/>
                            <rewrite from="DC" to="USA"/>
                        </level>
                    </labelRewriteList>
                </supplyDemandQuery>
                <supplyDemandQuery title="industry final energy by service and fuel">
                    <axis1 name="input">input</axis1>
                    <axis2 name="Year">demand-physical[@vintage]</axis2>
                    <xPath buildList="true" dataName="input" group="false" sumAll="false">*[@type='sector' and (@name='industry' or (exists(child::keyword[@final-energy='industry'])))]//
               *[@type='input' and (@name='delivered biomass' or @name='delivered coal' or @name='H2 enduse' or
               @name='elect_td_ind' or @name='wholesale gas' or @name='refined liquids industrial')]/
               demand-physical/node()</xPath>
                    <comments/>
                    <labelRewriteList append-values="false">
                        <level name="region">
                            <rewrite from="HI" to="USA"/>
                            <rewrite from="DE" to="USA"/>
                            <rewrite from="TX" to="USA"/>
                            <rewrite from="MA" to="USA"/>
                            <rewrite from="MD" to="USA"/>
                            <rewrite from="ME" to="USA"/>
                            <rewrite from="IA" to="USA"/>
                            <rewrite from="ID" to="USA"/>
                            <rewrite from="MI" to="USA"/>
                            <rewrite from="UT" to="USA"/>
                            <rewrite from="MN" to="USA"/>
                            <rewrite from="MO" to="USA"/>
                            <rewrite from="IL" to="USA"/>
                            <rewrite from="IN" to="USA"/>
                            <rewrite from="MS" to="USA"/>
                            <rewrite from="MT" to="USA"/>
                            <rewrite from="AK" to="USA"/>
                            <rewrite from="VA" to="USA"/>
                            <rewrite from="AL" to="USA"/>
                            <rewrite from="AR" to="USA"/>
                            <rewrite from="NC" to="USA"/>
                            <rewrite from="ND" to="USA"/>
                            <rewrite from="RI" to="USA"/>
                            <rewrite from="NE" to="USA"/>
                            <rewrite from="AZ" to="USA"/>
                            <rewrite from="NH" to="USA"/>
                            <rewrite from="NJ" to="USA"/>
                            <rewrite from="VT" to="USA"/>
                            <rewrite from="NM" to="USA"/>
                            <rewrite from="FL" to="USA"/>
                            <rewrite from="NV" to="USA"/>
                            <rewrite from="WA" to="USA"/>
                            <rewrite from="NY" to="USA"/>
                            <rewrite from="SC" to="USA"/>
                            <rewrite from="SD" to="USA"/>
                            <rewrite from="WI" to="USA"/>
                            <rewrite from="OH" to="USA"/>
                            <rewrite from="GA" to="USA"/>
                            <rewrite from="OK" to="USA"/>
                            <rewrite from="CA" to="USA"/>
                            <rewrite from="WV" to="USA"/>
                            <rewrite from="WY" to="USA"/>
                            <rewrite from="OR" to="USA"/>
                            <rewrite from="KS" to="USA"/>
                            <rewrite from="CO" to="USA"/>
                            <rewrite from="KY" to="USA"/>
                            <rewrite from="CT" to="USA"/>
                            <rewrite from="PA" to="USA"/>
                            <rewrite from="LA" to="USA"/>
                            <rewrite from="TN" to="USA"/>
                            <rewrite from="DC" to="USA"/>
                        </level>
                        <level name="sector">
                            <rewrite from="process heat cement" to="cement"/>
                        </level>
                    </labelRewriteList>
                </supplyDemandQuery>
                <supplyDemandQuery title="transport final energy by tech and fuel">
                    <axis1 name="mode">subsector</axis1>
                    <axis2 name="Year">demand-physical[@vintage]</axis2>
                    <xPath buildList="true" dataName="input" group="false" sumAll="false">*[@type='sector' and (@name='transportation' or (exists(child::keyword[@final-energy='transportation'])))]/
               *[@type='subsector']/*[@type='technology']/*[@type='input' and not(@name='renewable')]/
               demand-physical[@unit='EJ']/node()</xPath>
                    <comments/>
                    <labelRewriteList append-values="false">
                        <level name="region">
                            <rewrite from="HI" to="USA"/>
                            <rewrite from="DE" to="USA"/>
                            <rewrite from="TX" to="USA"/>
                            <rewrite from="MA" to="USA"/>
                            <rewrite from="MD" to="USA"/>
                            <rewrite from="ME" to="USA"/>
                            <rewrite from="IA" to="USA"/>
                            <rewrite from="ID" to="USA"/>
                            <rewrite from="MI" to="USA"/>
                            <rewrite from="UT" to="USA"/>
                            <rewrite from="MN" to="USA"/>
                            <rewrite from="MO" to="USA"/>
                            <rewrite from="IL" to="USA"/>
                            <rewrite from="IN" to="USA"/>
                            <rewrite from="MS" to="USA"/>
                            <rewrite from="MT" to="USA"/>
                            <rewrite from="AK" to="USA"/>
                            <rewrite from="VA" to="USA"/>
                            <rewrite from="AL" to="USA"/>
                            <rewrite from="AR" to="USA"/>
                            <rewrite from="NC" to="USA"/>
                            <rewrite from="ND" to="USA"/>
                            <rewrite from="RI" to="USA"/>
                            <rewrite from="NE" to="USA"/>
                            <rewrite from="AZ" to="USA"/>
                            <rewrite from="NH" to="USA"/>
                            <rewrite from="NJ" to="USA"/>
                            <rewrite from="VT" to="USA"/>
                            <rewrite from="NM" to="USA"/>
                            <rewrite from="FL" to="USA"/>
                            <rewrite from="NV" to="USA"/>
                            <rewrite from="WA" to="USA"/>
                            <rewrite from="NY" to="USA"/>
                            <rewrite from="SC" to="USA"/>
                            <rewrite from="SD" to="USA"/>
                            <rewrite from="WI" to="USA"/>
                            <rewrite from="OH" to="USA"/>
                            <rewrite from="GA" to="USA"/>
                            <rewrite from="OK" to="USA"/>
                            <rewrite from="CA" to="USA"/>
                            <rewrite from="WV" to="USA"/>
                            <rewrite from="WY" to="USA"/>
                            <rewrite from="OR" to="USA"/>
                            <rewrite from="KS" to="USA"/>
                            <rewrite from="CO" to="USA"/>
                            <rewrite from="KY" to="USA"/>
                            <rewrite from="CT" to="USA"/>
                            <rewrite from="PA" to="USA"/>
                            <rewrite from="LA" to="USA"/>
                            <rewrite from="TN" to="USA"/>
                            <rewrite from="DC" to="USA"/>
                        </level>
                    </labelRewriteList>
                </supplyDemandQuery>
                <supplyDemandQuery title="transport final energy by tech (new)">
                    <axis1 name="technology">technology</axis1>
                    <axis2 name="Year">demand-physical[@vintage]</axis2>
                    <xPath buildList="true" dataName="input" group="false" sumAll="false">*[@type='sector' and (@name='transportation' or (exists(child::keyword[@final-energy='transportation'])))]/
               *[@type='subsector']/*[@type='technology']/*[@type='input' and not (@name='renewable')
               and not(contains(@name,'trn_'))]/demand-physical[@vintage=parent::*/parent::*/@year]/node()</xPath>
                    <comments/>
                    <labelRewriteList append-values="false">
                        <level name="region">
                            <rewrite from="HI" to="USA"/>
                            <rewrite from="DE" to="USA"/>
                            <rewrite from="TX" to="USA"/>
                            <rewrite from="MA" to="USA"/>
                            <rewrite from="MD" to="USA"/>
                            <rewrite from="ME" to="USA"/>
                            <rewrite from="IA" to="USA"/>
                            <rewrite from="ID" to="USA"/>
                            <rewrite from="MI" to="USA"/>
                            <rewrite from="UT" to="USA"/>
                            <rewrite from="MN" to="USA"/>
                            <rewrite from="MO" to="USA"/>
                            <rewrite from="IL" to="USA"/>
                            <rewrite from="IN" to="USA"/>
                            <rewrite from="MS" to="USA"/>
                            <rewrite from="MT" to="USA"/>
                            <rewrite from="AK" to="USA"/>
                            <rewrite from="VA" to="USA"/>
                            <rewrite from="AL" to="USA"/>
                            <rewrite from="AR" to="USA"/>
                            <rewrite from="NC" to="USA"/>
                            <rewrite from="ND" to="USA"/>
                            <rewrite from="RI" to="USA"/>
                            <rewrite from="NE" to="USA"/>
                            <rewrite from="AZ" to="USA"/>
                            <rewrite from="NH" to="USA"/>
                            <rewrite from="NJ" to="USA"/>
                            <rewrite from="VT" to="USA"/>
                            <rewrite from="NM" to="USA"/>
                            <rewrite from="FL" to="USA"/>
                            <rewrite from="NV" to="USA"/>
                            <rewrite from="WA" to="USA"/>
                            <rewrite from="NY" to="USA"/>
                            <rewrite from="SC" to="USA"/>
                            <rewrite from="SD" to="USA"/>
                            <rewrite from="WI" to="USA"/>
                            <rewrite from="OH" to="USA"/>
                            <rewrite from="GA" to="USA"/>
                            <rewrite from="OK" to="USA"/>
                            <rewrite from="CA" to="USA"/>
                            <rewrite from="WV" to="USA"/>
                            <rewrite from="WY" to="USA"/>
                            <rewrite from="OR" to="USA"/>
                            <rewrite from="KS" to="USA"/>
                            <rewrite from="CO" to="USA"/>
                            <rewrite from="KY" to="USA"/>
                            <rewrite from="CT" to="USA"/>
                            <rewrite from="PA" to="USA"/>
                            <rewrite from="LA" to="USA"/>
                            <rewrite from="TN" to="USA"/>
                            <rewrite from="DC" to="USA"/>
                        </level>
                    </labelRewriteList>
                </supplyDemandQuery>
                <supplyDemandQuery title="transport service output by tech">
                    <axis1 name="technology">technology</axis1>
                    <axis2 name="Year">physical-output[@vintage]</axis2>
                    <xPath buildList="true" dataName="output" group="false" sumAll="false">*[@type='sector' and (@name='transportation' or (exists(child::keyword[@final-energy='transportation'])))]/
               *[@type='subsector']/*[@type='technology']/*[@type='output' (:collapse:) and not (@name='CAFEcredit')]/
               physical-output/node()</xPath>
                    <comments/>
                    <labelRewriteList append-values="false">
                        <level name="region">
                            <rewrite from="HI" to="USA"/>
                            <rewrite from="DE" to="USA"/>
                            <rewrite from="TX" to="USA"/>
                            <rewrite from="MA" to="USA"/>
                            <rewrite from="MD" to="USA"/>
                            <rewrite from="ME" to="USA"/>
                            <rewrite from="IA" to="USA"/>
                            <rewrite from="ID" to="USA"/>
                            <rewrite from="MI" to="USA"/>
                            <rewrite from="UT" to="USA"/>
                            <rewrite from="MN" to="USA"/>
                            <rewrite from="MO" to="USA"/>
                            <rewrite from="IL" to="USA"/>
                            <rewrite from="IN" to="USA"/>
                            <rewrite from="MS" to="USA"/>
                            <rewrite from="MT" to="USA"/>
                            <rewrite from="AK" to="USA"/>
                            <rewrite from="VA" to="USA"/>
                            <rewrite from="AL" to="USA"/>
                            <rewrite from="AR" to="USA"/>
                            <rewrite from="NC" to="USA"/>
                            <rewrite from="ND" to="USA"/>
                            <rewrite from="RI" to="USA"/>
                            <rewrite from="NE" to="USA"/>
                            <rewrite from="AZ" to="USA"/>
                            <rewrite from="NH" to="USA"/>
                            <rewrite from="NJ" to="USA"/>
                            <rewrite from="VT" to="USA"/>
                            <rewrite from="NM" to="USA"/>
                            <rewrite from="FL" to="USA"/>
                            <rewrite from="NV" to="USA"/>
                            <rewrite from="WA" to="USA"/>
                            <rewrite from="NY" to="USA"/>
                            <rewrite from="SC" to="USA"/>
                            <rewrite from="SD" to="USA"/>
                            <rewrite from="WI" to="USA"/>
                            <rewrite from="OH" to="USA"/>
                            <rewrite from="GA" to="USA"/>
                            <rewrite from="OK" to="USA"/>
                            <rewrite from="CA" to="USA"/>
                            <rewrite from="WV" to="USA"/>
                            <rewrite from="WY" to="USA"/>
                            <rewrite from="OR" to="USA"/>
                            <rewrite from="KS" to="USA"/>
                            <rewrite from="CO" to="USA"/>
                            <rewrite from="KY" to="USA"/>
                            <rewrite from="CT" to="USA"/>
                            <rewrite from="PA" to="USA"/>
                            <rewrite from="LA" to="USA"/>
                            <rewrite from="TN" to="USA"/>
                            <rewrite from="DC" to="USA"/>
                        </level>
                    </labelRewriteList>
                </supplyDemandQuery>
                <supplyDemandQuery title="transport service output by tech (new)">
                    <axis1 name="technology">technology</axis1>
                    <axis2 name="Year">physical-output[@vintage]</axis2>
                    <xPath buildList="true" dataName="output" group="false" sumAll="false">*[@type='sector' and (@name='transportation' or (exists(child::keyword[@final-energy='transportation'])))]/
               *[@type='subsector']/*[@type='technology']/*[@type='output' (:collapse:) and not (@name='CAFEcredit')]/
               physical-output[@vintage=parent::*/parent::*/@year]/node()</xPath>
                    <comments/>
                    <labelRewriteList append-values="false">
                        <level name="region">
                            <rewrite from="HI" to="USA"/>
                            <rewrite from="DE" to="USA"/>
                            <rewrite from="TX" to="USA"/>
                            <rewrite from="MA" to="USA"/>
                            <rewrite from="MD" to="USA"/>
                            <rewrite from="ME" to="USA"/>
                            <rewrite from="IA" to="USA"/>
                            <rewrite from="ID" to="USA"/>
                            <rewrite from="MI" to="USA"/>
                            <rewrite from="UT" to="USA"/>
                            <rewrite from="MN" to="USA"/>
                            <rewrite from="MO" to="USA"/>
                            <rewrite from="IL" to="USA"/>
                            <rewrite from="IN" to="USA"/>
                            <rewrite from="MS" to="USA"/>
                            <rewrite from="MT" to="USA"/>
                            <rewrite from="AK" to="USA"/>
                            <rewrite from="VA" to="USA"/>
                            <rewrite from="AL" to="USA"/>
                            <rewrite from="AR" to="USA"/>
                            <rewrite from="NC" to="USA"/>
                            <rewrite from="ND" to="USA"/>
                            <rewrite from="RI" to="USA"/>
                            <rewrite from="NE" to="USA"/>
                            <rewrite from="AZ" to="USA"/>
                            <rewrite from="NH" to="USA"/>
                            <rewrite from="NJ" to="USA"/>
                            <rewrite from="VT" to="USA"/>
                            <rewrite from="NM" to="USA"/>
                            <rewrite from="FL" to="USA"/>
                            <rewrite from="NV" to="USA"/>
                            <rewrite from="WA" to="USA"/>
                            <rewrite from="NY" to="USA"/>
                            <rewrite from="SC" to="USA"/>
                            <rewrite from="SD" to="USA"/>
                            <rewrite from="WI" to="USA"/>
                            <rewrite from="OH" to="USA"/>
                            <rewrite from="GA" to="USA"/>
                            <rewrite from="OK" to="USA"/>
                            <rewrite from="CA" to="USA"/>
                            <rewrite from="WV" to="USA"/>
                            <rewrite from="WY" to="USA"/>
                            <rewrite from="OR" to="USA"/>
                            <rewrite from="KS" to="USA"/>
                            <rewrite from="CO" to="USA"/>
                            <rewrite from="KY" to="USA"/>
                            <rewrite from="CT" to="USA"/>
                            <rewrite from="PA" to="USA"/>
                            <rewrite from="LA" to="USA"/>
                            <rewrite from="TN" to="USA"/>
                            <rewrite from="DC" to="USA"/>
                        </level>
                    </labelRewriteList>
                </supplyDemandQuery>
            </queryGroup>
        </queryGroup>
    </queryGroup>
    <queryGroup name="agriculture and land use">
        <queryGroup name="land use">
            <query title="detailed land allocation">
                <axis1 name="LandLeaf">LandLeaf[@name]</axis1>
                <axis2 name="Year">land-allocation[@year]</axis2>
                <xPath buildList="true" dataName="LandLeaf" group="false" sumAll="false">/LandNode[@name='root' or @type='LandNode' (:collapse:)]//land-allocation/text()</xPath>
                <comments/>
            </query>
            <query title="detailed historical land allocation">
                <axis1 name="LandLeaf">LandLeaf[@name]</axis1>
                <axis2 name="Year">hist-land-allocation[@year]</axis2>
                <xPath buildList="true" dataName="LandLeaf" group="false" sumAll="false">/LandNode[@name='root' or @type='LandNode' (:collapse:)]//LandLeaf[not(contains(@name, 'IRR')) and not (contains(@name, 'RFD'))]/hist-land-allocation/text()</xPath>
                <comments>Before 1975, all cropland is allocated to OtherArableLand (data for distinct cropland categories is not avialable pre-1975)</comments>
            </query>
            <query title="land allocation by crop">
                <axis1 name="LandLeaf">LandLeaf[@crop]</axis1>
                <axis2 name="Year">land-allocation[@year]</axis2>
                <xPath buildList="true" dataName="LandLeaf" group="false" sumAll="false">/LandNode[@name='root' or @type='LandNode' (:collapse:)]//land-allocation/text()</xPath>
                <comments/>
            </query>
            <query title="aggregated land allocation">
                <axis1 name="LandLeaf">LandLeaf[@crop]</axis1>
                <axis2 name="Year">land-allocation[@year]</axis2>
                <xPath buildList="true" dataName="LandLeaf" group="false" sumAll="false">/LandNode[@name='root' or @type='LandNode' (:collapse:)]//land-allocation/text()</xPath>
                <comments/>
                <labelRewriteList append-values="false">
                    <level name="LandLeaf">
                        <rewrite from="Grassland" to="grass"/>
                        <rewrite from="ProtectedUnmanagedPasture" to="pasture (other)"/>
                        <rewrite from="Vegetables" to="crops"/>
                        <rewrite from="FodderHerb" to="crops"/>
                        <rewrite from="MiscCrop" to="crops"/>
                        <rewrite from="OtherGrainC4" to="crops"/>
                        <rewrite from="PalmFruit" to="crops"/>
                        <rewrite from="FiberCrop" to="crops"/>
                        <rewrite from="NutsSeeds" to="crops"/>
                        <rewrite from="OtherGrain" to="crops"/>
                        <rewrite from="Soybean" to="crops"/>
                        <rewrite from="FodderGrass" to="crops"/>
                        <rewrite from="ProtectedGrassland" to="grass"/>
<<<<<<< HEAD
                        <rewrite from="ProtectedUnmanagedHardwood_Forest" to="forest (unmanaged)"/>
                        <rewrite from="ProtectedUnmanagedSoftwood_Forest" to="forest (unmanaged)"/>
=======
                        <rewrite from="Fruits" to="crops"/>
                        <rewrite from="FodderHerbC4" to="crops"/>
>>>>>>> bdfb2c88
                        <rewrite from="ProtectedUnmanagedForest" to="forest (unmanaged)"/>
                        <rewrite from="biomassTree" to="biomass"/>
                        <rewrite from="OilPalm" to="crops"/>
                        <rewrite from="OtherArableLand" to="otherarable"/>
                        <rewrite from="MiscCropTree" to="crops"/>
                        <rewrite from="OilPalmTree" to="crops"/>
                        <rewrite from="Rice" to="crops"/>
                        <rewrite from="Legumes" to="crops"/>
                        <rewrite from="NutsSeedsTree" to="crops"/>
                        <rewrite from="OilCropTree" to="crops"/>
                        <rewrite from="UrbanLand" to="urban"/>
                        <rewrite from="RockIceDesert" to="rock and desert"/>
                        <rewrite from="RootTuber" to="crops"/>
                        <rewrite from="Corn" to="crops"/>
                        <rewrite from="FruitsTree" to="crops"/>
                        <rewrite from="OilCrop" to="crops"/>
                        <rewrite from="ProtectedShrubland" to="shrubs"/>
                        <rewrite from="SugarCrop" to="crops"/>
<<<<<<< HEAD
                        <rewrite from="SugarCropC4" to="crops"/>
                        <rewrite from="UnmanagedHardwood_Forest" to="forest (unmanaged)"/>
                        <rewrite from="UnmanagedSoftwood_Forest" to="forest (unmanaged)"/>
=======
>>>>>>> bdfb2c88
                        <rewrite from="UnmanagedForest" to="forest (unmanaged)"/>
                        <rewrite from="SugarCropC4" to="crops"/>
                        <rewrite from="Pasture" to="pasture (grazed)"/>
                        <rewrite from="Hardwood_Forest" to="forest (managed)"/>
                        <rewrite from="Softwood_Forest" to="forest (managed)"/>
                        <rewrite from="Forest" to="forest (managed)"/>
                        <rewrite from="biomassGrass" to="biomass"/>
                        <rewrite from="Shrubland" to="shrubs"/>
                        <rewrite from="UnmanagedPasture" to="pasture (other)"/>
                        <rewrite from="Tundra" to="tundra"/>
                        <rewrite from="Wheat" to="crops"/>
                        <rewrite from="CornC4" to="crops"/>
                    </level>
                </labelRewriteList>
            </query>
            <query title="aggregated historical land allocation">
                <axis1 name="LandLeaf">LandLeaf[@crop]</axis1>
                <axis2 name="Year">hist-land-allocation[@year]</axis2>
                <xPath buildList="true" dataName="LandLeaf" group="false" sumAll="false">/LandNode[@name='root' or @type='LandNode' (:collapse:)]//LandLeaf[not(contains(@name, 'IRR')) and not (contains(@name, 'RFD'))]/hist-land-allocation/text()</xPath>
                <comments>Before 1975, all cropland is allocated to OtherArableLand (data for distinct cropland categories is not avialable pre-1975)</comments>
                <labelRewriteList append-values="false">
                    <level name="LandLeaf">
                        <rewrite from="Grassland" to="grass"/>
                        <rewrite from="ProtectedUnmanagedPasture" to="pasture (other)"/>
                        <rewrite from="ProtectedGrassland" to="grass"/>
                        <rewrite from="ProtectedUnmanagedForest" to="forest (unmanaged)"/>
                        <rewrite from="OtherArableLand" to="otherarable"/>
                        <rewrite from="UrbanLand" to="urban"/>
                        <rewrite from="RockIceDesert" to="rock and desert"/>
                        <rewrite from="ProtectedShrubland" to="shrubs"/>
                        <rewrite from="UnmanagedForest" to="forest (unmanaged)"/>
                        <rewrite from="Pasture" to="pasture (grazed)"/>
                        <rewrite from="Forest" to="forest (managed)"/>
                        <rewrite from="Shrubland" to="shrubs"/>
                        <rewrite from="UnmanagedPasture" to="pasture (other)"/>
                        <rewrite from="Tundra" to="tundra"/>
                    </level>
                </labelRewriteList>
            </query>
            <query title="land allocation in a specified land use region">
                <axis1 name="LandLeaf">LandLeaf[@name]</axis1>
                <axis2 name="Year">land-allocation[@year]</axis2>
                <xPath buildList="true" dataName="LandLeaf" group="false" sumAll="false">/LandNode[@name='root' or @type='LandNode' (:collapse:)]//
            LandLeaf[@land-region='MissouriR']/
            land-allocation/text()</xPath>
                <comments/>
            </query>
            <query title="land allocation by crop and water source">
                <axis1 name="water">water[@name]</axis1>
                <axis2 name="Year">land-allocation[@year]</axis2>
                <xPath buildList="true" dataName="LandLeaf" group="false" sumAll="false"><![CDATA[
                     
            declare function local:nest-land-category($leaf as node(), $level as xs:string, $child as node()*) as node() {
                let $attrMatch := $leaf/@*[name()=$level],
                    $attrValue := if(exists($attrMatch)) then string($attrMatch) else "NA"
                return element { $level } {
                    attribute name { $attrValue },
                    $child
                }
            };
            declare function local:run-nest-land-categories($scenarios as xs:string*, $regions as xs:string*, $collection as xs:string) as node()* { 	
                let $regionsG := if(not($regions[1] = 'Global'))
                                 then $regions
                                 else distinct-values(collection($collection)/scenario/world/*[@type='region']/@name)
                return
                    for $scenario in $scenarios, 	    
                        $region in $regionsG 	
                    let $scenario_split := tokenize($scenario, ' '), 	    
                        $currTree := collection($collection)/scenario[@name = $scenario_split[1] and @date = $scenario_split[2]]/world/*[@type='region' and @name=$region],
                        $landLeaves := $currTree//LandNode[@name='root' or @type='LandNode' (:collapse:)]//LandLeaf,
                        $ret := document {
                            element scenario {
                                attribute name { $scenario_split[1] },
                                attribute date { $scenario_split[2] },
                                element region {
                                    attribute type { "region" },
                                    attribute name { $region },
                                    for $leaf in $landLeaves
                                    (: TODO: not sure why I have to explicitly copy the land-allocation :)
                                    let $copy := for $landAlloc in $leaf/land-allocation
                                                 return element land-allocation {
                                                    $landAlloc/@*,
                                                    text { $landAlloc/text() }
                                                 }
                                    (: A user could choose to nest by recursively calling for any of: ("crop", "land-region", "water", "mgmt-tech") :)
                                    return local:nest-land-category($leaf, "crop", local:nest-land-category($leaf, "water", $copy))
                                }
                            }
                        }
                    return $ret//text()
            };
            local:run-nest-land-categories((:scenarios:), (:regions:), (:collection:))
            
            
                ]]></xPath>
                <comments/>
            </query>
            <query title="LUC emissions by region">
                <axis1 name="LandLeaf">LandLeaf</axis1>
                <axis2 name="Year">land-use-change-emission[@year]</axis2>
                <xPath buildList="true" dataName="land-use-change-emission" group="false" sumAll="true">/LandNode[@name='root' or @type='LandNode' (:collapse:)]//
                land-use-change-emission[@year&gt;1970]/text()</xPath>
                <comments/>
            </query>
            <query title="LUC emissions by LUT">
                <axis1 name="LandLeaf">LandLeaf</axis1>
                <axis2 name="Year">land-use-change-emission[@year]</axis2>
                <xPath buildList="true" dataName="land-use-change-emission" group="false" sumAll="false">/LandNode[@name='root' or @type='LandNode' (:collapse:)]//
                land-use-change-emission[@year&gt;1970]/text()</xPath>
                <comments/>
            </query>
            <query title="LUC emissions by LUT in a specified land use region">
                <axis1 name="LandLeaf">LandLeaf</axis1>
                <axis2 name="Year">land-use-change-emission[@year]</axis2>
                <xPath buildList="true" dataName="land-use-change-emission" group="false" sumAll="false">/LandNode[@name='root' or @type='LandNode' (:collapse:)]//
            LandLeaf[@land-region='MissouriR']//
            land-use-change-emission[@year&gt;1970]/text()</xPath>
                <comments/>
            </query>
            <query title="vegetative carbon stock by region">
                <axis1 name="LandLeaf">LandLeaf</axis1>
                <axis2 name="Year">above-ground-carbon-stock[@year]</axis2>
                <xPath buildList="true" dataName="above-ground-carbon-stock" group="false" sumAll="true">/LandNode[@name='root' or @type='LandNode' (:collapse:)]//
                above-ground-carbon-stock[@year&gt;1970]/text()</xPath>
                <comments/>
            </query>
            <query title="profit rate">
                <axis1 name="LandLeaf">LandLeaf</axis1>
                <axis2 name="Year">profit-rate[@year]</axis2>
                <xPath buildList="true" dataName="profit-rate" group="false" sumAll="false">/LandNode[@name='root' or @type='LandNode' (:collapse:)]//profit-rate/text()</xPath>
                <comments/>
            </query>
            <query title="profit rate in a specified land use region">
                <axis1 name="LandLeaf">LandLeaf</axis1>
                <axis2 name="Year">profit-rate[@year]</axis2>
                <xPath buildList="true" dataName="profit-rate" group="false" sumAll="false">/LandNode[@name='root' or @type='LandNode' (:collapse:)]//
            LandLeaf[@land-region='MissouriR']/
            profit-rate/text()</xPath>
                <comments/>
            </query>
            <query title="land leaf shares">
                <axis1 name="LandLeaf">LandLeaf</axis1>
                <axis2 name="Year">share[@year]</axis2>
                <xPath buildList="true" dataName="share" group="false" sumAll="false">/LandNode[@name='root' or @type='LandNode' (:collapse:)]//share/text()</xPath>
                <comments/>
            </query>
            <query title="land leaf shares in a specified land use region">
                <axis1 name="LandLeaf">LandLeaf</axis1>
                <axis2 name="Year">share[@year]</axis2>
                <xPath buildList="true" dataName="share" group="false" sumAll="false">/LandNode[@name='root' or @type='LandNode' (:collapse:)]//
            LandLeaf[@land-region='MissouriR']/
            share/text()</xPath>
                <comments/>
            </query>
        </queryGroup>
        <queryGroup name="crops">
            <queryGroup name="crop production">
                <supplyDemandQuery title="ag production by crop type">
                    <axis1 name="sector">sector[@name]</axis1>
                    <axis2 name="Year">physical-output[@vintage]</axis2>
                    <xPath buildList="true" dataName="output" group="false" sumAll="false">*[@type='sector' and (local-name()='AgSupplySector')]//
            output-primary/physical-output/node()</xPath>
                    <comments>primary output only (no residue biomass)</comments>
                </supplyDemandQuery>
                <supplyDemandQuery title="ag production by subsector (land use region)">
                    <axis1 name="technology">technology[@name]</axis1>
                    <axis2 name="Year">physical-output[@vintage]</axis2>
                    <xPath buildList="true" dataName="output" group="false" sumAll="false">*[@type='sector' and (local-name()='AgSupplySector')]/
            *[@type='subsector']//output-primary/physical-output/node()</xPath>
                    <comments>primary output only (no residue biomass)</comments>
                </supplyDemandQuery>
                <supplyDemandQuery title="ag production in a specified land use region">
                    <axis1 name="technology">technology[@name]</axis1>
                    <axis2 name="Year">physical-output[@vintage]</axis2>
                    <xPath buildList="true" dataName="output" group="false" sumAll="false">*[@type='sector' and (local-name()='AgSupplySector')]/
            *[@type='subsector' and contains(@name,'MissouriR')]//
            output-primary/physical-output/node()</xPath>
                    <comments>primary output only (no residue biomass)</comments>
                </supplyDemandQuery>
                <supplyDemandQuery title="ag production by tech">
                    <axis1 name="technology">technology[@name]</axis1>
                    <axis2 name="Year">physical-output[@vintage]</axis2>
                    <xPath buildList="true" dataName="output" group="false" sumAll="false">*[@type='sector' and (local-name()='AgSupplySector')]/
            *[@type='subsector']/*[@type='technology']/
            output-primary/physical-output/node()</xPath>
                    <comments/>
                </supplyDemandQuery>
                <supplyDemandQuery title="ag tech variable cost">
                    <axis1 name="technology">technology</axis1>
                    <axis2 name="Year">technology</axis2>
                    <xPath buildList="true" dataName="nonLandVariableCost" group="false" sumAll="false">*[@type='sector' and (local-name()='AgSupplySector')]/
            *[@type='subsector']/*[@type='technology']/nonLandVariableCost/text()</xPath>
                    <comments/>
                </supplyDemandQuery>
                <supplyDemandQuery title="ag tech yield">
                    <axis1 name="technology">technology</axis1>
                    <axis2 name="Year">technology</axis2>
                    <xPath buildList="true" dataName="yield" group="false" sumAll="false">*[@type='sector' and (local-name()='AgSupplySector')]/
            *[@type='subsector']/*[@type='technology']/yield/text()</xPath>
                    <comments/>
                </supplyDemandQuery>
                <supplyDemandQuery title="ag tech yield in a specified land region">
                    <axis1 name="technology">technology</axis1>
                    <axis2 name="Year">technology</axis2>
                    <xPath buildList="true" dataName="yield" group="false" sumAll="false">*[@type='sector' and (local-name()='AgSupplySector')]/
            *[@type='subsector']/*[@type='technology' and contains(@name,'MissouriR')]/yield/text()</xPath>
                    <comments/>
                </supplyDemandQuery>
                <supplyDemandQuery title="ag commodity prices">
                    <axis1 name="sector">sector</axis1>
                    <axis2 name="Year">cost</axis2>
                    <xPath buildList="true" dataName="price" group="false" sumAll="false">*[@type='sector' and (local-name()='AgSupplySector')]/cost/text()</xPath>
                    <comments/>
                </supplyDemandQuery>
                <supplyDemandQuery title="ag tech implied subsidy">
                    <axis1 name="technology">technology</axis1>
                    <axis2 name="Year">technology</axis2>
                    <xPath buildList="true" dataName="subsidy" group="false" sumAll="false">*[@type='sector' and (local-name()='AgSupplySector')]/
            *[@type='subsector']/*[@type='technology']/implied-subsidy/text()</xPath>
                    <comments/>
                </supplyDemandQuery>
            </queryGroup>
            <queryGroup name="crop water demands">
                <supplyDemandQuery title="irrigation water withdrawals by region">
                    <axis1 name="region">region</axis1>
                    <axis2 name="Year">demand-physical[@vintage]</axis2>
                    <xPath buildList="true" dataName="input" group="false" sumAll="false">*[@type='sector' (:collapse:) and not(contains(@name, 'water_td_irr')) ]//
               *[@type='input' (:collapse:) and contains(@name, 'water_td_irr') and ends-with(@name, '_W')]/
               demand-physical/node()</xPath>
                    <comments/>
                </supplyDemandQuery>
                <supplyDemandQuery title="irrigation water withdrawals by crop type">
                    <axis1 name="sector">sector</axis1>
                    <axis2 name="Year">demand-physical[@vintage]</axis2>
                    <xPath buildList="true" dataName="input" group="false" sumAll="false">*[@type='sector' and not(contains(@name, 'water_td_irr'))]//*[@type='input' (:collapse:) and contains(@name, 'water_td_irr') and ends-with(@name, '_W')]/
               demand-physical/node()</xPath>
                    <comments/>
                </supplyDemandQuery>
                <supplyDemandQuery title="irrigation water withdrawals by crop type and land region">
                    <axis1 name="sector">sector</axis1>
                    <axis2 name="Year">demand-physical[@vintage]</axis2>
                    <xPath buildList="true" dataName="input" group="false" sumAll="false">*[@type='sector' and not(contains(@name, 'water_td_irr'))]/*[@type='subsector']//*[@type='input' and contains(@name, 'water_td_irr')
               and ends-with(@name, '_W')]/demand-physical/node()</xPath>
                    <comments/>
                </supplyDemandQuery>
                <supplyDemandQuery title="irrigation water withdrawals by ag tech">
                    <axis1 name="sector">sector</axis1>
                    <axis2 name="Year">demand-physical[@vintage]</axis2>
                    <xPath buildList="true" dataName="input" group="false" sumAll="false">*[@type='sector' and not(contains(@name, 'water_td_irr'))]/*[@type='subsector']/*[@type='technology']/
               *[@type='input' and contains(@name, 'water_td_irr') and ends-with(@name, '_W')]/
               demand-physical/node()</xPath>
                    <comments/>
                </supplyDemandQuery>
                <supplyDemandQuery title="irrigation water consumption by region">
                    <axis1 name="region">region</axis1>
                    <axis2 name="Year">demand-physical[@vintage]</axis2>
                    <xPath buildList="true" dataName="input" group="false" sumAll="false">*[@type='sector' (:collapse:) and not(contains(@name, 'water_td_irr'))]//
               *[@type='input' (:collapse:) and contains(@name, 'water_td_irr') and ends-with(@name, '_C')]/
               demand-physical/node()</xPath>
                    <comments/>
                </supplyDemandQuery>
                <supplyDemandQuery title="irrigation water consumption by crop type">
                    <axis1 name="sector">sector</axis1>
                    <axis2 name="Year">demand-physical[@vintage]</axis2>
                    <xPath buildList="true" dataName="input" group="false" sumAll="false">*[@type='sector' and not(contains(@name, 'water_td_irr'))]//*[@type='input' (:collapse:) and contains(@name, 'water_td_irr')
               and ends-with(@name, '_C')]/demand-physical/node()</xPath>
                    <comments/>
                </supplyDemandQuery>
                <supplyDemandQuery title="irrigation water consumption by crop type and land region">
                    <axis1 name="sector">sector</axis1>
                    <axis2 name="Year">demand-physical[@vintage]</axis2>
                    <xPath buildList="true" dataName="input" group="false" sumAll="false">*[@type='sector' and not(contains(@name, 'water_td_irr'))]/*[@type='subsector']//*[@type='input' and contains(@name, 'water_td_irr')
               and ends-with(@name, '_C')]/demand-physical/node()</xPath>
                    <comments/>
                </supplyDemandQuery>
                <supplyDemandQuery title="irrigation water consumption by ag tech">
                    <axis1 name="sector">sector</axis1>
                    <axis2 name="Year">demand-physical[@vintage]</axis2>
                    <xPath buildList="true" dataName="input" group="false" sumAll="false">*[@type='sector' and not(contains(@name, 'water_td_irr'))]/*[@type='subsector']/*[@type='technology']/
               *[@type='input' and contains(@name, 'water_td_irr') and ends-with(@name, '_C')]/
               demand-physical/node()</xPath>
                    <comments/>
                </supplyDemandQuery>
                <supplyDemandQuery title="biophysical water demand by region">
                    <axis1 name="region">region</axis1>
                    <axis2 name="Year">demand-physical[@vintage]</axis2>
                    <xPath buildList="true" dataName="input" group="false" sumAll="false">*[@type='sector' (:collapse:) and (local-name()='AgSupplySector')]//
               *[@type='input' (:collapse:) and (@name='biophysical water consumption')]/
               demand-physical/node()</xPath>
                    <comments/>
                </supplyDemandQuery>
                <supplyDemandQuery title="biophysical water demand by crop type">
                    <axis1 name="sector">sector</axis1>
                    <axis2 name="Year">demand-physical[@vintage]</axis2>
                    <xPath buildList="true" dataName="input" group="false" sumAll="false">AgSupplySector//*[@type='input' (:collapse:) and
               (@name='biophysical water consumption')]/demand-physical/node()</xPath>
                    <comments/>
                </supplyDemandQuery>
                <supplyDemandQuery title="biophysical water demand by crop type and land region">
                    <axis1 name="sector">sector</axis1>
                    <axis2 name="Year">demand-physical[@vintage]</axis2>
                    <xPath buildList="true" dataName="input" group="false" sumAll="false">AgSupplySector/*[@type='subsector']//*[@type='input' and (@name='biophysical water consumption')]/
               demand-physical/node()</xPath>
                    <comments/>
                </supplyDemandQuery>
                <supplyDemandQuery title="biophysical water demand by ag tech">
                    <axis1 name="sector">sector</axis1>
                    <axis2 name="Year">demand-physical[@vintage]</axis2>
                    <xPath buildList="true" dataName="input" group="false" sumAll="false">AgSupplySector/*[@type='subsector']/*[@type='technology']/
               *[@type='input' and (@name='biophysical water consumption')]/demand-physical/node()</xPath>
                    <comments/>
                </supplyDemandQuery>
            </queryGroup>
            <queryGroup name="crop fertilizer demands">
                <supplyDemandQuery title="fertilizer consumption by region">
                    <axis1 name="region">region</axis1>
                    <axis2 name="Year">demand-physical[@vintage]</axis2>
                    <xPath buildList="true" dataName="input" group="false" sumAll="false">*[@type='sector' (:collapse:) and not (@name='Exports_N fertilizer')]//
               *[@type='input' and (@name='N fertilizer')]/demand-physical/node()</xPath>
                    <comments/>
                </supplyDemandQuery>
                <supplyDemandQuery title="fertilizer consumption by crop type">
                    <axis1 name="sector">sector</axis1>
                    <axis2 name="Year">demand-physical[@vintage]</axis2>
                    <xPath buildList="true" dataName="input" group="false" sumAll="false">*[@type='sector' and not (@name='Exports_N fertilizer')]//
               *[@type='input' and (@name='N fertilizer')]/demand-physical/node()</xPath>
                    <comments/>
                </supplyDemandQuery>
                <supplyDemandQuery title="fertilizer consumption by ag tech">
                    <axis1 name="sector">sector</axis1>
                    <axis2 name="Year">demand-physical[@vintage]</axis2>
                    <xPath buildList="true" dataName="input" group="false" sumAll="false">*[@type='sector' and not (@name='Exports_fertilizer')]/
               *[@type='subsector']/*[@type='technology']/*[@type='input' and (@name='N fertilizer')]/demand-physical/node()</xPath>
                    <comments/>
                </supplyDemandQuery>
                <supplyDemandQuery title="fertilizer-crop input-output coefficients">
                    <axis1 name="sector">sector</axis1>
                    <axis2 name="Year">IO-coefficient[@vintage]</axis2>
                    <xPath buildList="true" dataName="input" group="false" sumAll="false">AgSupplySector/*[@type='subsector']/
               *[@type='technology']/*[@type='input' and (@name='N fertilizer')]/IO-coefficient/node()</xPath>
                    <comments/>
                </supplyDemandQuery>
            </queryGroup>
        </queryGroup>
        <queryGroup name="bioenergy">
            <supplyDemandQuery title="purpose-grown biomass production">
                <axis1 name="sector">sector[@name]</axis1>
                <axis2 name="Year">physical-output[@vintage]</axis2>
                <xPath buildList="false" dataName="output" group="false" sumAll="false">*[@type='sector' and (@name='biomass')]//*[@type='output' (:collapse:)]/
            physical-output/node()</xPath>
                <comments/>
            </supplyDemandQuery>
            <supplyDemandQuery title="residue biomass production">
                <axis1 name="sector">sector[@name]</axis1>
                <axis2 name="Year">physical-output[@vintage]</axis2>
                <xPath buildList="false" dataName="output" group="false" sumAll="false">*[@type='sector' and not(@name='biomass')]//*[@type='output' and @name='biomass']/physical-output/node()</xPath>
                <comments/>
            </supplyDemandQuery>
            <resourceQuery title="MSW production">
                <axis1 name="resource">resource</axis1>
                <axis2 name="Year">output</axis2>
                <xPath buildList="false" dataName="production" group="false" sumAll="false">*[@type='resource' and (@name='biomass')]//output/node()</xPath>
                <comments/>
            </resourceQuery>
            <supplyDemandQuery title="regional biomass consumption">
                <axis1 name="sector">sector</axis1>
                <axis2 name="Year">demand-physical[@vintage]</axis2>
                <xPath buildList="false" dataName="input" group="false" sumAll="false">*[@type='sector' and (@name='regional biomass')]//*[@type='input']/
            demand-physical/node()</xPath>
                <comments/>
            </supplyDemandQuery>
        </queryGroup>
        <queryGroup name="animal products">
            <queryGroup name="meat and dairy">
                <supplyDemandQuery title="meat and dairy production by type">
                    <axis1 name="sector">sector</axis1>
                    <axis2 name="Year">physical-output[@vintage]</axis2>
                    <xPath buildList="true" dataName="output" group="false" sumAll="false">*[@type='sector' and
               (@name='Beef' or @name='SheepGoat' or @name='Pork' or @name='Dairy' or @name='Poultry')]//
               *[@type='output']/physical-output/node()</xPath>
                    <comments/>
                </supplyDemandQuery>
                <supplyDemandQuery title="meat and dairy production by tech">
                    <axis1 name="sector">sector</axis1>
                    <axis2 name="Year">physical-output[@vintage]</axis2>
                    <xPath buildList="true" dataName="output" group="false" sumAll="false">*[@type='sector' and
               (@name='Beef' or @name='SheepGoat' or @name='Pork' or @name='Dairy' or @name='Poultry')]/
               *[@type='subsector']/*[@type='technology']//
               *[@type='output']/physical-output/node()</xPath>
                    <comments/>
                </supplyDemandQuery>
                <supplyDemandQuery title="meat and dairy prices">
                    <axis1 name="sector">sector</axis1>
                    <axis2 name="Year">cost</axis2>
                    <xPath buildList="true" dataName="output" group="false" sumAll="false">*[@type='sector' and
               (@name='Beef' or @name='SheepGoat' or @name='Pork' or @name='Dairy' or @name='Poultry')]/
               cost/text()</xPath>
                    <comments/>
                </supplyDemandQuery>
                <supplyDemandQuery title="meat and dairy subsector share-weights">
                    <axis1 name="subsector">subsector</axis1>
                    <axis2 name="Year">share-weight</axis2>
                    <xPath buildList="true" dataName="output" group="false" sumAll="false">*[@type='sector' and
               (@name='Beef' or @name='SheepGoat' or @name='Pork' or @name='Dairy' or @name='Poultry')]/
               *[@type='subsector']/share-weight/node()</xPath>
                    <comments/>
                </supplyDemandQuery>
                <supplyDemandQuery title="meat and dairy tech share-weights">
                    <axis1 name="technology">technology</axis1>
                    <axis2 name="Year">technology</axis2>
                    <xPath buildList="true" dataName="output" group="false" sumAll="false">*[@type='sector' and
               (@name='Beef' or @name='SheepGoat' or @name='Pork' or @name='Dairy' or @name='Poultry')]/
               *[@type='subsector']/*[@type='technology']/share-weight/node()</xPath>
                    <comments/>
                </supplyDemandQuery>
                <supplyDemandQuery title="meat and dairy subsector costs">
                    <axis1 name="subsector">subsector</axis1>
                    <axis2 name="Year">cost</axis2>
                    <xPath buildList="true" dataName="output" group="false" sumAll="false">*[@type='sector' and
               (@name='Beef' or @name='SheepGoat' or @name='Pork' or @name='Dairy' or @name='Poultry')]/
               *[@type='subsector']/cost/text()</xPath>
                    <comments/>
                </supplyDemandQuery>
                <supplyDemandQuery title="meat and dairy tech costs">
                    <axis1 name="technology">technology</axis1>
                    <axis2 name="Year">technology</axis2>
                    <xPath buildList="true" dataName="output" group="false" sumAll="false">*[@type='sector' and
               (@name='Beef' or @name='SheepGoat' or @name='Pork' or @name='Dairy' or @name='Poultry')]/
               *[@type='subsector']/*[@type='technology']/cost/text()</xPath>
                    <comments/>
                </supplyDemandQuery>
                <supplyDemandQuery title="water consumption by meat and dairy production">
                    <axis1 name="sector">sector</axis1>
                    <axis2 name="Year">demand-physical[@vintage]</axis2>
                    <xPath buildList="true" dataName="output" group="false" sumAll="false">*[@type='sector']//
               *[@type='input' and contains(@name,'water_td_an') and ends-with(@name,'_C')]/
               demand-physical/node()</xPath>
                    <comments/>
                </supplyDemandQuery>
            </queryGroup>
            <queryGroup name="animal feed">
                <supplyDemandQuery title="feed consumption by region">
                    <axis1 name="region">region</axis1>
                    <axis2 name="Year">demand-physical[@vintage]</axis2>
                    <xPath buildList="true" dataName="input" group="false" sumAll="false">*[@type='sector' (:collapse:) and
               (@name='Beef' or @name='SheepGoat' or @name='Pork' or @name='Dairy' or @name='Poultry' )]//
               *[@type='input' and not(@name='renewable') and not(contains(@name,'water_td'))]/
               demand-physical/node()</xPath>
                    <comments/>
                </supplyDemandQuery>
                <supplyDemandQuery title="feed consumption by meat and dairy tech">
                    <axis1 name="technology">technology</axis1>
                    <axis2 name="Year">demand-physical[@vintage]</axis2>
                    <xPath buildList="true" dataName="input" group="false" sumAll="false">*[@type='sector' and
               (@name='Beef' or @name='SheepGoat' or @name='Pork' or @name='Dairy' or @name='Poultry' )]/
               *[@type='subsector']/*[@type='technology']/
               *[@type='input' and not(@name='renewable') and not(contains(@name,'water_td'))]/
               demand-physical/node()</xPath>
                    <comments/>
                </supplyDemandQuery>
                <supplyDemandQuery title="feed sources">
                    <axis1 name="input">input</axis1>
                    <axis2 name="Year">demand-physical[@vintage]</axis2>
                    <xPath buildList="true" dataName="input" group="false" sumAll="false">*[@type='sector' and
               (@name='FodderHerb_Residue' or @name='Pasture_FodderGrass' or @name='FeedCrops' or @name='Scavenging_Other')]//
               *[@type='input']/demand-physical/node()</xPath>
                    <comments/>
                </supplyDemandQuery>
                <supplyDemandQuery title="feed prices">
                    <axis1 name="sector">sector</axis1>
                    <axis2 name="Year">cost</axis2>
                    <xPath buildList="true" dataName="output" group="false" sumAll="false">*[@type='sector' and
               (@name='FeedCrops' or @name='FodderHerb_Residue' or @name='Pasture_FodderGrass' or @name='Scavenging_Other')]/
               cost/text()</xPath>
                    <comments/>
                </supplyDemandQuery>
                <supplyDemandQuery title="feed subsector share-weights">
                    <axis1 name="subsector">subsector</axis1>
                    <axis2 name="Year">share-weight</axis2>
                    <xPath buildList="true" dataName="output" group="false" sumAll="false">*[@type='sector' and
               (@name='Scavenging_Other' or @name='Pasture_FodderGrass' or @name='FodderHerb_Residue' or @name='FeedCrops')]/
               *[@type='subsector']/share-weight/text()</xPath>
                    <comments/>
                </supplyDemandQuery>
            </queryGroup>
        </queryGroup>
        <queryGroup name="ag demands">
            <supplyDemandQuery title="food consumption by type (general)">
                <axis1 name="sector">sector</axis1>
                <axis2 name="Year">physical-output[@vintage]</axis2>
                <xPath buildList="true" dataName="output" group="false" sumAll="false">*[@type='sector' and (@name='FoodDemand_Staples' or @name='FoodDemand_NonStaples')]//
            *[@type='output']/physical-output/node()</xPath>
                <comments/>
            </supplyDemandQuery>
            <supplyDemandQuery title="food consumption by type (specific)">
                <axis1 name="technology">technology</axis1>
                <axis2 name="Year">physical-output[@vintage]</axis2>
                <xPath buildList="true" dataName="output" group="false" sumAll="false">*[@type='sector' (:collapse:) and (@name='FoodDemand_Staples' or @name='FoodDemand_NonStaples')]//
            *[@type='subsector']//*[@type='technology']/
            *[@type='output' (:collapse:)]/physical-output/node()</xPath>
                <comments/>
            </supplyDemandQuery>
            <supplyDemandQuery title="demand balances by crop commodity">
                <axis1 name="sector">sector</axis1>
                <axis2 name="Year">demand-physical[@vintage]</axis2>
                <xPath buildList="true" dataName="input" group="false" sumAll="false">*[@type='sector']//*[@type='input' and
            (@name='regional corn' or @name='regional fibercrop' or @name='regional fruits' or @name='regional legumes'
               or @name='regional misccrop' or @name='regional nuts_seeds' or @name='regional oilcrop' or @name='regional othergrain'
               or @name='regional oilpalm' or @name='regional rice' or @name='regional root_tuber'
               or @name='regional soybean' or @name='regional sugarcrop' or @name='regional vegetables' or @name='regional wheat'
               or @name='FodderGrass' or @name='FodderHerb' or @name='Forest' or @name='Pasture')]/
               demand-physical/node()</xPath>
                <comments/>
            </supplyDemandQuery>
            <supplyDemandQuery title="demand balances by meat and dairy commodity">
                <axis1 name="sector">sector</axis1>
                <axis2 name="Year">demand-physical[@vintage]</axis2>
                <xPath buildList="true" dataName="input" group="false" sumAll="false">*[@type='sector']//*[@type='input' and
            (@name='regional beef' or @name='regional dairy' or @name='regional pork' or @name='regional poultry' or @name='regional sheepgoat' or @name='OtherMeat_Fish')]/
            demand-physical/node()</xPath>
                <comments/>
            </supplyDemandQuery>
            <supplyDemandQuery title="food demand prices">
                <axis1 name="input">input[@name]</axis1>
                <axis2 name="Year">price-paid[@vintage]</axis2>
                <xPath buildList="true" dataName="price" group="false" sumAll="false">gcam-consumer[@name='FoodDemand']//*[@type='input']/price-paid/node()</xPath>
                <comments/>
            </supplyDemandQuery>
            <supplyDemandQuery title="food demand">
                <axis1 name="input">input[@name]</axis1>
                <axis2 name="Year">demand-physical[@vintage]</axis2>
                <xPath buildList="true" dataName="demand" group="false" sumAll="false">gcam-consumer[@name='FoodDemand']//*[@type='input']/demand-physical/node()</xPath>
                <comments/>
            </supplyDemandQuery>
            <supplyDemandQuery title="food demand per capita">
                <axis1 name="input">input[@name]</axis1>
                <axis2 name="Year">demand-percap[@year]</axis2>
                <xPath buildList="true" dataName="demand per cap" group="false" sumAll="false">gcam-consumer[@name='FoodDemand']//*[@type='input']/demand-percap/node()</xPath>
                <comments/>
            </supplyDemandQuery>
            <supplyDemandQuery title="food demand regional bias">
                <axis1 name="input">input[@name]</axis1>
                <axis2 name="Year">regional-bias[@year]</axis2>
                <xPath buildList="true" dataName="regional-bias" group="false" sumAll="false">gcam-consumer[@name='FoodDemand']//*[@type='input']/regional-bias/node()</xPath>
                <comments/>
            </supplyDemandQuery>
        </queryGroup>
        <queryGroup name="ag trade">
            <supplyDemandQuery title="ag import vs. domestic supply (Regional Armington competition)">
                <axis1 name="input">input</axis1>
                <axis2 name="Year">demand-physical[@vintage]</axis2>
                <xPath buildList="true" dataName="input" group="false" sumAll="false">*[@type='sector' and contains(@name, 'regional')]/*[@type='subsector']//*[@type='input']/demand-physical[@unit='Mt' or @unit='billion m3']/node()</xPath>
                <comments/>
            </supplyDemandQuery>
            <supplyDemandQuery title="ag export to the world center (USA) (Intl. Armington competition)">
                <axis1 name="input">input</axis1>
                <axis2 name="Year">demand-physical[@vintage]</axis2>
                <xPath buildList="true" dataName="input" group="false" sumAll="false">*[@type='sector' and contains(@name, 'traded')]/*[@type='subsector']//*[@type='input']/demand-physical[@unit='Mt' or @unit='billion m3']/node()</xPath>
                <comments/>
            </supplyDemandQuery>
            <supplyDemandQuery title="ag import vs. domestic prices">
                <axis1 name="subsector">subsector</axis1>
                <axis2 name="Year">cost</axis2>
                <xPath buildList="true" dataName="input" group="false" sumAll="false">*[@type='sector' and contains(@name, 'regional')]/*[@type='subsector']/cost[@unit='1975$/kg' or @unit='1975$/m3']/text()</xPath>
                <comments/>
            </supplyDemandQuery>
            <supplyDemandQuery title="ag export prices (at world center USA)">
                <axis1 name="subsector">subsector</axis1>
                <axis2 name="Year">cost</axis2>
                <xPath buildList="true" dataName="input" group="false" sumAll="false">*[@type='sector' and contains(@name, 'traded')]/*[@type='subsector']/cost[@unit='1975$/kg' or @unit='1975$/m3']/text()</xPath>
                <comments/>
            </supplyDemandQuery>
            <supplyDemandQuery title="import vs. domestic share-weights (Armington regional taste)">
                <axis1 name="subsector">subsector</axis1>
                <axis2 name="Year">share-weight</axis2>
                <xPath buildList="true" dataName="input" group="false" sumAll="false">*[@type='sector' and contains(@name, 'regional')]/*[@type='subsector']/share-weight/text()</xPath>
                <comments/>
            </supplyDemandQuery>
            <supplyDemandQuery title="international competition share-weights (Armington intl. taste)">
                <axis1 name="subsector">subsector</axis1>
                <axis2 name="Year">share-weight</axis2>
                <xPath buildList="true" dataName="input" group="false" sumAll="false">*[@type='sector' and contains(@name, 'traded')]/*[@type='subsector']/share-weight/text()</xPath>
                <comments/>
            </supplyDemandQuery>
            <supplyDemandQuery title="ag regional prices (weighted average b/t domestic and imported prices)">
                <axis1 name="sector">sector</axis1>
                <axis2 name="Year">cost</axis2>
                <xPath buildList="true" dataName="input" group="false" sumAll="false">*[@type='sector' and contains(@name, 'regional')]/cost[@unit='1975$/kg' or @unit='1975$/m3']/text()</xPath>
                <comments/>
            </supplyDemandQuery>
        </queryGroup>
    </queryGroup>
    <queryGroup name="emissions">
        <queryGroup name="CO2 emissions">
            <emissionsQueryBuilder title="CO2 emissions by region">
                <axis1 name="region">region</axis1>
                <axis2 name="Year">emissions</axis2>
                <xPath buildList="true" dataName="emissions" group="false" sumAll="false">*[@type = 'sector' (:collapse:) or @type = 'resource' (:collapse:)](: / *[@type = 'subresource' (: collapse :)] :)//*[((@name='CO2' or @name = 'CO2_FUG'))]/emissions/node()</xPath>
                <comments/>
            </emissionsQueryBuilder>
            <emissionsQueryBuilder title="CO2 emissions by sector (excluding resource production)">
                <axis1 name="sector">sector</axis1>
                <axis2 name="Year">emissions</axis2>
                <xPath buildList="true" dataName="emissions" group="false" sumAll="false">*[@type='sector']//CO2/emissions/node()</xPath>
                <comments/>
            </emissionsQueryBuilder>
            <supplyDemandQuery title="CO2 emissions by sector (no bio) (excluding resource production)">
                <axis1 name="sector">sector[@name]</axis1>
                <axis2 name="Year">emissions[@year]</axis2>
                <xPath buildList="true" dataName="input" group="false" sumAll="false"><![CDATA[
                     
            declare function local:append-heirarchy($parent as node(), $append as node()*) as node() {
            let $scn := $parent/ancestor::scenario,
            $rgn := $parent (: /ancestor::region :)
            return
            document { element scenario {
            $scn/@*,
            element region {
            $rgn/@*,
            $append
            }
            }
            }
            (: I can get by with just the scenario and region
            let $new_node := element {local-name($parent)} {$parent/@*, $append} 	
            return
            if(local-name($parent) != 'scenario')
            then local:append-heirarchy($parent/parent::*, $new_node)
            else document { $new_node } :)
            }; 
            declare function local:get-carbon-coef($good as xs:string) as xs:decimal {
            let $carbonCoefs := (
            <PrimaryFuelCO2Coef name="biomass">0</PrimaryFuelCO2Coef>,
            <PrimaryFuelCO2Coef name="coal">27.3</PrimaryFuelCO2Coef>,
            <PrimaryFuelCO2Coef name="crude oil">19.6</PrimaryFuelCO2Coef>,
            <PrimaryFuelCO2Coef name="delivered biomass">23</PrimaryFuelCO2Coef>,
            <PrimaryFuelCO2Coef name="delivered coal">27.3</PrimaryFuelCO2Coef>,
            <PrimaryFuelCO2Coef name="delivered gas">14.2</PrimaryFuelCO2Coef>,
            <PrimaryFuelCO2Coef name="gas pipeline">14.2</PrimaryFuelCO2Coef>,
            <PrimaryFuelCO2Coef name="gas processing">14.2</PrimaryFuelCO2Coef>,
            <PrimaryFuelCO2Coef name="limestone">0.08</PrimaryFuelCO2Coef>,
            <PrimaryFuelCO2Coef name="natural gas">14.2</PrimaryFuelCO2Coef>,
            <PrimaryFuelCO2Coef name="refined liquids enduse">19.6</PrimaryFuelCO2Coef>,
            <PrimaryFuelCO2Coef name="refined liquids industrial">19.6</PrimaryFuelCO2Coef>,
            <PrimaryFuelCO2Coef name="refining">19.6</PrimaryFuelCO2Coef>,
            <PrimaryFuelCO2Coef name="regional biomass">23</PrimaryFuelCO2Coef>,
            <PrimaryFuelCO2Coef name="regional biomassOil">19.6</PrimaryFuelCO2Coef>,
            <PrimaryFuelCO2Coef name="regional coal">27.3</PrimaryFuelCO2Coef>,
            <PrimaryFuelCO2Coef name="regional corn for ethanol">19.6</PrimaryFuelCO2Coef>,
            <PrimaryFuelCO2Coef name="regional natural gas">14.2</PrimaryFuelCO2Coef>,
            <PrimaryFuelCO2Coef name="regional oil">19.6</PrimaryFuelCO2Coef>,
            <PrimaryFuelCO2Coef name="regional sugar for ethanol">19.6</PrimaryFuelCO2Coef>,
            <PrimaryFuelCO2Coef name="traded unconventional oil">19.6</PrimaryFuelCO2Coef>,
            <PrimaryFuelCO2Coef name="unconventional oil">21.1</PrimaryFuelCO2Coef>,
            <PrimaryFuelCO2Coef name="unconventional oil production">19.6</PrimaryFuelCO2Coef>,
            <PrimaryFuelCO2Coef name="wholesale gas">14.2</PrimaryFuelCO2Coef>),
            $currCoef := $carbonCoefs[@name=$good]/text()
            return if(exists($currCoef)) then $currCoef else 0.0
            };
            
            
            declare function local:is-carbonatious-fuel($good as xs:string) as xs:boolean {
            not(local:get-carbon-coef($good) = 0.0)
            };
            declare function local:generate-sector-output-coefs($inputNameQueue as xs:string*, $currTree as node(), $coefs as node()*, $is_usa as xs:boolean) as node()* {
            if(empty($inputNameQueue)) then $coefs
            else if( exists($coefs[@name = $inputNameQueue[1]]) or exists(index-of(('traded unconventional oil'),
            $inputNameQueue[1])) or not($currTree/*[@type='sector' and @name=$inputNameQueue[1]]) or not(local:is-carbonatious-fuel($inputNameQueue[1])))
            then 
            local:generate-sector-output-coefs(remove($inputNameQueue, 1), $currTree, $coefs, $is_usa)
            else
            let $inputName := $inputNameQueue[1],
            $newInputNameQueue := remove($inputNameQueue, 1),
            $useInputs := $currTree//*[@type='input' and @name=$inputName],
            $useSectors := distinct-values($useInputs/ancestor::*[@type='sector']/@name),
            $totalInputSum := for $vintage in distinct-values($useInputs/demand-physical/@vintage)
            return element input {
            attribute vintage { $vintage },
            text {
            sum($useInputs/demand-physical[@vintage=$vintage])
            }
            },
            $new_coefs := if(empty($useSectors)) then
            $coefs
            else
            $coefs | element sector {
            attribute name { $inputName },
            for $output in $useSectors
            return element output {
            attribute name { $output },
            for $inputSum in $totalInputSum
            let $currSectorInputs := $useInputs[ancestor::*[@type='sector' and @name=$output]],
            $outputSum := sum($currSectorInputs/demand-physical[@vintage=$inputSum/@vintage]),
            $carbonIn := sum($currSectorInputs/parent::*//carbon-content[@vintage=$inputSum/@vintage]),
            $carbonOut := sum($currSectorInputs/parent::*/output-primary/physical-output[@vintage=$inputSum/@vintage]) *
            local:get-carbon-coef($output)
            return (element share {
            attribute vintage { $inputSum/@vintage },
            text { $outputSum div $inputSum }
            }, element carbon_ratio {
            attribute vintage { $inputSum/@vintage },
            text{ if($carbonIn > 0) then $carbonOut div $carbonIn else 0 }
            })
            }
            }
            return 
            local:generate-sector-output-coefs(distinct-values(($newInputNameQueue, $useSectors)), $currTree, $new_coefs, $is_usa)
            };
            declare function local:apply-coefs($outputName as xs:string, $emissions as node()*, $coefs as node()*) as node()* {
            if(exists($coefs[@name=$outputName]) and abs(sum($emissions)) > 0.001) then
            for $output in $coefs[@name=$outputName]/output
            let $emiss_go := for $year in distinct-values($emissions/@year)
            let $emissThisVintage := $emissions[@year=$year],
            $firstEmiss := $emissThisVintage[1],
            $emissSum := sum($emissThisVintage),
            $shareThisVintage := $output/share[@vintage=$year],
            $carbonRatioThisVintage := $output/carbon_ratio[@vintage=$year],
            $coefThisVintage := $shareThisVintage * $carbonRatioThisVintage
            where $coefThisVintage > 0
            return element { local-name($firstEmiss) } {
            $firstEmiss/@*,
            text{ $emissSum * $coefThisVintage }
            },
            $emiss_stay := for $year in distinct-values($emissions/@year)
            let $emissThisVintage := $emissions[@year=$year],
            $firstEmiss := $emissThisVintage[1],
            $emissSum := sum($emissThisVintage),
            $shareThisVintage := $output/share[@vintage=$year],
            $carbonRatioThisVintage := 1.0 - $output/carbon_ratio[@vintage=$year],
            $coefThisVintage := $shareThisVintage * $carbonRatioThisVintage 
            where $coefThisVintage > 0
            return element { local-name($firstEmiss) } {
            $firstEmiss/@*,
            text{ $emissSum * $coefThisVintage }
            }
            return local:apply-coefs($output/@name, $emiss_go, $coefs) |
            element sector {
            attribute name { $output/@name},
            attribute type { 'sector' },
            $emiss_stay
            }
            else if( abs(sum($emissions)) > 0.001) then
            element sector {
            attribute name { $outputName },
            attribute type { 'sector' },
            $emissions
            }
            else
            (: These are the residuals from chasing simulenaties, I've left this here
            for debuging purposes :)
            element sector {
            attribute name { $outputName },
            attribute type { 'sector' }(:,
            $emissions:)
            }
            };
            declare function local:run-emiss-by-enduse($scenarios as xs:string*, $regions as xs:string*, $collection as xs:string) as node()* { 	
            (:unordered { :) 	
            let $regionsG := if(not($regions[1] = 'Global'))
            then $regions
            else distinct-values(collection($collection)/scenario/world/*[@type='region']/@name)
            return
            for $scenario in $scenarios, 	    
            $region in $regionsG 	
            let $scenario_split := tokenize($scenario, ' '), 	    
            $currTree := collection($collection)/scenario[@name = $scenario_split[1] and @date = $scenario_split[2]]/world/*[@type='region' and @name=$region],
            $sector_emiss := $currTree/*[@type='sector' and not(@name='regional biomass' or @name='regional biomassOil' or @name='regional corn for ethanol' or @name='regional sugar for ethanol' or @name='regional sugarbeet for ethanol')]//CO2[@type='GHG' (:collapse:) and @name='CO2']/emissions/text(),
            $currEmissSectors := $currTree/*[@type='sector' and (@name='regional biomass' or @name='regional biomassOil' or @name='regional corn for ethanol' or @name='regional sugar for ethanol' or @name='regional sugarbeet for ethanol')],
            $coefs := local:generate-sector-output-coefs(distinct-values($currEmissSectors/@name), $currTree, (), false()),
            $downstream_emiss := for $sectorName in distinct-values($currEmissSectors/@name)
            return local:append-heirarchy($currTree, local:apply-coefs($sectorName, $currEmissSectors[@name=$sectorName]//CO2[@name='CO2']/emissions, $coefs))//text() 
            return ($sector_emiss, $downstream_emiss )
            (:  } :)
            };
            local:run-emiss-by-enduse((:scenarios:), (:regions:), (:collection:))
            
         
                ]]></xPath>
                <comments/>
                <labelRewriteList append-values="false">
                    <level name="sector">
                        <rewrite from="elec_Gen_III" to="electricity"/>
                        <rewrite from="elec_CSP_storage" to="electricity"/>
                        <rewrite from="elec_refined liquids (steam/CT)" to="electricity"/>
                        <rewrite from="elec_geothermal" to="electricity"/>
                        <rewrite from="elec_refined liquids (CC)" to="electricity"/>
                        <rewrite from="elec_Gen_II_LWR" to="electricity"/>
                        <rewrite from="elec_gas (steam/CT)" to="electricity"/>
                        <rewrite from="elec_coal (IGCC)" to="electricity"/>
                        <rewrite from="elec_gas (CC)" to="electricity"/>
                        <rewrite from="elec_biomass (IGCC)" to="electricity"/>
                        <rewrite from="elec_coal (conv pul)" to="electricity"/>
                        <rewrite from="elec_CSP" to="electricity"/>
                        <rewrite from="elec_biomass (conv)" to="electricity"/>
                    </level>
                </labelRewriteList>
            </supplyDemandQuery>
            <supplyDemandQuery title="CO2 emissions by assigned sector (no bio) (excluding resource production)">
                <axis1 name="sector">sector[@name]</axis1>
                <axis2 name="Year">emissions[@year]</axis2>
                <xPath buildList="true" dataName="input" group="false" sumAll="false"><![CDATA[ 
               declare function local:append-heirarchy($parent as node(), $append as node()*) as node() {
	       	 		 let $scn := $parent/ancestor::scenario,
	       			   	  $rgn := $parent (: /ancestor::region :)
	       			   return
	       			   	  document { element scenario {
	       			 	  					$scn/@*,
	       			 						element region {
	       			 							$rgn/@*,
	       			 							$append
	       			 						}
	       			 	  				}
	       				}
	       	 		 (: I can get by with just the scenario and region
	       			 let $new_node := element {local-name($parent)} {$parent/@*, $append} 	
	       	 		 return
	       	 		 if(local-name($parent) != 'scenario')
	       	 		 then local:append-heirarchy($parent/parent::*, $new_node)
	       	 		 else document { $new_node } :)
	       	 	 }; 
	       	 	 declare function local:generate-sector-output-coefs($inputNameQueue as xs:string*, $currTree as node(), $coefs as node()*, $is_usa as xs:boolean) as node()* {
                 if(empty($inputNameQueue)) then $coefs
                 else if( exists($coefs[@name = $inputNameQueue[1]]) or exists(index-of(('unconventional oil production', "electricity", "cement", "N fertilizer","iron and steel" ),
$inputNameQueue[1])) or not($currTree/*[@type='sector' and @name=$inputNameQueue[1]]))
then 
local:generate-sector-output-coefs(remove($inputNameQueue, 1), $currTree, $coefs, $is_usa)
	       				else
                    let $inputName := $inputNameQueue[1],
                        $newInputNameQueue := remove($inputNameQueue, 1),
                        $useInputs := $currTree//*[@type='input' and @name=$inputName],
                        $useSectors := distinct-values($useInputs/ancestor::*[@type='sector']/@name),
                        $totalInputSum := for $vintage in distinct-values($useInputs/demand-physical/@vintage)
                                          return element input {
                                                     attribute vintage { $vintage },
                                                     text {
                                                         sum($useInputs/demand-physical[@vintage=$vintage])
                                                     }
                                                 },
                       $new_coefs := if(empty($useSectors)) then
                                         $coefs
                                     else
                                         $coefs | element sector {
                                            attribute name { $inputName },
                                            for $output in $useSectors
                                            return element output {
                                                       attribute name { $output },
                                                       for $inputSum in $totalInputSum
                                                       let $outputSum := sum($useInputs[ancestor::*[@type='sector' and @name=$output]]/demand-physical[@vintage=$inputSum/@vintage])
                                                       return element coef {
                                                                  attribute vintage { $inputSum/@vintage },
                                                                  text { $outputSum div $inputSum }
                                                              }
                                                    }
                                        }
                        return 
                              local:generate-sector-output-coefs(distinct-values(($newInputNameQueue, $useSectors)), $currTree, $new_coefs, $is_usa)
		};
        declare function local:apply-coefs($outputName as xs:string, $emissions as node()*, $coefs as node()*) as node()* {
            if(exists($coefs[@name=$outputName]) and abs(sum($emissions)) > 0.001) then
                for $output in $coefs[@name=$outputName]/output
                return local:apply-coefs($output/@name,
                    for $year in distinct-values($emissions/@year)
                    let $emissThisVintage := $emissions[@year=$year],
                        $firstEmiss := $emissThisVintage[1],
                        $emissSum := sum($emissThisVintage),
                        $coefThisVintage := $output/coef[@vintage=$year]
                    where $coefThisVintage > 0
                    return element { local-name($firstEmiss) } {
                            $firstEmiss/@*,
                            text{ $emissSum * $coefThisVintage }
                        }
	       			, $coefs)
            else if( abs(sum($emissions)) > 0.001) then
                element sector {
                    attribute name { $outputName },
                    attribute type { 'sector' },
                    (: $emissions :) (: TODO: not sure why this doesn't work and we need to create these explicitly :)
                    for $e in $emissions
                    return element emissions { $e/@*, text{ $e/text() } }
                }
            else
                (: These are the residuals from chasing simulenaties, I've left this here
                   for debuging purposes :)
                element sector {
                    attribute name { $outputName },
                    attribute type { 'sector' }(:,
                    $emissions:)
                }
        };
		declare function local:run-emiss-by-enduse($scenarios as xs:string*, $regions as xs:string*, $collection as xs:string) as node()* { 	
			 	 unordered { 	
			 	 let $regionsG := if(not($regions[1] = 'Global'))
			 	 		  then $regions
			 	 		  else distinct-values(collection($collection)/scenario/world/*[@type='region']/@name)
			 	 return
			 	 for $scenario in $scenarios, 	    
			 	 $region in $regionsG 	
			 	 let $scenario_split := tokenize($scenario, ' '), 	    
				 $currTree := collection($collection)/scenario[@name = $scenario_split[1] and @date = $scenario_split[2]]/world/*[@type='region' and @name=$region],
                 $currEmissSectors := $currTree/*[@type='sector' and descendant::CO2],
                 $coefs := local:generate-sector-output-coefs(distinct-values($currEmissSectors/@name), $currTree, (), false())
				 return
				    for $sectorName in distinct-values($currEmissSectors/@name)
                    return local:append-heirarchy($currTree, local:apply-coefs($sectorName, $currEmissSectors[@name=$sectorName]//CO2/emissions, $coefs))//text()
			 	 } 
	 	 };
		 local:run-emiss-by-enduse((:scenarios:), (:regions:), (:collection:))
               
               
			   ]]></xPath>
                <comments/>
                <labelRewriteList append-values="false">
                    <level name="sector">
                        <rewrite from="trn_pass_road_LDV_4W" to="transportation"/>
                        <rewrite from="mining energy use" to="industry"/>
                        <rewrite from="trn_pass_road_LDV_2W" to="transportation"/>
                        <rewrite from="comm heating" to="buildings"/>
                        <rewrite from="comm cooling" to="buildings"/>
                        <rewrite from="aluminum" to="industry"/>
                        <rewrite from="agricultural energy use" to="industry"/>
                        <rewrite from="trn_pass_road_LDV" to="transportation"/>
                        <rewrite from="trn_pass_road_bus" to="transportation"/>
                        <rewrite from="trn_aviation_intl" to="transportation"/>
                        <rewrite from="municipal water" to="industry"/>
                        <rewrite from="resid heating" to="buildings"/>
                        <rewrite from="construction" to="industry"/>
                        <rewrite from="trn_shipping_intl" to="transportation"/>
                        <rewrite from="trn_pass_road" to="transportation"/>
                        <rewrite from="trn_freight_road" to="transportation"/>
                        <rewrite from="trn_passenger" to="transportation"/>
                        <rewrite from="iron and steel" to="industry"/>
                        <rewrite from="trn_freight" to="transportation"/>
                        <rewrite from="comm others" to="buildings"/>
                        <rewrite from="other industry" to="industry"/>
                        <rewrite from="trn_pass" to="transportation"/>
                        <rewrite from="chemical" to="industry"/>
                        <rewrite from="N fertilizer" to="industry"/>
                        <rewrite from="resid others" to="buildings"/>
                        <rewrite from="unconventional oil production" to="industry"/>
                        <rewrite from="resid cooling" to="buildings"/>
                    </level>
                </labelRewriteList>
            </supplyDemandQuery>
            <emissionsQueryBuilder title="CO2 emissions by subsector (excluding resource production)">
                <axis1 name="subsector">subsector</axis1>
                <axis2 name="Year">emissions</axis2>
                <xPath buildList="true" dataName="emissions" group="false" sumAll="false">*[@type = 'sector' ]/*[@type='subsector']//CO2/emissions/node()</xPath>
                <comments/>
            </emissionsQueryBuilder>
            <emissionsQueryBuilder title="CO2 emissions by tech (excluding resource production)">
                <axis1 name="technology">technology</axis1>
                <axis2 name="Year">emissions</axis2>
                <xPath buildList="true" dataName="emissions" group="false" sumAll="false">*[@type = 'sector' ]/*[@type='subsector']/*[@type='technology']//
            CO2/emissions/node()</xPath>
                <comments/>
            </emissionsQueryBuilder>
            <emissionsQueryBuilder title="CO2 emissions by resource production ">
                <axis1 name="GHG">GHG</axis1>
                <axis2 name="Year">emissions</axis2>
                <xPath buildList="true" dataName="emissions" group="false" sumAll="false">*[@type = 'resource']//*[@type = 'GHG' and (@name = "CO2" or @name = "CO2_FUG")]/emissions/node()</xPath>
				<labelRewriteList append-values="false">
                    <level name="GHG">
                        <rewrite from="CO2_FUG" to="CO2"/>
                    </level>
                </labelRewriteList>
                <comments/>
            </emissionsQueryBuilder>
            <emissionsQueryBuilder title="CO2 sequestration by sector">
                <axis1 name="sector">sector</axis1>
                <axis2 name="Year">emissions-sequestered</axis2>
                <xPath buildList="true" dataName="emissions" group="false" sumAll="false">*[@type = 'sector' ]//CO2/emissions-sequestered/node()</xPath>
                <comments/>
            </emissionsQueryBuilder>
            <emissionsQueryBuilder title="CO2 sequestration by tech">
                <axis1 name="subsector">subsector</axis1>
                <axis2 name="Year">emissions-sequestered</axis2>
                <xPath buildList="true" dataName="emissions" group="false" sumAll="false">*[@type = 'sector' ]/*[@type='subsector']/*[@type='technology']//
            CO2/emissions-sequestered/node()</xPath>
                <comments/>
            </emissionsQueryBuilder>
        </queryGroup>
        <queryGroup name="nonCO2 emissions">
            <emissionsQueryBuilder title="nonCO2 emissions by region">
                <axis1 name="GHG">GHG</axis1>
                <axis2 name="Year">emissions</axis2>
                <xPath buildList="true" dataName="emissions" group="false" sumAll="false">*[@type = 'sector' (:collapse:) or @type = 'resource' (:collapse:)](: / *[@type = 'subresource' (: collapse :)] :)//
            *[@type = 'GHG' and @name != 'CO2' and @name != 'CO2_FUG']/emissions/node()</xPath>
				<labelRewriteList append-values="false">
                    <level name="GHG">
                        <rewrite from="CO2_FUG" to="CO2"/>
                    </level>
                </labelRewriteList>
                <comments/>
            </emissionsQueryBuilder>
            <emissionsQueryBuilder title="nonCO2 emissions by sector (excluding resource production)">
                <axis1 name="GHG">GHG</axis1>
                <axis2 name="Year">emissions</axis2>
                <xPath buildList="true" dataName="emissions" group="false" sumAll="false">*[@type = 'sector']//*[@type = 'GHG' and @name != 'CO2' and @name != 'CO2_FUG']/emissions/node()</xPath>
                <comments/>
            </emissionsQueryBuilder>
            <emissionsQueryBuilder title="nonCO2 emissions by resource production">
                <axis1 name="GHG">GHG</axis1>
                <axis2 name="Year">emissions</axis2>
                <xPath buildList="true" dataName="emissions" group="false" sumAll="false">*[@type = 'resource']//*[@type = 'GHG' and @name != 'CO2' and @name != 'CO2_FUG']/emissions/node()</xPath>
				<labelRewriteList append-values="false">
                    <level name="GHG">
                        <rewrite from="CO2_FUG" to="CO2"/>
                    </level>
                </labelRewriteList>
                <comments/>
            </emissionsQueryBuilder>
            <emissionsQueryBuilder title="nonCO2 emissions by subsector (excluding resource production)">
                <axis1 name="GHG">GHG</axis1>
                <axis2 name="Year">emissions</axis2>
                <xPath buildList="true" dataName="emissions" group="false" sumAll="false">*[@type = 'sector']/*[@type = 'subsector']//
            *[@type = 'GHG' and @name != 'CO2' and @name != 'CO2_FUG']/emissions/node()</xPath>
                <comments/>
            </emissionsQueryBuilder>
            <emissionsQueryBuilder title="nonCO2 emissions by tech (excluding resource production)">
                <axis1 name="GHG">GHG</axis1>
                <axis2 name="Year">emissions</axis2>
                <xPath buildList="true" dataName="emissions" group="false" sumAll="false">*[@type = 'sector']/*[@type = 'subsector']/*[@type = 'technology']/
            *[@type = 'GHG' and @name != 'CO2' and @name != 'CO2_FUG']/emissions/node()</xPath>
                <comments/>
            </emissionsQueryBuilder>
            <emissionsQueryBuilder title="specific nonCO2 emissions by region">
                <axis1 name="region">region</axis1>
                <axis2 name="Year">emissions</axis2>
                <xPath buildList="true" dataName="emissions" group="false" sumAll="false">*[@type = 'sector' (:collapse:) or @type = 'resource' (:collapse:)](: / *[@type = 'subresource' (: collapse :)] :)//
            *[@type = 'GHG' and (@name='BC')]/emissions/node()</xPath>
                <comments/>
            </emissionsQueryBuilder>
            <emissionsQueryBuilder title="specific nonCO2 emissions by sector (excluding resource production)">
                <axis1 name="sector">sector</axis1>
                <axis2 name="Year">emissions</axis2>
                <xPath buildList="true" dataName="emissions" group="false" sumAll="false">*[@type = 'sector']//*[@type = 'GHG' and (@name='BC')]/emissions/node()</xPath>
                <comments/>
            </emissionsQueryBuilder>
            <emissionsQueryBuilder title="specific nonCO2 emissions by resource production">
                <axis1 name="resource">resource</axis1>
                <axis2 name="Year">emissions</axis2>
                <xPath buildList="true" dataName="emissions" group="false" sumAll="false">*[@type = 'resource'](: / *[@type = 'subresource' (: collapse :)] :)//*[@type = 'GHG' and (@name='CH4')]/emissions/node()</xPath>
                <comments/>
            </emissionsQueryBuilder>
            <emissionsQueryBuilder title="specific nonCO2 emissions by subsector (excluding resource production)">
                <axis1 name="sector">sector</axis1>
                <axis2 name="Year">emissions</axis2>
                <xPath buildList="true" dataName="emissions" group="false" sumAll="false">*[@type = 'sector']/*[@type = 'subsector']//*[@type = 'GHG' and (@name='BC')]/emissions/node()</xPath>
                <comments/>
            </emissionsQueryBuilder>
            <emissionsQueryBuilder title="specific nonCO2 emissions by tech (excluding resource production)">
                <axis1 name="technology">technology</axis1>
                <axis2 name="Year">emissions</axis2>
                <xPath buildList="true" dataName="emissions" group="false" sumAll="false">*[@type = 'sector']/*[@type = 'subsector']/*[@type = 'technology']/
            *[@type = 'GHG' and (@name='BC')]/emissions/node()</xPath>
                <comments/>
            </emissionsQueryBuilder>
        </queryGroup>
    </queryGroup>
    <queryGroup name="climate">
        <ClimateQuery title="CO2 concentrations">
            <axis1 name="CO2-concentration">none</axis1>
            <axis2 name="Year">CO2-concentration[@year]</axis2>
            <xPath buildList="true" dataName="CO2-concentration" group="false" sumAll="false">climate-model/CO2-concentration/text()</xPath>
            <comments/>
        </ClimateQuery>
        <ClimateQuery title="total climate forcing">
            <axis1 name="forcing-total">none</axis1>
            <axis2 name="Year">forcing-total[@year]</axis2>
            <xPath buildList="true" dataName="forcing-total" group="false" sumAll="false">climate-model/forcing-total/text()</xPath>
            <comments/>
        </ClimateQuery>
        <ClimateQuery title="global mean temperature">
            <axis1 name="temperature">none</axis1>
            <axis2 name="Year">global-mean-temperature[@year]</axis2>
            <xPath buildList="true" dataName="global-mean-temperature" group="false" sumAll="false">climate-model/global-mean-temperature/text()</xPath>
            <comments/>
        </ClimateQuery>
        <ClimateQuery title="net terrestrial C uptake">
            <axis1 name="net-terrestrial-uptake">none</axis1>
            <axis2 name="Year">net-terrestrial-uptake[@year]</axis2>
            <xPath buildList="true" dataName="net-terrestrial-uptake" group="false" sumAll="false">climate-model/net-terrestrial-uptake/text()</xPath>
            <comments/>
        </ClimateQuery>
    </queryGroup>
    <queryGroup name="socioeconomics">
        <demographicsQuery title="population by region">
            <axis1 name="region">region</axis1>
            <axis2 name="Year">populationMiniCAM</axis2>
            <xPath buildList="true" dataName="total-population" group="false" sumAll="false">demographics/populationMiniCAM/total-population/node()</xPath>
            <comments/>
        </demographicsQuery>
        <gdpQueryBuilder title="GDP MER by region">
            <axis1 name="region">region</axis1>
            <axis2 name="Year">gdp-mer</axis2>
            <xPath buildList="true" dataName="gdp-mer" group="false" sumAll="false">GDP/gdp-mer/text()</xPath>
            <comments/>
        </gdpQueryBuilder>
        <gdpQueryBuilder title="GDP per capita MER by region">
            <axis1 name="region">region</axis1>
            <axis2 name="Year">gdp-per-capita-mer</axis2>
            <xPath buildList="true" dataName="gdp-per-capita-mer" group="false" sumAll="false">GDP/gdp-per-capita-mer/text()</xPath>
            <comments/>
        </gdpQueryBuilder>
        <gdpQueryBuilder title="GDP per capita PPP by region">
            <axis1 name="region">region</axis1>
            <axis2 name="Year">gdp-per-capita-ppp</axis2>
            <xPath buildList="true" dataName="gdp-per-capita-ppp" group="false" sumAll="false">GDP/gdp-per-capita-ppp/text()</xPath>
            <comments/>
        </gdpQueryBuilder>
    </queryGroup>
    <queryGroup name="policy">
        <marketQuery title="CO2 prices">
            <axis1 name="market">market</axis1>
            <axis2 name="Year">market</axis2>
            <xPath buildList="true" dataName="price" group="false" sumAll="false">Marketplace/market[true() and contains(@name,'CO2')]/price/node()</xPath>
            <comments/>
        </marketQuery>
        <costCurveQuery title="policy cost by period">
            <axis1 name="region">Curve</axis1>
            <axis2 name="Year">DataPoint</axis2>
            <xPath buildList="true" dataName="Cost" group="false" sumAll="false">PointSet/DataPoint/y/text()</xPath>
            <comments/>
        </costCurveQuery>
        <costCurveQuery title="undiscounted policy cost">
            <axis1 name="UndiscountedCost">UndiscountedCost</axis1>
            <axis2 name="region">UndiscountedCost</axis2>
            <xPath buildList="true" dataName="Undiscounted Cost" group="false" sumAll="false">/text()</xPath>
            <comments/>
        </costCurveQuery>
        <costCurveQuery title="discounted policy cost">
            <axis1 name="DiscountedCost">DiscountedCost</axis1>
            <axis2 name="region">DiscountedCost</axis2>
            <xPath buildList="true" dataName="Discounted Cost" group="false" sumAll="false">/text()</xPath>
            <comments/>
        </costCurveQuery>
        <costCurveQuery title="regional CO2 MAC curves by period">
            <axis1 name="region">Curve</axis1>
            <axis2 name="Tax">DataPoint</axis2>
            <chartLabelColumn>CostCurves</chartLabelColumn>
            <xPath buildList="true" dataName="Cost" group="false" sumAll="false">PointSet/DataPoint/x/text()</xPath>
            <comments/>
        </costCurveQuery>
    </queryGroup>
    <queryGroup name="water demands (not valid for GCAM-USA)">
        <supplyDemandQuery title="water withdrawals by region">
            <axis1 name="region">region</axis1>
            <axis2 name="Year">demand-physical[@vintage]</axis2>
            <xPath buildList="true" dataName="input" group="false" sumAll="false">*[@type='sector' (:collapse:) and not(contains(@name, 'water_td'))]//*[@type='input' (:collapse:) and contains(@name,'water_td')
         and ends-with(@name,'_W')]/demand-physical/node()</xPath>
            <comments/>
        </supplyDemandQuery>
        <supplyDemandQuery title="water withdrawals by water mapping source">
            <axis1 name="input">input</axis1>
            <axis2 name="Year">demand-physical[@vintage]</axis2>
            <xPath buildList="true" dataName="input" group="false" sumAll="false">*[@type='sector' (:collapse:) and not(contains(@name, 'water_td'))]//*[@type='input' and contains(@name,'water_td')
         and ends-with(@name,'_W')]/demand-physical/node()</xPath>
            <comments/>
        </supplyDemandQuery>
        <supplyDemandQuery title="water withdrawals by sector">
            <axis1 name="sector">sector</axis1>
            <axis2 name="Year">demand-physical[@vintage]</axis2>
            <xPath buildList="true" dataName="input" group="false" sumAll="false">*[@type='sector' and not(contains(@name, 'water_td'))]//*[@type='input' (:collapse:) and contains(@name,'water_td')
         and ends-with(@name,'_W')]/demand-physical/node()</xPath>
            <comments/>
            <labelRewriteList append-values="false">
                <level name="sector">
                    <rewrite from="elec_Gen_III" to="electricity"/>
                    <rewrite from="elec_CSP_storage" to="electricity"/>
                    <rewrite from="elec_refined liquids (steam/CT)" to="electricity"/>
                    <rewrite from="elec_geothermal" to="electricity"/>
                    <rewrite from="elec_refined liquids (CC)" to="electricity"/>
                    <rewrite from="elec_Gen_II_LWR" to="electricity"/>
                    <rewrite from="elec_gas (steam/CT)" to="electricity"/>
                    <rewrite from="elec_coal (IGCC)" to="electricity"/>
                    <rewrite from="elec_gas (CC)" to="electricity"/>
                    <rewrite from="elec_biomass (IGCC)" to="electricity"/>
                    <rewrite from="elec_coal (conv pul)" to="electricity"/>
                    <rewrite from="elec_CSP" to="electricity"/>
                    <rewrite from="elec_biomass (conv)" to="electricity"/>
                </level>
            </labelRewriteList>
        </supplyDemandQuery>
        <supplyDemandQuery title="water withdrawals by subsector">
            <axis1 name="subsector">subsector</axis1>
            <axis2 name="Year">demand-physical[@vintage]</axis2>
            <xPath buildList="true" dataName="input" group="false" sumAll="false">*[@type='sector' and not(contains(@name, 'water_td'))]/*[@type='subsector']//*[@type='input' (:collapse:)
         and contains(@name,'water_td') and ends-with(@name,'_W')]/demand-physical/node()</xPath>
            <comments/>
            <labelRewriteList append-values="false">
                <level name="sector">
                    <rewrite from="elec_Gen_III" to="electricity"/>
                    <rewrite from="elec_CSP_storage" to="electricity"/>
                    <rewrite from="elec_refined liquids (steam/CT)" to="electricity"/>
                    <rewrite from="elec_geothermal" to="electricity"/>
                    <rewrite from="elec_refined liquids (CC)" to="electricity"/>
                    <rewrite from="elec_Gen_II_LWR" to="electricity"/>
                    <rewrite from="elec_gas (steam/CT)" to="electricity"/>
                    <rewrite from="elec_coal (IGCC)" to="electricity"/>
                    <rewrite from="elec_gas (CC)" to="electricity"/>
                    <rewrite from="elec_biomass (IGCC)" to="electricity"/>
                    <rewrite from="elec_coal (conv pul)" to="electricity"/>
                    <rewrite from="elec_CSP" to="electricity"/>
                    <rewrite from="elec_biomass (conv)" to="electricity"/>
                </level>
                <level name="subsector">
                    <rewrite from="gas (CC)" to="gas"/>
                    <rewrite from="CSP" to="solar"/>
                    <rewrite from="biomass (conv)" to="biomass"/>
                    <rewrite from="Gen_II_LWR" to="nuclear"/>
                    <rewrite from="coal (conv pul)" to="coal"/>
                    <rewrite from="coal (IGCC)" to="coal"/>
                    <rewrite from="gas (steam/CT)" to="gas"/>
                    <rewrite from="CSP_storage" to="solar"/>
                    <rewrite from="biomass (IGCC)" to="biomass"/>
                    <rewrite from="Gen_III" to="nuclear"/>
                    <rewrite from="refined liquids (CC)" to="refined liquids"/>
                    <rewrite from="geothermal" to="geothermal"/>
                    <rewrite from="refined liquids (steam/CT)" to="refined liquids"/>
                </level>
            </labelRewriteList>
        </supplyDemandQuery>
        <supplyDemandQuery title="water withdrawals by tech">
            <axis1 name="technology">technology</axis1>
            <axis2 name="Year">demand-physical[@vintage]</axis2>
            <xPath buildList="true" dataName="input" group="false" sumAll="false">*[@type='sector' and not(contains(@name, 'water_td'))]/*[@type='subsector']/*[@type='technology']/*[@type='input' (:collapse:)
         and contains(@name,'water_td') and ends-with(@name,'_W')]/demand-physical/node()</xPath>
            <comments/>
            <labelRewriteList append-values="false">
                <level name="sector">
                    <rewrite from="elec_Gen_III" to="electricity"/>
                    <rewrite from="elec_CSP_storage" to="electricity"/>
                    <rewrite from="elec_refined liquids (steam/CT)" to="electricity"/>
                    <rewrite from="elec_geothermal" to="electricity"/>
                    <rewrite from="elec_refined liquids (CC)" to="electricity"/>
                    <rewrite from="elec_Gen_II_LWR" to="electricity"/>
                    <rewrite from="elec_gas (steam/CT)" to="electricity"/>
                    <rewrite from="elec_coal (IGCC)" to="electricity"/>
                    <rewrite from="elec_gas (CC)" to="electricity"/>
                    <rewrite from="elec_biomass (IGCC)" to="electricity"/>
                    <rewrite from="elec_coal (conv pul)" to="electricity"/>
                    <rewrite from="elec_CSP" to="electricity"/>
                    <rewrite from="elec_biomass (conv)" to="electricity"/>
                </level>
            </labelRewriteList>
        </supplyDemandQuery>
        <supplyDemandQuery title="water consumption by region">
            <axis1 name="region">region</axis1>
            <axis2 name="Year">demand-physical[@vintage]</axis2>
            <xPath buildList="true" dataName="input" group="false" sumAll="false">*[@type='sector' (:collapse:) and not(contains(@name, 'water_td'))]//*[@type='input' (:collapse:) and contains(@name,'water_td')
         and ends-with(@name,'_C')]/demand-physical/node()</xPath>
            <comments/>
        </supplyDemandQuery>
        <supplyDemandQuery title="water consumption by water mapping source">
            <axis1 name="input">input</axis1>
            <axis2 name="Year">demand-physical[@vintage]</axis2>
            <xPath buildList="true" dataName="input" group="false" sumAll="false">*[@type='sector' (:collapse:) and not(contains(@name, 'water_td'))]//*[@type='input' and contains(@name,'water_td')
         and ends-with(@name,'_C')]/demand-physical/node()</xPath>
            <comments/>
        </supplyDemandQuery>
        <supplyDemandQuery title="water consumption by sector">
            <axis1 name="sector">sector</axis1>
            <axis2 name="Year">demand-physical[@vintage]</axis2>
            <xPath buildList="true" dataName="input" group="false" sumAll="false">*[@type='sector' and not(contains(@name, 'water_td'))]//*[@type='input' (:collapse:) and contains(@name,'water_td')
         and ends-with(@name,'_C')]/demand-physical/node()</xPath>
            <comments/>
            <labelRewriteList append-values="false">
                <level name="sector">
                    <rewrite from="elec_Gen_III" to="electricity"/>
                    <rewrite from="elec_CSP_storage" to="electricity"/>
                    <rewrite from="elec_refined liquids (steam/CT)" to="electricity"/>
                    <rewrite from="elec_geothermal" to="electricity"/>
                    <rewrite from="elec_refined liquids (CC)" to="electricity"/>
                    <rewrite from="elec_Gen_II_LWR" to="electricity"/>
                    <rewrite from="elec_gas (steam/CT)" to="electricity"/>
                    <rewrite from="elec_coal (IGCC)" to="electricity"/>
                    <rewrite from="elec_gas (CC)" to="electricity"/>
                    <rewrite from="elec_biomass (IGCC)" to="electricity"/>
                    <rewrite from="elec_coal (conv pul)" to="electricity"/>
                    <rewrite from="elec_CSP" to="electricity"/>
                    <rewrite from="elec_biomass (conv)" to="electricity"/>
                </level>
            </labelRewriteList>
        </supplyDemandQuery>
        <supplyDemandQuery title="water consumption by subsector">
            <axis1 name="subsector">subsector</axis1>
            <axis2 name="Year">demand-physical[@vintage]</axis2>
            <xPath buildList="true" dataName="input" group="false" sumAll="false">*[@type='sector' and not(contains(@name, 'water_td'))]/*[@type='subsector']//*[@type='input' (:collapse:) and contains(@name,'water_td')
         and ends-with(@name,'_C')]/demand-physical/node()</xPath>
            <comments/>
            <labelRewriteList append-values="false">
                <level name="sector">
                    <rewrite from="elec_Gen_III" to="electricity"/>
                    <rewrite from="elec_CSP_storage" to="electricity"/>
                    <rewrite from="elec_refined liquids (steam/CT)" to="electricity"/>
                    <rewrite from="elec_geothermal" to="electricity"/>
                    <rewrite from="elec_refined liquids (CC)" to="electricity"/>
                    <rewrite from="elec_Gen_II_LWR" to="electricity"/>
                    <rewrite from="elec_gas (steam/CT)" to="electricity"/>
                    <rewrite from="elec_coal (IGCC)" to="electricity"/>
                    <rewrite from="elec_gas (CC)" to="electricity"/>
                    <rewrite from="elec_biomass (IGCC)" to="electricity"/>
                    <rewrite from="elec_coal (conv pul)" to="electricity"/>
                    <rewrite from="elec_CSP" to="electricity"/>
                    <rewrite from="elec_biomass (conv)" to="electricity"/>
                </level>
                <level name="subsector">
                    <rewrite from="gas (CC)" to="gas"/>
                    <rewrite from="CSP" to="solar"/>
                    <rewrite from="biomass (conv)" to="biomass"/>
                    <rewrite from="Gen_II_LWR" to="nuclear"/>
                    <rewrite from="coal (conv pul)" to="coal"/>
                    <rewrite from="coal (IGCC)" to="coal"/>
                    <rewrite from="gas (steam/CT)" to="gas"/>
                    <rewrite from="CSP_storage" to="solar"/>
                    <rewrite from="biomass (IGCC)" to="biomass"/>
                    <rewrite from="Gen_III" to="nuclear"/>
                    <rewrite from="refined liquids (CC)" to="refined liquids"/>
                    <rewrite from="geothermal" to="geothermal"/>
                    <rewrite from="refined liquids (steam/CT)" to="refined liquids"/>
                </level>
            </labelRewriteList>
        </supplyDemandQuery>
        <supplyDemandQuery title="water consumption by tech">
            <axis1 name="technology">technology</axis1>
            <axis2 name="Year">demand-physical[@vintage]</axis2>
            <xPath buildList="true" dataName="input" group="false" sumAll="false">*[@type='sector' and not(contains(@name, 'water_td'))]/*[@type='subsector']/*[@type='technology']/*[@type='input' (:collapse:)
         and contains(@name,'water_td') and ends-with(@name,'_C')]/demand-physical/node()</xPath>
            <comments/>
            <labelRewriteList append-values="false">
                <level name="sector">
                    <rewrite from="elec_Gen_III" to="electricity"/>
                    <rewrite from="elec_CSP_storage" to="electricity"/>
                    <rewrite from="elec_refined liquids (steam/CT)" to="electricity"/>
                    <rewrite from="elec_geothermal" to="electricity"/>
                    <rewrite from="elec_refined liquids (CC)" to="electricity"/>
                    <rewrite from="elec_Gen_II_LWR" to="electricity"/>
                    <rewrite from="elec_gas (steam/CT)" to="electricity"/>
                    <rewrite from="elec_coal (IGCC)" to="electricity"/>
                    <rewrite from="elec_gas (CC)" to="electricity"/>
                    <rewrite from="elec_biomass (IGCC)" to="electricity"/>
                    <rewrite from="elec_coal (conv pul)" to="electricity"/>
                    <rewrite from="elec_CSP" to="electricity"/>
                    <rewrite from="elec_biomass (conv)" to="electricity"/>
                </level>
            </labelRewriteList>
        </supplyDemandQuery>
        <resourceQuery title="Basin level available runoff">
            <axis1 name="Basin">resource[@name]</axis1>
            <axis2 name="Year">max-annual-subresource[@year]</axis2>
            <xPath buildList="true" dataName="input" group="false" sumAll="false">*[@type = 'resource' and contains(@name, 'water withdrawals')]/*[@type = 'subresource' and contains(@name, 'runoff')]/max-annual-subresource/node()</xPath>
            <comments/>
        </resourceQuery>
        <resourceQuery title="Water withdrawals by water source (runoff vs. groundwater)">
            <axis1 name="subresource">subresource[@name]</axis1>
            <axis2 name="Year">production[@year]</axis2>
            <xPath buildList="true" dataName="input" group="false" sumAll="false">*[@type = 'resource' and contains(@name, 'water withdrawals')]//production/node()</xPath>
            <comments/>
        </resourceQuery>
        <resourceQuery title="Water Withdrawals by Basin (Runoff)">
            <axis1 name="Runoff water">resource[@name]</axis1>
            <axis2 name="Year">production[@year]</axis2>
            <xPath buildList="true" dataName="input" group="false" sumAll="false">*[@type = 'resource' and contains(@name, 'water withdrawals')]/*[@type = 'subresource' and contains(@name, 'runoff')]/production/node()</xPath>
            <comments/>
        </resourceQuery>
        <resourceQuery title="Water Withdrawals by Basin (Groundwater)">
            <axis1 name="Groundwater">resource[@name]</axis1>
            <axis2 name="Year">production[@year]</axis2>
            <xPath buildList="true" dataName="input" group="false" sumAll="false">*[@type = 'resource' and contains(@name, 'water withdrawals')]/*[@type = 'subresource' and contains(@name, 'groundwater')]/production/node()</xPath>
            <comments/>
        </resourceQuery>
        <resourceQuery title="Cumulative groundwater extraction">
            <axis1 name="Groundwater">resource[@name]</axis1>
            <axis2 name="Year">cumulative-production[@year]</axis2>
            <xPath buildList="true" dataName="input" group="false" sumAll="false">*[@type = 'resource' and contains(@name, 'water withdrawals')]/*[@type = 'subresource' and contains(@name, 'groundwater')]/cumulative-production/node()</xPath>
            <comments/>
        </resourceQuery>
    </queryGroup>
    <queryGroup name="general">
        <queryGroup name="markets and prices">
            <marketQuery title="prices of all markets">
                <axis1 name="market">market</axis1>
                <axis2 name="Year">market</axis2>
                <xPath buildList="true" dataName="price" group="false" sumAll="false">Marketplace/market[true()]/price/node()</xPath>
                <comments/>
            </marketQuery>
            <marketQuery title="supply of all markets">
                <axis1 name="market">market</axis1>
                <axis2 name="Year">market</axis2>
                <xPath buildList="true" dataName="price" group="false" sumAll="false">Marketplace/market[true()]/supply/node()</xPath>
                <comments/>
            </marketQuery>
            <marketQuery title="demand of all markets">
                <axis1 name="market">market</axis1>
                <axis2 name="Year">market</axis2>
                <xPath buildList="true" dataName="price" group="false" sumAll="false">Marketplace/market[true()]/demand/node()</xPath>
                <comments/>
            </marketQuery>
            <marketQuery title="price of a specific market">
                <axis1 name="market">market</axis1>
                <axis2 name="Year">market</axis2>
                <xPath buildList="true" dataName="price" group="false" sumAll="false">Marketplace/market[true() and contains(@name,'OtherMeat')]/price/node()</xPath>
                <comments/>
            </marketQuery>
            <marketQuery title="supply of a specific market">
                <axis1 name="market">market</axis1>
                <axis2 name="Year">market</axis2>
                <xPath buildList="true" dataName="price" group="false" sumAll="false">Marketplace/market[true() and contains(@name, 'OtherMeat')]/supply/node()</xPath>
                <comments/>
            </marketQuery>
            <supplyDemandQuery title="prices by sector">
                <axis1 name="sector">sector</axis1>
                <axis2 name="Year">cost</axis2>
                <xPath buildList="true" dataName="Price" group="false" sumAll="false">*[@type = 'sector']/cost/text()</xPath>
                <comments/>
            </supplyDemandQuery>
            <supplyDemandQuery title="costs by subsector">
                <axis1 name="subsector">subsector</axis1>
                <axis2 name="Year">cost</axis2>
                <xPath buildList="true" dataName="Price" group="false" sumAll="false">*[@type='sector' and (local-name()!='AgSupplySector')]/*[@type = 'subsector']/cost/text()</xPath>
                <comments>Excludes AgSupplySubsector costs, where data written out are no meaningful</comments>
            </supplyDemandQuery>
            <supplyDemandQuery title="costs by tech">
                <axis1 name="technology">technology</axis1>
                <axis2 name="Year">technology</axis2>
                <xPath buildList="true" dataName="cost" group="false" sumAll="false">*[@type='sector' and (local-name()!='AgSupplySector')]/*[@type = 'subsector']/*[@type = 'technology']/cost/text()</xPath>
                <comments>Excludes AgProductionTechnology costs, where data written out are no meaningful</comments>
            </supplyDemandQuery>
            <supplyDemandQuery title="costs by tech and input">
                <axis1 name="technology">technology</axis1>
                <axis2 name="Year">price-paid[@vintage]</axis2>
                <xPath buildList="true" dataName="fuel cost" group="false" sumAll="false">*[@type = 'sector']/*[@type = 'subsector']/*[@type = 'technology']/
            *[@type='input']/price-paid[@vintage=parent::*/parent::*/@year]/text()</xPath>
                <comments>excludes energy and emissions related costs which are not printed</comments>
            </supplyDemandQuery>
        </queryGroup>
        <queryGroup name="inter-sectoral flows">
            <supplyDemandQuery title="inputs by sector">
                <axis1 name="sector">sector</axis1>
                <axis2 name="Year">demand-physical[@vintage]</axis2>
                <xPath buildList="true" dataName="input" group="false" sumAll="false">*[@type='sector']//*[@type='input']/demand-physical/node()</xPath>
                <comments/>
            </supplyDemandQuery>
            <supplyDemandQuery title="inputs by subsector">
                <axis1 name="sector">sector</axis1>
                <axis2 name="Year">demand-physical[@vintage]</axis2>
                <xPath buildList="true" dataName="input" group="false" sumAll="false">*[@type='sector']/*[@type='subsector']//*[@type='input']/demand-physical/node()</xPath>
                <comments/>
            </supplyDemandQuery>
            <supplyDemandQuery title="inputs by tech">
                <axis1 name="input">input</axis1>
                <axis2 name="Year">demand-physical[@vintage]</axis2>
                <xPath buildList="true" dataName="input" group="false" sumAll="false">*[@type='sector']/*[@type='subsector']/*[@type='technology']/*[@type='input']/demand-physical/node()</xPath>
                <comments/>
            </supplyDemandQuery>
            <supplyDemandQuery title="outputs by sector">
                <axis1 name="sector">sector[@name]</axis1>
                <axis2 name="Year">physical-output[@vintage]</axis2>
                <xPath buildList="true" dataName="output" group="false" sumAll="false">*[@type='sector']//*[@type='output']/physical-output/node()</xPath>
                <comments/>
            </supplyDemandQuery>
            <supplyDemandQuery title="outputs by subsector">
                <axis1 name="sector">sector[@name]</axis1>
                <axis2 name="Year">physical-output[@vintage]</axis2>
                <xPath buildList="true" dataName="output" group="false" sumAll="false">*[@type='sector']/*[@type='subsector']//*[@type='output']/physical-output/node()</xPath>
                <comments/>
            </supplyDemandQuery>
            <supplyDemandQuery title="outputs by tech">
                <axis1 name="technology">technology[@name]</axis1>
                <axis2 name="Year">physical-output[@vintage]</axis2>
                <xPath buildList="true" dataName="output" group="false" sumAll="false">*[@type='sector']/*[@type='subsector']/*[@type='technology']/*[@type='output']/physical-output/node()</xPath>
                <comments/>
            </supplyDemandQuery>
        </queryGroup>
    </queryGroup>
    <queryGroup name="GCAM USA">
        <queryGroup name="primary energy">
            <supplyDemandQuery title="primary energy consumption by region (direct equivalent)">
                <axis1 name="fuel">input[@name]</axis1>
                <axis2 name="Year">demand-physical[@vintage]</axis2>
                <xPath buildList="true" dataName="input" group="false" sumAll="false"><![CDATA[
                     
			 	 	 declare function local:append-heirarchy($parent as node(), $append as node()) as node() {
			 	 		 let $scn := $parent/ancestor::scenario,
			 			   	  $rgn := $parent/ancestor::region
			 			   return
			 			   	  document { element scenario {
			 			 	  					$scn/@*,
			 			 						element region {
			 			 							$rgn/@*,
			 			 							$append
			 			 						}
			 			 	  				}
			 				}
			 	 	 };  
			 	 	 declare function local:get-primary-renewable($outputs as node()*) as node()* {
			 	 	 unordered { 	
			 	 	 for $output in $outputs 
			 	 	 let $new_output :=  
			 	 	 element input {
			 	 		 attribute type {'input'},
			 	 		 attribute name {$output/parent::*/following-sibling::keyword/@primary-renewable},
			 	 		 element demand-physical {
			 	 			 attribute vintage {$output/@vintage},
			 	 			 attribute unit {$output/@unit},
			 	 			 text { $output }
			 	 		 }
			 	 	 },
			 	 	 $new_root := local:append-heirarchy($output/parent::*/parent::*, $new_output)
			 	 	 return $new_root//text()
			 	 	 } 
			 	 	 };
			 	 	 declare function local:run-primary-energy($scenarios as xs:string*, $regions as xs:string*, $collection as xs:string) as node()* { 	
			 	 	 let $regionsG := if(not($regions[1] = 'Global'))
			 	 	 		  then $regions
			 	 	 		  else distinct-values(collection($collection)/scenario/world/*[@type='region']/@name)
			 	 	 return
			 	 	 for $scenario in $scenarios, 	    
			 	 	 $region in $regionsG 	
			 	 	 let $scenario_split := tokenize($scenario, ' '), 	    
                     $scenario_name := string-join($scenario_split[position() < last()], ' '),
			 	 	 $scenario_date := $scenario_split[last()],
			 	 	 $currTree := collection($collection)/scenario[@name = $scenario_name and @date = $scenario_date]/world/*[@type = 'region' and @name=$region]
			 	 	 return (: get renewables from electricity :)
					 	 	 	local:get-primary-renewable($currTree/*[@type='sector' (: collapse :) and (@name='electricity' or @name='base load generation' or @name='intermediate generation' or @name='subpeak generation' or @name='peak generation' or @name='elect_td_bld' or starts-with(@name,'elec_'))]//keyword[fn:exists(@primary-renewable)]/preceding-sibling::output-primary/physical-output)
					 		 	| (: get renewables from H2ProdCS :)
					 	 	 	local:get-primary-renewable($currTree/supplysector[@name='H2 central production'](: /*[@type='subsector' (: collapse :) and fn:not(@name='electrolysis')] :)//keyword[fn:exists(@primary-renewable)]/preceding-sibling::output-primary/physical-output)
					 	 	 	| (: get renewables from H2ProdDist :)
					 	 	 	local:get-primary-renewable($currTree/supplysector[@name='H2 forecourt production'](: /*[@type='subsector' (: collapse :) and fn:not(@name='electrolysis')] :)//keyword[fn:exists(@primary-renewable)]/preceding-sibling::output-primary/physical-output)
					 	 	 	| (: get the primaries :)
	 	 						$currTree//keyword[fn:exists(@primary-consumption)]/preceding-sibling::input-energy/demand-physical/text()
                                | (: get traditional biomass :)
							    $currTree//*[@type='input' and @name='traditional biomass']/demand-physical/node()
			 	 	 	
	 	 }; 
            	 local:run-primary-energy((:scenarios:), (:regions:), (:collection:))
                 
            
                ]]></xPath>
                <comments/>
                <labelRewriteList append-values="false">
                    <level name="input">
                        <rewrite from="exotic-elect" to="j breakthrough"/>
                        <rewrite from="water_td_pri_C" to=""/>
                        <rewrite from="wind-H2" to="g wind"/>
                        <rewrite from="biomass" to="d biomass"/>
                        <rewrite from="traditional biomass" to="j traditional biomass"/>
                        <rewrite from="crude oil" to="a oil"/>
                        <rewrite from="nuclear-elect" to="e nuclear"/>
                        <rewrite from="solar-H2" to="h solar"/>
                        <rewrite from="regional natural gas" to=""/>
                        <rewrite from="traded unconventional oil" to="a oil"/>
                        <rewrite from="geothermal-elect" to="i geothermal"/>
                        <rewrite from="natural gas" to="b natural gas"/>
                        <rewrite from="hydro-elect" to="f hydro"/>
                        <rewrite from="solar-elect" to="h solar"/>
                        <rewrite from="seawater" to=""/>
                        <rewrite from="coal" to="c coal"/>
                        <rewrite from="elect_td_ind" to=""/>
                        <rewrite from="wind-elect" to="g wind"/>
                        <rewrite from="water_td_pri_W" to=""/>
                        <rewrite from="total biomass" to="d biomass"/>
                        <rewrite from="nuclear-H2" to="e nuclear"/>
                        <rewrite from="k new" to="k new"/>
                    </level>
                </labelRewriteList>
            </supplyDemandQuery>
        </queryGroup>
        <queryGroup name="industry">
            <supplyDemandQuery title="industry water withdrawals and consumption">
                <axis1 name="input">input</axis1>
                <axis2 name="Year">physical-output[@vintage]</axis2>
                <xPath buildList="true" dataName="input" group="false" sumAll="false">*[@type='sector' and (@name='industry' or (exists(child::keyword[@final-energy='industry'])))]//
                *[@type='output' and contains(@name,'water_td')]/physical-output/node()</xPath>
                <comments/>
            </supplyDemandQuery>
        </queryGroup>
        <queryGroup name="energy transformation">
            <queryGroup name="electricity">
                <supplyDemandQuery title="elec gen by region (no CHP)">
                    <axis1 name="region">region</axis1>
                    <axis2 name="Year">physical-output[@vintage]</axis2>
                    <xPath buildList="true" dataName="output" group="false" sumAll="true">*[@type='sector' (:collapse:)]//
               *[@type='technology' (:collapse:) and not (@name='elect_td_bld')]/
               *[@type='output' (:collapse:)  and (@name='electricity' or @name='base load generation' or @name='intermediate generation' or 
               @name='subpeak generation' or @name='peak generation' or @name='elect_td_bld')]/
               physical-output/node()</xPath>
                    <comments/>
                </supplyDemandQuery>
                <supplyDemandQuery title="elec gen by subsector">
                    <axis1 name="subsector">subsector</axis1>
                    <axis2 name="Year">physical-output[@vintage]</axis2>
                    <xPath buildList="true" dataName="output" group="false" sumAll="false">*[@type='sector' (:collapse:) and (@name='electricity' or 
               @name='base load generation' or @name='intermediate generation' or @name='subpeak generation' or @name='peak generation' or @name='elect_td_bld')]/
               *[@type='subsector' and not (@name='elect_td_bld')]//*[@type='output' (:collapse:)]/
               physical-output/node()</xPath>
                    <comments/>
                </supplyDemandQuery>
                <supplyDemandQuery title="elec gen by gen tech (cogen only)">
                    <axis1 name="technology">technology</axis1>
                    <axis2 name="Year">physical-output[@vintage]</axis2>
                    <xPath buildList="true" dataName="output" group="false" sumAll="false">*[@type='sector' (:collapse:) and (@name='electricity' or 
                        @name='base load generation' or @name='intermediate generation' or @name='subpeak generation' or @name='peak generation' or 
                        @name='elect_td_bld' or @name='industrial energy use')]/
                        *[@type='subsector']/*[@type='technology' and not (@name='electricity' or @name='elect_td_bld')]/
                        *[@type='output' (:collapse:) and (@name='electricity' or @name='base load generation' or @name='intermediate generation' or 
                        @name='subpeak generation' or @name='peak generation' or @name='elect_td_bld')]/
                        physical-output/node()</xPath>
                    <comments/>
                </supplyDemandQuery>
                <supplyDemandQuery title="elec gen by gen tech and cooling tech (incl cogen)">
                    <axis1 name="technology">technology</axis1>
                    <axis2 name="Year">physical-output[@vintage]</axis2>
                    <xPath buildList="true" dataName="output" group="false" sumAll="false">*[@type='sector' and (@name='electricity' or 
                        @name='base load generation' or @name='intermediate generation' or @name='subpeak generation' or @name='peak generation' or 
                        @name='elect_td_bld' or @name='industrial energy use')]//
                        *[@type='subsector']//*[@type='technology' and not (@name='electricity' or @name='elect_td_bld')]/
                        *[@type='output' (:collapse:) and (@name='electricity' or @name='base load generation' or @name='intermediate generation' or 
                        @name='subpeak generation' or @name='peak generation' or @name='elect_td_bld')]/
                        physical-output/node()</xPath>
                    <comments/>
                </supplyDemandQuery>
                <supplyDemandQuery title="elec energy input by subsector">
                    <axis1 name="input">input</axis1>
                    <axis2 name="Year">demand-physical[@vintage]</axis2>
                    <xPath buildList="true" dataName="input" group="false" sumAll="false">*[@type='sector' and (@name='electricity' or @name='base load generation' or 
               @name='intermediate generation' or @name='subpeak generation' or @name='peak generation' or @name='elect_td_bld' ) and not(contains(@name, 'water_td'))]//
                  *[@type='subsector' and not (@name='elect_td_bld')]//
                  *[@type='technology' (:collapse:) and not(
                                   @name='biomass (conv)' or @name='biomass (conv CCS)' or @name='biomass (IGCC)' or @name='biomass (IGCC CCS)'
                                   or @name='coal (conv pul)' or @name='coal (conv pul CCS)' or @name='coal (IGCC)' or @name='coal (IGCC CCS)'
                                   or @name='gas (steam/CT)' or @name='gas (CC)' or @name='gas (CC CCS)'
                                   or @name='refined liquids (steam/CT)' or @name='refined liquids (CC)' or @name='refined liquids (CC CCS)'
                                   or @name='geothermal' or @name='Gen_II_LWR' or @name='Gen_III'
                                   or @name='CSP' or @name='CSP_storage')]/
                   *[@type='input' and not( contains( @name, 'water')) and @name != 'oil-credits']/
                   demand-physical/node()
                </xPath>
                    <comments/>
                    <labelRewriteList append-values="false">
                        <level name="sector">
                            <rewrite from="intermediate generation" to="electricity"/>
                            <rewrite from="peak generation" to="electricity"/>
                            <rewrite from="base load generation" to="electricity"/>
                            <rewrite from="subpeak generation" to="electricity"/>
                        </level>
                    </labelRewriteList>
                </supplyDemandQuery>
                <supplyDemandQuery title="elec energy input by elec gen tech">
                    <axis1 name="input">input</axis1>
                    <axis2 name="Year">demand-physical[@vintage]</axis2>
                    <xPath buildList="true" dataName="input" group="false" sumAll="false">*[@type='sector' and (@name='electricity' or @name='base load generation' or 
               @name='intermediate generation' or @name='subpeak generation' or @name='peak generation' or @name='elect_td_bld' ) and not(contains(@name, 'water_td'))]//
                  *[@type='subsector' and not (@name='elect_td_bld')]//
                  *[@type='technology' and not(@name='biomass (conv)' or @name='biomass (conv CCS)' or @name='biomass (IGCC)' or @name='biomass (IGCC CCS)'
                                   or @name='coal (conv pul)' or @name='coal (conv pul CCS)' or @name='coal (IGCC)' or @name='coal (IGCC CCS)'
                                   or @name='gas (steam/CT)' or @name='gas (CC)' or @name='gas (CC CCS)'
                                   or @name='refined liquids (steam/CT)' or @name='refined liquids (CC)' or @name='refined liquids (CC CCS)'
                                   or @name='geothermal' or @name='Gen_II_LWR' or @name='Gen_III'
                                   or @name='CSP' or @name='CSP_storage')]/
                   *[@type='input' and not( contains( @name, 'water')) and @name != 'oil-credits']/
                   demand-physical/node()
                </xPath>
                    <comments/>
                    <labelRewriteList append-values="false">
                        <level name="sector">
                            <rewrite from="intermediate generation" to="electricity"/>
                            <rewrite from="peak generation" to="electricity"/>
                            <rewrite from="base load generation" to="electricity"/>
                            <rewrite from="subpeak generation" to="electricity"/>
                        </level>
                        <level name="technology">
                            <rewrite from="gas_subpeak_CC" to="gas (CC)"/>
                            <rewrite from="wind_peak_storage" to="wind_storage"/>
                            <rewrite from="gas_peak_steam/CT" to="gas (steam/CT)"/>
                            <rewrite from="biomass_peak_IGCC" to="biomass (IGCC)"/>
                            <rewrite from="wind_subpeak" to="wind"/>
                            <rewrite from="refined liquids_base_CC_CCS" to="refined liquids (CC CCS)"/>
                            <rewrite from="coal_subpeak_conv pul_fast_retire" to="coal (conv pul)"/>
                            <rewrite from="coal_int_conv pul_slow_retire 1981-1985" to="coal (conv pul)"/>
                            <rewrite from="coal_peak_conv pul_slow_retire" to="coal (conv pul)"/>
                            <rewrite from="coal_base_conv pul_slow_retire before 1950" to="coal (conv pul)"/>
                            <rewrite from="coal_base_conv pul_CCS" to="coal (conv pul CCS)"/>
                            <rewrite from="refined liquids_peak_CC_CCS" to="refined liquids (CC CCS)"/>
                            <rewrite from="coal_base_conv pul_slow_retire 1996-2000" to="coal (conv pul)"/>
                            <rewrite from="nuc_peak_Gen III" to="Gen_III"/>
                            <rewrite from="coal_int_conv pul_slow_retire 2011-2015" to="coal (conv pul)"/>
                            <rewrite from="CSP_base_storage" to="CSP_storage"/>
                            <rewrite from="coal_base_conv pul_slow_retire 1956-1960" to="coal (conv pul)"/>
                            <rewrite from="coal_int_conv pul" to="coal (conv pul)"/>
                            <rewrite from="coal_peak_IGCC" to="coal (IGCC)"/>
                            <rewrite from="gas_subpeak_steam/CT" to="gas (steam/CT)"/>
                            <rewrite from="CSP_subpeak_storage" to="CSP_storage"/>
                            <rewrite from="coal_base_IGCC_CCS" to="coal (IGCC CCS)"/>
                            <rewrite from="gas_base_steam/CT" to="gas (steam/CT)"/>
                            <rewrite from="coal_base_conv pul_slow_retire 1976-1980" to="coal (conv pul)"/>
                            <rewrite from="coal_subpeak_conv pul_CCS" to="coal (conv pul CCS)"/>
                            <rewrite from="PV_base_storage" to="PV_storage"/>
                            <rewrite from="gas_peak_CC_CCS" to="gas (CC CCS)"/>
                            <rewrite from="coal_int_conv pul_slow_retire 1986-1990" to="coal (conv pul)"/>
                            <rewrite from="biomass_subpeak_conv" to="biomass (conv)"/>
                            <rewrite from="geo_int" to="geothermal"/>
                            <rewrite from="wind_int" to="wind"/>
                            <rewrite from="geo_peak" to="geothermal"/>
                            <rewrite from="nuc_subpeak_Gen II" to="Gen_II_LWR"/>
                            <rewrite from="coal_base_conv pul_fast_retire" to="coal (conv pul)"/>
                            <rewrite from="coal_base_IGCC" to="coal (IGCC)"/>
                            <rewrite from="hydro_peak" to="hydro"/>
                            <rewrite from="nuc_base_Gen III" to="Gen_III"/>
                            <rewrite from="CSP_base" to="CSP"/>
                            <rewrite from="coal_int_conv pul_slow_retire 1956-1960" to="coal (conv pul)"/>
                            <rewrite from="gas_int_CC" to="gas (CC)"/>
                            <rewrite from="CSP_peak" to="CSP"/>
                            <rewrite from="coal_peak_conv pul" to="coal (conv pul)"/>
                            <rewrite from="refined liquids_peak_steam/CT" to="refined liquids (steam/CT)"/>
                            <rewrite from="PV_int" to="PV"/>
                            <rewrite from="PV_peak" to="PV"/>
                            <rewrite from="nuc_subpeak_Gen III" to="Gen_III"/>
                            <rewrite from="PV_subpeak_storage" to="PV_storage"/>
                            <rewrite from="biomass_base_IGCC_CCS" to="biomass (IGCC CCS)"/>
                            <rewrite from="refined liquids_int_CC" to="refined liquids (CC)"/>
                            <rewrite from="coal_subpeak_conv pul" to="coal (conv pul)"/>
                            <rewrite from="refined liquids_int_steam/CT" to="refined liquids (steam/CT)"/>
                            <rewrite from="CSP_int" to="CSP"/>
                            <rewrite from="biomass_subpeak_IGCC" to="biomass (IGCC)"/>
                            <rewrite from="coal_base_conv pul_slow_retire 2011-2015" to="coal (conv pul)"/>
                            <rewrite from="coal_subpeak_IGCC" to="coal (IGCC)"/>
                            <rewrite from="coal_int_conv pul_slow_retire 2001-2005" to="coal (conv pul)"/>
                            <rewrite from="coal_subpeak_IGCC_CCS" to="coal (IGCC CCS)"/>
                            <rewrite from="coal_base_conv pul_slow_retire 1951-1955" to="coal (conv pul)"/>
                            <rewrite from="nuc_base_Gen II" to="Gen_II_LWR"/>
                            <rewrite from="coal_base_conv pul_slow_retire 1966-1970" to="coal (conv pul)"/>
                            <rewrite from="refined liquids_base_CC" to="refined liquids (CC)"/>
                            <rewrite from="coal_peak_IGCC_CCS" to="coal (IGCC CCS)"/>
                            <rewrite from="biomass_int_IGCC_CCS" to="biomass (IGCC CCS)"/>
                            <rewrite from="PV_base" to="PV"/>
                            <rewrite from="coal_base_conv pul_slow_retire 1991-1995" to="coal (conv pul)"/>
                            <rewrite from="coal_int_IGCC_CCS" to="coal (IGCC CCS)"/>
                            <rewrite from="gas_base_CC" to="gas (CC)"/>
                            <rewrite from="nuc_peak_Gen II" to="Gen_II_LWR"/>
                            <rewrite from="CSP_subpeak" to="CSP"/>
                            <rewrite from="coal_int_conv pul_CCS" to="coal (conv pul CCS)"/>
                            <rewrite from="biomass_int_conv_CCS" to="biomass (conv CCS)"/>
                            <rewrite from="wind_base" to="wind"/>
                            <rewrite from="coal_int_conv pul_slow_retire 1991-1995" to="coal (conv pul)"/>
                            <rewrite from="refined liquids_int_CC_CCS" to="refined liquids (CC CCS)"/>
                            <rewrite from="biomass_peak_IGCC_CCS" to="biomass (IGCC CCS)"/>
                            <rewrite from="coal_base_conv pul_slow_retire" to="coal (conv pul)"/>
                            <rewrite from="biomass_base_conv_CCS" to="biomass (conv CCS)"/>
                            <rewrite from="wind_peak" to="wind"/>
                            <rewrite from="gas_peak_CC" to="gas (CC)"/>
                            <rewrite from="coal_int_conv pul_slow_retire 1971-1975" to="coal (conv pul)"/>
                            <rewrite from="CSP_int_storage" to="CSP_storage"/>
                            <rewrite from="coal_int_IGCC" to="coal (IGCC)"/>
                            <rewrite from="coal_base_conv pul_slow_retire 1961-1965" to="coal (conv pul)"/>
                            <rewrite from="wind_int_storage" to="wind_storage"/>
                            <rewrite from="coal_int_conv pul_slow_retire 1951-1955" to="coal (conv pul)"/>
                            <rewrite from="coal_int_conv pul_slow_retire 2006-2010" to="coal (conv pul)"/>
                            <rewrite from="nuc_int_Gen II" to="Gen_II_LWR"/>
                            <rewrite from="biomass_base_IGCC" to="biomass (IGCC)"/>
                            <rewrite from="coal_peak_conv pul_fast_retire" to="coal (conv pul)"/>
                            <rewrite from="biomass_subpeak_IGCC_CCS" to="biomass (IGCC CCS)"/>
                            <rewrite from="PV_int_storage" to="PV_storage"/>
                            <rewrite from="gas_int_CC_CCS" to="gas (CC CCS)"/>
                            <rewrite from="gas_int_steam/CT" to="gas (steam/CT)"/>
                            <rewrite from="coal_base_conv pul_slow_retire 1981-1985" to="coal (conv pul)"/>
                            <rewrite from="biomass_int_conv" to="biomass (conv)"/>
                            <rewrite from="hydro_base" to="hydro"/>
                            <rewrite from="geo_base" to="geothermal"/>
                            <rewrite from="CSP_peak_storage" to="CSP_storage"/>
                            <rewrite from="coal_peak_conv pul_CCS" to="coal (conv pul CCS)"/>
                            <rewrite from="biomass_subpeak_conv_CCS" to="biomass (conv CCS)"/>
                            <rewrite from="PV_subpeak" to="PV"/>
                            <rewrite from="biomass_base_conv" to="biomass (conv)"/>
                            <rewrite from="coal_subpeak_conv pul_slow_retire" to="coal (conv pul)"/>
                            <rewrite from="coal_base_conv pul_slow_retire 2001-2005" to="coal (conv pul)"/>
                            <rewrite from="refined liquids_peak_CC" to="refined liquids (CC)"/>
                            <rewrite from="coal_int_conv pul_slow_retire 1966-1970" to="coal (conv pul)"/>
                            <rewrite from="coal_base_conv pul" to="coal (conv pul)"/>
                            <rewrite from="refined liquids_subpeak_CC" to="refined liquids (CC)"/>
                            <rewrite from="geo_subpeak" to="geothermal"/>
                            <rewrite from="coal_int_conv pul_slow_retire before 1950" to="coal (conv pul)"/>
                            <rewrite from="biomass_peak_conv_CCS" to="biomass (conv CCS)"/>
                            <rewrite from="nuc_int_Gen III" to="Gen_III"/>
                            <rewrite from="hydro_int" to="hydro"/>
                            <rewrite from="wind_subpeak_storage" to="wind_storage"/>
                            <rewrite from="refined liquids_base_steam/CT" to="refined liquids (steam/CT)"/>
                            <rewrite from="coal_int_conv pul_slow_retire" to="coal (conv pul)"/>
                            <rewrite from="wind_base_storage" to="wind_storage"/>
                            <rewrite from="coal_int_conv pul_slow_retire 1976-1980" to="coal (conv pul)"/>
                            <rewrite from="coal_int_conv pul_slow_retire 1961-1965" to="coal (conv pul)"/>
                            <rewrite from="biomass_int_IGCC" to="biomass (IGCC)"/>
                            <rewrite from="gas_subpeak_CC_CCS" to="gas (CC CCS)"/>
                            <rewrite from="refined liquids_subpeak_CC_CCS" to="refined liquids (CC CCS)"/>
                            <rewrite from="coal_base_conv pul_slow_retire 1971-1975" to="coal (conv pul)"/>
                            <rewrite from="PV_peak_storage" to="PV_storage"/>
                            <rewrite from="coal_base_conv pul_slow_retire 2006-2010" to="coal (conv pul)"/>
                            <rewrite from="coal_int_conv pul_slow_retire 1996-2000" to="coal (conv pul)"/>
                            <rewrite from="refined liquids_subpeak_steam/CT" to="refined liquids (steam/CT)"/>
                            <rewrite from="coal_int_conv pul_fast_retire" to="coal (conv pul)"/>
                            <rewrite from="biomass_peak_conv" to="biomass (conv)"/>
                            <rewrite from="gas_base_CC_CCS" to="gas (CC CCS)"/>
                            <rewrite from="hydro_subpeak" to="hydro"/>
                            <rewrite from="coal_base_conv pul_slow_retire 1986-1990" to="coal (conv pul)"/>
                        </level>
                    </labelRewriteList>
                </supplyDemandQuery>
                <supplyDemandQuery title="elec prices by sector">
                    <axis1 name="fuel">sector</axis1>
                    <axis2 name="Year">cost</axis2>
                    <xPath buildList="true" dataName="price" group="false" sumAll="false">*[@type='sector' and (@name='electricity' or @name='base load generation' or 
               @name='intermediate generation' or @name='subpeak generation' or @name='peak generation' or @name='elect_td_bld' or @name='elect_td_ind'
               or @name='elect_td_trn')]/cost/text()</xPath>
                    <comments/>
                </supplyDemandQuery>
                <supplyDemandQuery title="elec gen costs by subsector">
                    <axis1 name="subsector">subsector</axis1>
                    <axis2 name="Year">cost</axis2>
                    <xPath buildList="true" dataName="cost" group="false" sumAll="false">*[@type='sector' and (@name='electricity' or @name='base load generation' or 
               @name='intermediate generation' or @name='subpeak generation' or @name='peak generation')]/*[@type='subsector']/cost/text()</xPath>
                    <comments>doesn't include rooftop PV</comments>
                </supplyDemandQuery>
                <supplyDemandQuery title="elec gen costs by tech">
                    <axis1 name="technology">technology</axis1>
                    <axis2 name="Year">cost</axis2>
                    <xPath buildList="true" dataName="cost" group="false" sumAll="false">*[@type='sector' and (@name='electricity' or @name='base load generation' or 
               @name='intermediate generation' or @name='subpeak generation' or @name='peak generation' or @name='elect_td_bld')]//*[@type='subsector']//
              *[@type='technology' and not(@name='elect_td_bld')]/cost/text()</xPath>
                    <comments/>
                </supplyDemandQuery>
                <supplyDemandQuery title="elec share-weights by subsector">
                    <axis1 name="subsector">subsector</axis1>
                    <axis2 name="Year">share-weight</axis2>
                    <xPath buildList="true" dataName="price" group="false" sumAll="false">*[@type='sector' and (@name='electricity' or @name='base load generation' or 
               @name='intermediate generation' or @name='subpeak generation' or @name='peak generation' or @name='elect_td_bld')]/
               *[@type='subsector' and not (@name='elect_td_bld')]/
               share-weight/text()</xPath>
                    <comments/>
                </supplyDemandQuery>
                <supplyDemandQuery title="elec share-weights by gen tech">
                    <axis1 name="subsector">subsector</axis1>
                    <axis2 name="Year">share-weight</axis2>
                    <xPath buildList="true" dataName="share-weight" group="false" sumAll="false">*[@type='sector' and (@name='electricity' or @name='base load generation' or 
               @name='intermediate generation' or @name='subpeak generation' or @name='peak generation' or @name='elect_td_bld')]//
               *[@type='subsector' and not (@name='elect_td_bld' or @name='biomass' or @name='coal' or @name='gas' or @name='geothermal' or 
               @name='grid_storage' or @name='hydro' or @name='nuclear' or @name='refined liquids' or @name='solar' or @name='wind')]/share-weight/node()</xPath>
                    <comments/>
                </supplyDemandQuery>
                <supplyDemandQuery title="elec share-weights by cooling tech">
                    <axis1 name="technology">technology</axis1>
                    <axis2 name="Year">technology</axis2>
                    <xPath buildList="true" dataName="share-weight" group="false" sumAll="false">*[@type='sector' and (@name='electricity' or @name='base load generation' or 
               @name='intermediate generation' or @name='subpeak generation' or @name='peak generation' or @name='elect_td_bld')]//
               *[@type='subsector' and not (@name='elect_td_bld')]//
               *[@type='technology']/share-weight/node()</xPath>
                    <comments/>
                </supplyDemandQuery>
                <supplyDemandQuery title="elec water withdrawals by gen tech and cooling tech">
                    <axis1 name="input">input</axis1>
                    <axis2 name="Year">demand-physical[@vintage]</axis2>
                    <xPath buildList="true" dataName="input" group="false" sumAll="false">*[@type='sector']//
               *[@type='subsector' and not(@name='elect_td_bld')]//*[@type='technology']/
               *[@type='input' and (@name='water_td_elec_W')]/demand-physical/node()</xPath>
                    <comments/>
                    <labelRewriteList append-values="false">
                        <level name="sector">
                            <rewrite from="intermediate generation" to="electricity"/>
                            <rewrite from="peak generation" to="electricity"/>
                            <rewrite from="base load generation" to="electricity"/>
                            <rewrite from="subpeak generation" to="electricity"/>
                        </level>
                        <level name="technology">
                            <rewrite from="gas_subpeak_CC" to="gas (CC)"/>
                            <rewrite from="wind_peak_storage" to="wind_storage"/>
                            <rewrite from="gas_peak_steam/CT" to="gas (steam/CT)"/>
                            <rewrite from="biomass_peak_IGCC" to="biomass (IGCC)"/>
                            <rewrite from="wind_subpeak" to="wind"/>
                            <rewrite from="refined liquids_base_CC_CCS" to="refined liquids (CC CCS)"/>
                            <rewrite from="coal_subpeak_conv pul_fast_retire" to="coal (conv pul)"/>
                            <rewrite from="coal_int_conv pul_slow_retire 1981-1985" to="coal (conv pul)"/>
                            <rewrite from="coal_peak_conv pul_slow_retire" to="coal (conv pul)"/>
                            <rewrite from="coal_base_conv pul_slow_retire before 1950" to="coal (conv pul)"/>
                            <rewrite from="coal_base_conv pul_CCS" to="coal (conv pul CCS)"/>
                            <rewrite from="refined liquids_peak_CC_CCS" to="refined liquids (CC CCS)"/>
                            <rewrite from="coal_base_conv pul_slow_retire 1996-2000" to="coal (conv pul)"/>
                            <rewrite from="nuc_peak_Gen III" to="Gen_III"/>
                            <rewrite from="coal_int_conv pul_slow_retire 2011-2015" to="coal (conv pul)"/>
                            <rewrite from="CSP_base_storage" to="CSP_storage"/>
                            <rewrite from="coal_base_conv pul_slow_retire 1956-1960" to="coal (conv pul)"/>
                            <rewrite from="coal_int_conv pul" to="coal (conv pul)"/>
                            <rewrite from="coal_peak_IGCC" to="coal (IGCC)"/>
                            <rewrite from="gas_subpeak_steam/CT" to="gas (steam/CT)"/>
                            <rewrite from="CSP_subpeak_storage" to="CSP_storage"/>
                            <rewrite from="coal_base_IGCC_CCS" to="coal (IGCC CCS)"/>
                            <rewrite from="gas_base_steam/CT" to="gas (steam/CT)"/>
                            <rewrite from="coal_base_conv pul_slow_retire 1976-1980" to="coal (conv pul)"/>
                            <rewrite from="coal_subpeak_conv pul_CCS" to="coal (conv pul CCS)"/>
                            <rewrite from="PV_base_storage" to="PV_storage"/>
                            <rewrite from="gas_peak_CC_CCS" to="gas (CC CCS)"/>
                            <rewrite from="coal_int_conv pul_slow_retire 1986-1990" to="coal (conv pul)"/>
                            <rewrite from="biomass_subpeak_conv" to="biomass (conv)"/>
                            <rewrite from="geo_int" to="geothermal"/>
                            <rewrite from="wind_int" to="wind"/>
                            <rewrite from="geo_peak" to="geothermal"/>
                            <rewrite from="nuc_subpeak_Gen II" to="Gen_II_LWR"/>
                            <rewrite from="coal_base_conv pul_fast_retire" to="coal (conv pul)"/>
                            <rewrite from="coal_base_IGCC" to="coal (IGCC)"/>
                            <rewrite from="hydro_peak" to="hydro"/>
                            <rewrite from="nuc_base_Gen III" to="Gen_III"/>
                            <rewrite from="CSP_base" to="CSP"/>
                            <rewrite from="coal_int_conv pul_slow_retire 1956-1960" to="coal (conv pul)"/>
                            <rewrite from="gas_int_CC" to="gas (CC)"/>
                            <rewrite from="CSP_peak" to="CSP"/>
                            <rewrite from="coal_peak_conv pul" to="coal (conv pul)"/>
                            <rewrite from="refined liquids_peak_steam/CT" to="refined liquids (steam/CT)"/>
                            <rewrite from="PV_int" to="PV"/>
                            <rewrite from="PV_peak" to="PV"/>
                            <rewrite from="nuc_subpeak_Gen III" to="Gen_III"/>
                            <rewrite from="PV_subpeak_storage" to="PV_storage"/>
                            <rewrite from="biomass_base_IGCC_CCS" to="biomass (IGCC CCS)"/>
                            <rewrite from="refined liquids_int_CC" to="refined liquids (CC)"/>
                            <rewrite from="coal_subpeak_conv pul" to="coal (conv pul)"/>
                            <rewrite from="refined liquids_int_steam/CT" to="refined liquids (steam/CT)"/>
                            <rewrite from="CSP_int" to="CSP"/>
                            <rewrite from="biomass_subpeak_IGCC" to="biomass (IGCC)"/>
                            <rewrite from="coal_base_conv pul_slow_retire 2011-2015" to="coal (conv pul)"/>
                            <rewrite from="coal_subpeak_IGCC" to="coal (IGCC)"/>
                            <rewrite from="coal_int_conv pul_slow_retire 2001-2005" to="coal (conv pul)"/>
                            <rewrite from="coal_subpeak_IGCC_CCS" to="coal (IGCC CCS)"/>
                            <rewrite from="coal_base_conv pul_slow_retire 1951-1955" to="coal (conv pul)"/>
                            <rewrite from="nuc_base_Gen II" to="Gen_II_LWR"/>
                            <rewrite from="coal_base_conv pul_slow_retire 1966-1970" to="coal (conv pul)"/>
                            <rewrite from="refined liquids_base_CC" to="refined liquids (CC)"/>
                            <rewrite from="coal_peak_IGCC_CCS" to="coal (IGCC CCS)"/>
                            <rewrite from="biomass_int_IGCC_CCS" to="biomass (IGCC CCS)"/>
                            <rewrite from="PV_base" to="PV"/>
                            <rewrite from="coal_base_conv pul_slow_retire 1991-1995" to="coal (conv pul)"/>
                            <rewrite from="coal_int_IGCC_CCS" to="coal (IGCC CCS)"/>
                            <rewrite from="gas_base_CC" to="gas (CC)"/>
                            <rewrite from="nuc_peak_Gen II" to="Gen_II_LWR"/>
                            <rewrite from="CSP_subpeak" to="CSP"/>
                            <rewrite from="coal_int_conv pul_CCS" to="coal (conv pul CCS)"/>
                            <rewrite from="biomass_int_conv_CCS" to="biomass (conv CCS)"/>
                            <rewrite from="wind_base" to="wind"/>
                            <rewrite from="coal_int_conv pul_slow_retire 1991-1995" to="coal (conv pul)"/>
                            <rewrite from="refined liquids_int_CC_CCS" to="refined liquids (CC CCS)"/>
                            <rewrite from="biomass_peak_IGCC_CCS" to="biomass (IGCC CCS)"/>
                            <rewrite from="coal_base_conv pul_slow_retire" to="coal (conv pul)"/>
                            <rewrite from="biomass_base_conv_CCS" to="biomass (conv CCS)"/>
                            <rewrite from="wind_peak" to="wind"/>
                            <rewrite from="gas_peak_CC" to="gas (CC)"/>
                            <rewrite from="coal_int_conv pul_slow_retire 1971-1975" to="coal (conv pul)"/>
                            <rewrite from="CSP_int_storage" to="CSP_storage"/>
                            <rewrite from="coal_int_IGCC" to="coal (IGCC)"/>
                            <rewrite from="coal_base_conv pul_slow_retire 1961-1965" to="coal (conv pul)"/>
                            <rewrite from="wind_int_storage" to="wind_storage"/>
                            <rewrite from="coal_int_conv pul_slow_retire 1951-1955" to="coal (conv pul)"/>
                            <rewrite from="coal_int_conv pul_slow_retire 2006-2010" to="coal (conv pul)"/>
                            <rewrite from="nuc_int_Gen II" to="Gen_II_LWR"/>
                            <rewrite from="biomass_base_IGCC" to="biomass (IGCC)"/>
                            <rewrite from="coal_peak_conv pul_fast_retire" to="coal (conv pul)"/>
                            <rewrite from="biomass_subpeak_IGCC_CCS" to="biomass (IGCC CCS)"/>
                            <rewrite from="PV_int_storage" to="PV_storage"/>
                            <rewrite from="gas_int_CC_CCS" to="gas (CC CCS)"/>
                            <rewrite from="gas_int_steam/CT" to="gas (steam/CT)"/>
                            <rewrite from="coal_base_conv pul_slow_retire 1981-1985" to="coal (conv pul)"/>
                            <rewrite from="biomass_int_conv" to="biomass (conv)"/>
                            <rewrite from="hydro_base" to="hydro"/>
                            <rewrite from="geo_base" to="geothermal"/>
                            <rewrite from="CSP_peak_storage" to="CSP_storage"/>
                            <rewrite from="coal_peak_conv pul_CCS" to="coal (conv pul CCS)"/>
                            <rewrite from="biomass_subpeak_conv_CCS" to="biomass (conv CCS)"/>
                            <rewrite from="PV_subpeak" to="PV"/>
                            <rewrite from="biomass_base_conv" to="biomass (conv)"/>
                            <rewrite from="coal_subpeak_conv pul_slow_retire" to="coal (conv pul)"/>
                            <rewrite from="coal_base_conv pul_slow_retire 2001-2005" to="coal (conv pul)"/>
                            <rewrite from="refined liquids_peak_CC" to="refined liquids (CC)"/>
                            <rewrite from="coal_int_conv pul_slow_retire 1966-1970" to="coal (conv pul)"/>
                            <rewrite from="coal_base_conv pul" to="coal (conv pul)"/>
                            <rewrite from="refined liquids_subpeak_CC" to="refined liquids (CC)"/>
                            <rewrite from="geo_subpeak" to="geothermal"/>
                            <rewrite from="coal_int_conv pul_slow_retire before 1950" to="coal (conv pul)"/>
                            <rewrite from="biomass_peak_conv_CCS" to="biomass (conv CCS)"/>
                            <rewrite from="nuc_int_Gen III" to="Gen_III"/>
                            <rewrite from="hydro_int" to="hydro"/>
                            <rewrite from="wind_subpeak_storage" to="wind_storage"/>
                            <rewrite from="refined liquids_base_steam/CT" to="refined liquids (steam/CT)"/>
                            <rewrite from="coal_int_conv pul_slow_retire" to="coal (conv pul)"/>
                            <rewrite from="wind_base_storage" to="wind_storage"/>
                            <rewrite from="coal_int_conv pul_slow_retire 1976-1980" to="coal (conv pul)"/>
                            <rewrite from="coal_int_conv pul_slow_retire 1961-1965" to="coal (conv pul)"/>
                            <rewrite from="biomass_int_IGCC" to="biomass (IGCC)"/>
                            <rewrite from="gas_subpeak_CC_CCS" to="gas (CC CCS)"/>
                            <rewrite from="refined liquids_subpeak_CC_CCS" to="refined liquids (CC CCS)"/>
                            <rewrite from="coal_base_conv pul_slow_retire 1971-1975" to="coal (conv pul)"/>
                            <rewrite from="PV_peak_storage" to="PV_storage"/>
                            <rewrite from="coal_base_conv pul_slow_retire 2006-2010" to="coal (conv pul)"/>
                            <rewrite from="coal_int_conv pul_slow_retire 1996-2000" to="coal (conv pul)"/>
                            <rewrite from="refined liquids_subpeak_steam/CT" to="refined liquids (steam/CT)"/>
                            <rewrite from="coal_int_conv pul_fast_retire" to="coal (conv pul)"/>
                            <rewrite from="biomass_peak_conv" to="biomass (conv)"/>
                            <rewrite from="gas_base_CC_CCS" to="gas (CC CCS)"/>
                            <rewrite from="hydro_subpeak" to="hydro"/>
                            <rewrite from="coal_base_conv pul_slow_retire 1986-1990" to="coal (conv pul)"/>
                        </level>
                    </labelRewriteList>
                </supplyDemandQuery>
                <supplyDemandQuery title="elec water consumption by gen tech and cooling tech">
                    <axis1 name="input">input</axis1>
                    <axis2 name="Year">demand-physical[@vintage]</axis2>
                    <xPath buildList="true" dataName="input" group="false" sumAll="false">*[@type='sector' ]//
               *[@type='subsector' and not(@name='elect_td_bld')]//*[@type='technology']/
               *[@type='input' and (@name='water_td_elec_C')]/demand-physical/node()</xPath>
                    <comments/>
                    <labelRewriteList append-values="false">
                        <level name="sector">
                            <rewrite from="intermediate generation" to="electricity"/>
                            <rewrite from="peak generation" to="electricity"/>
                            <rewrite from="base load generation" to="electricity"/>
                            <rewrite from="subpeak generation" to="electricity"/>
                        </level>
                        <level name="technology">
                            <rewrite from="gas_subpeak_CC" to="gas (CC)"/>
                            <rewrite from="wind_peak_storage" to="wind_storage"/>
                            <rewrite from="gas_peak_steam/CT" to="gas (steam/CT)"/>
                            <rewrite from="biomass_peak_IGCC" to="biomass (IGCC)"/>
                            <rewrite from="wind_subpeak" to="wind"/>
                            <rewrite from="refined liquids_base_CC_CCS" to="refined liquids (CC CCS)"/>
                            <rewrite from="coal_subpeak_conv pul_fast_retire" to="coal (conv pul)"/>
                            <rewrite from="coal_int_conv pul_slow_retire 1981-1985" to="coal (conv pul)"/>
                            <rewrite from="coal_peak_conv pul_slow_retire" to="coal (conv pul)"/>
                            <rewrite from="coal_base_conv pul_slow_retire before 1950" to="coal (conv pul)"/>
                            <rewrite from="coal_base_conv pul_CCS" to="coal (conv pul CCS)"/>
                            <rewrite from="refined liquids_peak_CC_CCS" to="refined liquids (CC CCS)"/>
                            <rewrite from="coal_base_conv pul_slow_retire 1996-2000" to="coal (conv pul)"/>
                            <rewrite from="nuc_peak_Gen III" to="Gen_III"/>
                            <rewrite from="coal_int_conv pul_slow_retire 2011-2015" to="coal (conv pul)"/>
                            <rewrite from="CSP_base_storage" to="CSP_storage"/>
                            <rewrite from="coal_base_conv pul_slow_retire 1956-1960" to="coal (conv pul)"/>
                            <rewrite from="coal_int_conv pul" to="coal (conv pul)"/>
                            <rewrite from="coal_peak_IGCC" to="coal (IGCC)"/>
                            <rewrite from="gas_subpeak_steam/CT" to="gas (steam/CT)"/>
                            <rewrite from="CSP_subpeak_storage" to="CSP_storage"/>
                            <rewrite from="coal_base_IGCC_CCS" to="coal (IGCC CCS)"/>
                            <rewrite from="gas_base_steam/CT" to="gas (steam/CT)"/>
                            <rewrite from="coal_base_conv pul_slow_retire 1976-1980" to="coal (conv pul)"/>
                            <rewrite from="coal_subpeak_conv pul_CCS" to="coal (conv pul CCS)"/>
                            <rewrite from="PV_base_storage" to="PV_storage"/>
                            <rewrite from="gas_peak_CC_CCS" to="gas (CC CCS)"/>
                            <rewrite from="coal_int_conv pul_slow_retire 1986-1990" to="coal (conv pul)"/>
                            <rewrite from="biomass_subpeak_conv" to="biomass (conv)"/>
                            <rewrite from="geo_int" to="geothermal"/>
                            <rewrite from="wind_int" to="wind"/>
                            <rewrite from="geo_peak" to="geothermal"/>
                            <rewrite from="nuc_subpeak_Gen II" to="Gen_II_LWR"/>
                            <rewrite from="coal_base_conv pul_fast_retire" to="coal (conv pul)"/>
                            <rewrite from="coal_base_IGCC" to="coal (IGCC)"/>
                            <rewrite from="hydro_peak" to="hydro"/>
                            <rewrite from="nuc_base_Gen III" to="Gen_III"/>
                            <rewrite from="CSP_base" to="CSP"/>
                            <rewrite from="coal_int_conv pul_slow_retire 1956-1960" to="coal (conv pul)"/>
                            <rewrite from="gas_int_CC" to="gas (CC)"/>
                            <rewrite from="CSP_peak" to="CSP"/>
                            <rewrite from="coal_peak_conv pul" to="coal (conv pul)"/>
                            <rewrite from="refined liquids_peak_steam/CT" to="refined liquids (steam/CT)"/>
                            <rewrite from="PV_int" to="PV"/>
                            <rewrite from="PV_peak" to="PV"/>
                            <rewrite from="nuc_subpeak_Gen III" to="Gen_III"/>
                            <rewrite from="PV_subpeak_storage" to="PV_storage"/>
                            <rewrite from="biomass_base_IGCC_CCS" to="biomass (IGCC CCS)"/>
                            <rewrite from="refined liquids_int_CC" to="refined liquids (CC)"/>
                            <rewrite from="coal_subpeak_conv pul" to="coal (conv pul)"/>
                            <rewrite from="refined liquids_int_steam/CT" to="refined liquids (steam/CT)"/>
                            <rewrite from="CSP_int" to="CSP"/>
                            <rewrite from="biomass_subpeak_IGCC" to="biomass (IGCC)"/>
                            <rewrite from="coal_base_conv pul_slow_retire 2011-2015" to="coal (conv pul)"/>
                            <rewrite from="coal_subpeak_IGCC" to="coal (IGCC)"/>
                            <rewrite from="coal_int_conv pul_slow_retire 2001-2005" to="coal (conv pul)"/>
                            <rewrite from="coal_subpeak_IGCC_CCS" to="coal (IGCC CCS)"/>
                            <rewrite from="coal_base_conv pul_slow_retire 1951-1955" to="coal (conv pul)"/>
                            <rewrite from="nuc_base_Gen II" to="Gen_II_LWR"/>
                            <rewrite from="coal_base_conv pul_slow_retire 1966-1970" to="coal (conv pul)"/>
                            <rewrite from="refined liquids_base_CC" to="refined liquids (CC)"/>
                            <rewrite from="coal_peak_IGCC_CCS" to="coal (IGCC CCS)"/>
                            <rewrite from="biomass_int_IGCC_CCS" to="biomass (IGCC CCS)"/>
                            <rewrite from="PV_base" to="PV"/>
                            <rewrite from="coal_base_conv pul_slow_retire 1991-1995" to="coal (conv pul)"/>
                            <rewrite from="coal_int_IGCC_CCS" to="coal (IGCC CCS)"/>
                            <rewrite from="gas_base_CC" to="gas (CC)"/>
                            <rewrite from="nuc_peak_Gen II" to="Gen_II_LWR"/>
                            <rewrite from="CSP_subpeak" to="CSP"/>
                            <rewrite from="coal_int_conv pul_CCS" to="coal (conv pul CCS)"/>
                            <rewrite from="biomass_int_conv_CCS" to="biomass (conv CCS)"/>
                            <rewrite from="wind_base" to="wind"/>
                            <rewrite from="coal_int_conv pul_slow_retire 1991-1995" to="coal (conv pul)"/>
                            <rewrite from="refined liquids_int_CC_CCS" to="refined liquids (CC CCS)"/>
                            <rewrite from="biomass_peak_IGCC_CCS" to="biomass (IGCC CCS)"/>
                            <rewrite from="coal_base_conv pul_slow_retire" to="coal (conv pul)"/>
                            <rewrite from="biomass_base_conv_CCS" to="biomass (conv CCS)"/>
                            <rewrite from="wind_peak" to="wind"/>
                            <rewrite from="gas_peak_CC" to="gas (CC)"/>
                            <rewrite from="coal_int_conv pul_slow_retire 1971-1975" to="coal (conv pul)"/>
                            <rewrite from="CSP_int_storage" to="CSP_storage"/>
                            <rewrite from="coal_int_IGCC" to="coal (IGCC)"/>
                            <rewrite from="coal_base_conv pul_slow_retire 1961-1965" to="coal (conv pul)"/>
                            <rewrite from="wind_int_storage" to="wind_storage"/>
                            <rewrite from="coal_int_conv pul_slow_retire 1951-1955" to="coal (conv pul)"/>
                            <rewrite from="coal_int_conv pul_slow_retire 2006-2010" to="coal (conv pul)"/>
                            <rewrite from="nuc_int_Gen II" to="Gen_II_LWR"/>
                            <rewrite from="biomass_base_IGCC" to="biomass (IGCC)"/>
                            <rewrite from="coal_peak_conv pul_fast_retire" to="coal (conv pul)"/>
                            <rewrite from="biomass_subpeak_IGCC_CCS" to="biomass (IGCC CCS)"/>
                            <rewrite from="PV_int_storage" to="PV_storage"/>
                            <rewrite from="gas_int_CC_CCS" to="gas (CC CCS)"/>
                            <rewrite from="gas_int_steam/CT" to="gas (steam/CT)"/>
                            <rewrite from="coal_base_conv pul_slow_retire 1981-1985" to="coal (conv pul)"/>
                            <rewrite from="biomass_int_conv" to="biomass (conv)"/>
                            <rewrite from="hydro_base" to="hydro"/>
                            <rewrite from="geo_base" to="geothermal"/>
                            <rewrite from="CSP_peak_storage" to="CSP_storage"/>
                            <rewrite from="coal_peak_conv pul_CCS" to="coal (conv pul CCS)"/>
                            <rewrite from="biomass_subpeak_conv_CCS" to="biomass (conv CCS)"/>
                            <rewrite from="PV_subpeak" to="PV"/>
                            <rewrite from="biomass_base_conv" to="biomass (conv)"/>
                            <rewrite from="coal_subpeak_conv pul_slow_retire" to="coal (conv pul)"/>
                            <rewrite from="coal_base_conv pul_slow_retire 2001-2005" to="coal (conv pul)"/>
                            <rewrite from="refined liquids_peak_CC" to="refined liquids (CC)"/>
                            <rewrite from="coal_int_conv pul_slow_retire 1966-1970" to="coal (conv pul)"/>
                            <rewrite from="coal_base_conv pul" to="coal (conv pul)"/>
                            <rewrite from="refined liquids_subpeak_CC" to="refined liquids (CC)"/>
                            <rewrite from="geo_subpeak" to="geothermal"/>
                            <rewrite from="coal_int_conv pul_slow_retire before 1950" to="coal (conv pul)"/>
                            <rewrite from="biomass_peak_conv_CCS" to="biomass (conv CCS)"/>
                            <rewrite from="nuc_int_Gen III" to="Gen_III"/>
                            <rewrite from="hydro_int" to="hydro"/>
                            <rewrite from="wind_subpeak_storage" to="wind_storage"/>
                            <rewrite from="refined liquids_base_steam/CT" to="refined liquids (steam/CT)"/>
                            <rewrite from="coal_int_conv pul_slow_retire" to="coal (conv pul)"/>
                            <rewrite from="wind_base_storage" to="wind_storage"/>
                            <rewrite from="coal_int_conv pul_slow_retire 1976-1980" to="coal (conv pul)"/>
                            <rewrite from="coal_int_conv pul_slow_retire 1961-1965" to="coal (conv pul)"/>
                            <rewrite from="biomass_int_IGCC" to="biomass (IGCC)"/>
                            <rewrite from="gas_subpeak_CC_CCS" to="gas (CC CCS)"/>
                            <rewrite from="refined liquids_subpeak_CC_CCS" to="refined liquids (CC CCS)"/>
                            <rewrite from="coal_base_conv pul_slow_retire 1971-1975" to="coal (conv pul)"/>
                            <rewrite from="PV_peak_storage" to="PV_storage"/>
                            <rewrite from="coal_base_conv pul_slow_retire 2006-2010" to="coal (conv pul)"/>
                            <rewrite from="coal_int_conv pul_slow_retire 1996-2000" to="coal (conv pul)"/>
                            <rewrite from="refined liquids_subpeak_steam/CT" to="refined liquids (steam/CT)"/>
                            <rewrite from="coal_int_conv pul_fast_retire" to="coal (conv pul)"/>
                            <rewrite from="biomass_peak_conv" to="biomass (conv)"/>
                            <rewrite from="gas_base_CC_CCS" to="gas (CC CCS)"/>
                            <rewrite from="hydro_subpeak" to="hydro"/>
                            <rewrite from="coal_base_conv pul_slow_retire 1986-1990" to="coal (conv pul)"/>
                        </level>
                    </labelRewriteList>
                </supplyDemandQuery>
            </queryGroup>
            <queryGroup name="refining">
                <supplyDemandQuery title="refined liquids production by region">
                    <axis1 name="region">region</axis1>
                    <axis2 name="Year">physical-output[@vintage]</axis2>
                    <xPath buildList="true" dataName="output" group="false" sumAll="false">*[@type='sector' (:collapse:) and
               (@name='oil refining' or @name='biomass liquids' or @name='gas to liquids' or @name='coal to liquids')]//
               output-primary[@type='output' (:collapse:)]/physical-output/node()</xPath>
                    <comments/>
                </supplyDemandQuery>
                <supplyDemandQuery title="refined liquids production by subsector">
                    <axis1 name="subsector">subsector</axis1>
                    <axis2 name="Year">physical-output[@vintage]</axis2>
                    <xPath buildList="true" dataName="output" group="false" sumAll="false">*[@type='sector' and 
               (@name='oil refining' or @name='biomass liquids' or @name='gas to liquids' or @name='coal to liquids')]/
               *[@type='subsector']//
               output-primary[@type='output' (:collapse:)]/physical-output/node()</xPath>
                    <comments/>
                </supplyDemandQuery>
                <supplyDemandQuery title="refined liquids production by tech">
                    <axis1 name="technology">technology</axis1>
                    <axis2 name="Year">physical-output[@vintage]</axis2>
                    <xPath buildList="true" dataName="output" group="false" sumAll="false">*[@type='sector' and 
               (@name='oil refining' or @name='biomass liquids' or @name='gas to liquids' or @name='coal to liquids')]/*[@type='subsector']/
               *[@type='technology']/output-primary[@type='output' (:collapse:)]/physical-output/node()</xPath>
                    <comments/>
                </supplyDemandQuery>
                <supplyDemandQuery title="refined liquids production by tech and vintage">
                    <axis1 name="technology">technology</axis1>
                    <axis2 name="Year">physical-output[@vintage]</axis2>
                    <xPath buildList="true" dataName="output" group="false" sumAll="false">*[@type='sector' and 
               (@name='oil refining' or @name='biomass liquids' or @name='gas to liquids' or @name='coal to liquids')]/*[@type='subsector']/
               *[@type='technology']/output-primary[@type='output' (:collapse:)]/physical-output/node()</xPath>
                    <comments/>
                    <showAttribute attribute-name="year" level="technology"/>
                </supplyDemandQuery>
                <supplyDemandQuery title="refined liquids production by tech (new)">
                    <axis1 name="technology">technology</axis1>
                    <axis2 name="Year">physical-output[@vintage]</axis2>
                    <xPath buildList="true" dataName="output" group="false" sumAll="false">*[@type='sector' and 
               (@name='oil refining' or @name='biomass liquids' or @name='gas to liquids' or @name='coal to liquids')]/*[@type='subsector']/
               *[@type='technology']/output-primary[@type='output' (:collapse:)]/physical-output[
               @vintage=parent::*/parent::*/@year]/node()</xPath>
                    <comments/>
                </supplyDemandQuery>
                <supplyDemandQuery title="refinery inputs by tech (energy and feedstocks)">
                    <axis1 name="input">input</axis1>
                    <axis2 name="Year">demand-physical[@vintage]</axis2>
                    <xPath buildList="true" dataName="output" group="false" sumAll="false">*[@type='sector' and 
               (@name='oil refining' or @name='biomass liquids' or @name='gas to liquids' or @name='coal to liquids' or 
               @name='regional oil' or @name='regional corn for ethanol' or @name='regional sugar for ethanol')]/
               *[@type='subsector']/*[@type='technology']/
               *[@type='input' and not(contains(@name,'water'))]/demand-physical/node()</xPath>
                    <comments>includes passthrough sectors for refining</comments>
                </supplyDemandQuery>
                <supplyDemandQuery title="refined liquids prices by sector">
                    <axis1 name="fuel">sector</axis1>
                    <axis2 name="Year">cost</axis2>
                    <xPath buildList="true" dataName="price" group="false" sumAll="false">*[@type='sector' and 
               (@name='oil refining' or @name='biomass liquids' or @name='gas to liquids' or @name='coal to liquids' or 
               @name='refined liquids enduse' or @name='refined liquids industrial')]/cost/text()</xPath>
                    <comments/>
                </supplyDemandQuery>
                <supplyDemandQuery title="refined liquids costs by subsector">
                    <axis1 name="subsector">subsector</axis1>
                    <axis2 name="Year">cost</axis2>
                    <xPath buildList="true" dataName="cost" group="false" sumAll="false">*[@type='sector' and (@name='oil refining' or 
               @name='biomass liquids' or @name='gas to liquids' or @name='coal to liquids')]/*[@type='subsector']/cost/text()</xPath>
                    <comments/>
                </supplyDemandQuery>
                <supplyDemandQuery title="refined liquids costs by tech">
                    <axis1 name="technology">technology</axis1>
                    <axis2 name="Year">cost</axis2>
                    <xPath buildList="true" dataName="cost" group="false" sumAll="false">*[@type='sector' and (@name='oil refining' or 
               @name='biomass liquids' or @name='gas to liquids' or @name='coal to liquids')]/*[@type='subsector']/*[@type='technology']/cost/text()</xPath>
                    <comments/>
                </supplyDemandQuery>
                <supplyDemandQuery title="refining and oil share-weights by subsector">
                    <axis1 name="subsector">subsector</axis1>
                    <axis2 name="Year">share-weight</axis2>
                    <xPath buildList="true" dataName="share-weight" group="false" sumAll="false">*[@type='sector' and (@name='oil refining' or 
               @name='biomass liquids' or @name='gas to liquids' or @name='coal to liquids' or @name='regional oil')]/
               *[@type='subsector']/share-weight/text()</xPath>
                    <comments/>
                </supplyDemandQuery>
                <supplyDemandQuery title="refining share-weights by tech">
                    <axis1 name="technology">technology</axis1>
                    <axis2 name="Year">technology</axis2>
                    <xPath buildList="true" dataName="share-weight" group="false" sumAll="false">*[@type='sector' and (@name='oil refining' or 
               @name='biomass liquids' or @name='gas to liquids' or @name='coal to liquids')]/*[@type='subsector']/
               *[@type='technology']/share-weight/node()</xPath>
                    <comments/>
                </supplyDemandQuery>
            </queryGroup>
        </queryGroup>
        <queryGroup name="end use sectors">
            <queryGroup name="total end use sectors">
                <supplyDemandQuery title="total final energy by aggregate sector">
                    <axis1 name="sector">sector</axis1>
                    <axis2 name="Year">demand-physical[@vintage]</axis2>
                    <xPath buildList="true" dataName="input" group="false" sumAll="false">*[@type='sector' and ((@name='building' or @name='industry' or @name='transportation') or
            (exists(child::keyword/@final-energy)))]//*[@type='input' (:collapse:) and
            not(@name='limestone' or @name='process heat cement' or @name='industrial energy use' or
                @name='industrial feedstocks' or @name='renewable' or contains(@name, 'trn_') or @name='oil-credits')]/
            demand-physical[@unit='EJ']/node()</xPath>
                    <comments/>
                    <labelRewriteList append-values="false">
                        <level name="sector">
                            <rewrite from="trn_pass_road_LDV_4W" to="transportation"/>
                            <rewrite from="trn_pass_road_LDV_2W" to="transportation"/>
                            <rewrite from="resid televisions" to="building"/>
                            <rewrite from="comm heating" to="building"/>
                            <rewrite from="comm cooling" to="building"/>
                            <rewrite from="resid computers" to="building"/>
                            <rewrite from="other industrial energy use" to="industry"/>
                            <rewrite from="trn_pass_road_LDV" to="transportation"/>
                            <rewrite from="trn_pass_road_bus" to="transportation"/>
                            <rewrite from="trn_aviation_intl" to="transportation"/>
                            <rewrite from="resid hot water" to="building"/>
                            <rewrite from="resid heating" to="building"/>
                            <rewrite from="resid clothes washers" to="building"/>
                            <rewrite from="resid cooking" to="building"/>
                            <rewrite from="process heat cement" to="industry"/>
                            <rewrite from="resid furnace fans" to="building"/>
                            <rewrite from="comm office" to="building"/>
                            <rewrite from="comm other" to="building"/>
                            <rewrite from="comm ventilation" to="building"/>
                            <rewrite from="trn_shipping_intl" to="transportation"/>
                            <rewrite from="trn_pass_road" to="transportation"/>
                            <rewrite from="trn_freight_road" to="transportation"/>
                            <rewrite from="trn_freight" to="transportation"/>
                            <rewrite from="comm lighting" to="building"/>
                            <rewrite from="comm others" to="building"/>
                            <rewrite from="resid other" to="building"/>
                            <rewrite from="comm cooking" to="building"/>
                            <rewrite from="comm hot water" to="building"/>
                            <rewrite from="trn_pass" to="transportation"/>
                            <rewrite from="cement" to="industry"/>
                            <rewrite from="comm non-building" to="building"/>
                            <rewrite from="resid freezers" to="building"/>
                            <rewrite from="resid dishwashers" to="building"/>
                            <rewrite from="N fertilizer" to="industry"/>
                            <rewrite from="resid others" to="building"/>
                            <rewrite from="resid cooling" to="building"/>
                            <rewrite from="resid refrigerators" to="building"/>
                            <rewrite from="resid clothes dryers" to="building"/>
                            <rewrite from="other industrial feedstocks" to="industry"/>
                            <rewrite from="comm refrigeration" to="building"/>
                            <rewrite from="resid lighting" to="building"/>
                        </level>
                    </labelRewriteList>
                </supplyDemandQuery>
            </queryGroup>
        </queryGroup>
        <queryGroup name="water demands">
            <supplyDemandQuery title="water withdrawals by state, sector, basin">
                <axis1 name="subsector">subsector</axis1>
                <axis2 name="Year">physical-output[@vintage]</axis2>
                <xPath buildList="true" dataName="input" group="false" sumAll="false">*[@type='sector']/*[@type='subsector']//*[@type='output' (:collapse:)
                and contains(@name,'water_td') and ends-with(@name,'_W')]/physical-output/node()</xPath>
                <comments/>
            </supplyDemandQuery>
            <supplyDemandQuery title="water withdrawals by state, sector, basin (includes desal)">
                <axis1 name="technology">technology</axis1>
                <axis2 name="Year">physical-output[@vintage]</axis2>
                <xPath buildList="true" dataName="input" group="false" sumAll="false">*[@type='sector']/*[@type='subsector']/*[@type='technology']/*[@type='output' (:collapse:)
                and contains(@name,'water_td') and ends-with(@name,'_W')]/physical-output/node()</xPath>
                <comments/>
            </supplyDemandQuery>
            <supplyDemandQuery title="water consumption by state, sector, basin">
                <axis1 name="subsector">subsector</axis1>
                <axis2 name="Year">physical-output[@vintage]</axis2>
                <xPath buildList="true" dataName="input" group="false" sumAll="false">*[@type='sector']/*[@type='subsector']//*[@type='output' (:collapse:)
                and contains(@name,'water_td') and ends-with(@name,'_C')]/physical-output/node()</xPath>
                <comments/>
            </supplyDemandQuery>
            <supplyDemandQuery title="water consumption by state, sector, basin (includes desal)">
                <axis1 name="technology">technology</axis1>
                <axis2 name="Year">physical-output[@vintage]</axis2>
                <xPath buildList="true" dataName="input" group="false" sumAll="false">*[@type='sector']/*[@type='subsector']/*[@type='technology']/*[@type='output' (:collapse:)
                and contains(@name,'water_td') and ends-with(@name,'_C')]/physical-output/node()</xPath>
                <comments/>
            </supplyDemandQuery>
        </queryGroup>
    </queryGroup>
</queries><|MERGE_RESOLUTION|>--- conflicted
+++ resolved
@@ -3584,13 +3584,10 @@
                         <rewrite from="Soybean" to="crops"/>
                         <rewrite from="FodderGrass" to="crops"/>
                         <rewrite from="ProtectedGrassland" to="grass"/>
-<<<<<<< HEAD
                         <rewrite from="ProtectedUnmanagedHardwood_Forest" to="forest (unmanaged)"/>
                         <rewrite from="ProtectedUnmanagedSoftwood_Forest" to="forest (unmanaged)"/>
-=======
                         <rewrite from="Fruits" to="crops"/>
                         <rewrite from="FodderHerbC4" to="crops"/>
->>>>>>> bdfb2c88
                         <rewrite from="ProtectedUnmanagedForest" to="forest (unmanaged)"/>
                         <rewrite from="biomassTree" to="biomass"/>
                         <rewrite from="OilPalm" to="crops"/>
@@ -3609,12 +3606,9 @@
                         <rewrite from="OilCrop" to="crops"/>
                         <rewrite from="ProtectedShrubland" to="shrubs"/>
                         <rewrite from="SugarCrop" to="crops"/>
-<<<<<<< HEAD
                         <rewrite from="SugarCropC4" to="crops"/>
                         <rewrite from="UnmanagedHardwood_Forest" to="forest (unmanaged)"/>
                         <rewrite from="UnmanagedSoftwood_Forest" to="forest (unmanaged)"/>
-=======
->>>>>>> bdfb2c88
                         <rewrite from="UnmanagedForest" to="forest (unmanaged)"/>
                         <rewrite from="SugarCropC4" to="crops"/>
                         <rewrite from="Pasture" to="pasture (grazed)"/>
