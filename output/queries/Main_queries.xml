--- conflicted
+++ resolved
@@ -1,4 +1,3 @@
-<<<<<<< HEAD
 <?xml version="1.0" encoding="UTF-8"?>
 <queries>
    <queryGroup name="energy">
@@ -5229,5332 +5228,4 @@
         </queryGroup>
       </queryGroup>
    </queryGroup>
-</queries>
-=======
-<?xml version="1.0" encoding="UTF-8"?><queries>
-    <queryGroup name="energy">
-        <queryGroup name="primary energy">
-            <supplyDemandQuery title="primary energy consumption by region (avg fossil efficiency)">
-                <axis1 name="fuel">input[@name]</axis1>
-                <axis2 name="Year">demand-physical[@vintage]</axis2>
-                <xPath buildList="true" dataName="input" group="false" sumAll="false">
-                    <![CDATA[
-                    
-                     
-      	 	 	 declare function local:get-weighted-eff($outputs as node()*) as node()* {
-			 	 		   unordered {
-			 			     for $year in distinct-values($outputs/physical-output/@vintage)
-			 		             let $eff_unweight := sum(for $res in $outputs/physical-output[@vintage = $year]
-			 		                               let $eff_curr := $res/parent::*/following-sibling::input-energy[1]/IO-coefficient[@vintage = $year]
-			 		                               (: where $res/physical-output/@vintage = $year :)
-			 		                               return $res div $eff_curr),
-			 			             $weight := sum(for $res in $outputs/physical-output[@vintage = $year]
-			 		                         (: where $res/physical-output/@vintage = $year :)
-			 		                         return $res),
-			 			             $eff_weighted := $eff_unweight div $weight
-			 		             return element efficiency-weighted {attribute year { $year }, text { $eff_weighted }}
-			             		}
-			 	 	 };
-			 	 	 declare function local:append-heirarchy($parent as node(), $append as node()) as node() {
-			 	 		 let $scn := $parent/ancestor::scenario,
-			 			   	  $rgn := $parent/ancestor::region
-			 			   return
-			 			   	  document { element scenario {
-			 			 	  					$scn/@*,
-			 			 						element region {
-			 			 							$rgn/@*,
-			 			 							$append
-			 			 						}
-			 			 	  				}
-			 				}
-			 	 		 (: let $new_node := element {local-name($parent)} {$parent/@*, $append} 	
-			 	 		 return
-			 	 		 if(local-name($parent) != 'scenario')
-			 	 		 then local:append-heirarchy($parent/parent::*, $new_node)
-			 	 		 else document { $new_node } :)
-			 	 	 };  
-			 	 	 declare function local:get-primary-renewable($outputs as node()*, $weighted_effs as node()*) as node()* {
-			 	 	 unordered { 	
-			 	 	 for $output in $outputs (:,
-			 	 	 $weighted_eff in $weighted_effs :)
-			 	 	 let $new_output :=  (: element tempParent { :)
-			 	 	 element input {
-			 	 		 attribute type {'input'},
-			 	 		 attribute name {$output/parent::*/following-sibling::keyword/@primary-renewable},
-			 	 		 element demand-physical {
-			 	 			 attribute vintage {$output/@vintage},
-			 	 			 attribute unit {$output/@unit},
-			 	 			 text { $output div $weighted_effs[@year=$output/@vintage] }
-			 	 		 }(: ,
-			 	 		 element keyword {
-			 	 			 attribute primary-consumption { (: if($output/parent::*/following-sibling::keyword[fn:exists(@primary-renewable)])
-			 	 						 then :) $output/parent::*/following-sibling::keyword/@primary-renewable
-			 	 						 (: else $output/parent::*/parent::*/@name :)
-			 	 		       }
-			 	 		 } :)
-			 	 	 (: } :)
-			 	 	 },
-			 	 	 $new_root := local:append-heirarchy($output/parent::*/parent::*, $new_output)
-			 	 	 (:where $output/@vintage = $weighted_eff/@year:)
-			 	 	 return $new_root//text()
-			 	 	 } 
-			 	 	 };
-			 	 	 declare function local:check-keyword($values as node()*) as node()* {
-			 	 	 	unordered {
-			 	 		for $value in $values
-			 	 		let $input := $value/parent::*/parent::*,
-			 	 		    $keyword_name :=
-			 	 		        (: if($input/following-sibling::keyword[fn:exists(@primary-consumption)])
-			 	 			then :) $input/following-sibling::keyword/@primary-consumption
-			 	 			(: else $input/@name :), 
-			 	 		    $new_parent := element {local-name($input)} {$input/@*, 
-			 	 			$value/parent::*,
-			 	 		        element keyword { attribute primary-consumption {$keyword_name} }
-			 	 		        },
-			 	 		    $new_root := local:append-heirarchy($input/parent::*, $new_parent)
-			 	 		return $new_root//text()
-			 	 		}
-			 	 	};
-			 	 
-			 	 	 declare function local:run-primary-energy($scenarios as xs:string*, $regions as xs:string*, $collection as xs:string) as node()* { 	
-			 	 	 (: unordered { :)
-			 	 	 let $regionsG := if(not($regions[1] = 'Global'))
-			 	 	 		  then $regions
-			 	 	 		  else distinct-values(collection($collection)/scenario/world/*[@type='region']/@name)
-			 	 	 return
-			 	 	 for $scenario in $scenarios, 	    
-			 	 	 $region in $regionsG 	
-			 	 	 let $scenario_split := tokenize($scenario, ' '),
-                     $scenario_name := string-join($scenario_split[position() < last()], ' '),
-			 	 	 $scenario_date := $scenario_split[last()],
-			 	 	 $currTree := collection($collection)/scenario[@name = $scenario_name and @date = $scenario_date]/world/*[@type = 'region' and @name=$region]
-			 	 	 return (: get renewables from electricity :)
-			 	 	 local:get-primary-renewable($currTree/*[@type='sector' (: collapse :) and (@name='electricity' or @name='elect_td_bld' or starts-with(@name,'elec_'))]//keyword[fn:exists(@primary-renewable)]/preceding-sibling::output-primary/physical-output, local:get-weighted-eff($currTree/*[@type='sector' (: collapse :) and (@name='electricity' or starts-with(@name, 'elec_'))]//keyword[fn:exists(@average-fossil-efficiency)]/preceding-sibling::output-primary)) 
-					 		 	| (: get renewables from H2ProdCS :)
-					 	 	 	local:get-primary-renewable($currTree/supplysector[@name='H2 central production'](: /*[@type='subsector' (: collapse :) and fn:not(@name='electrolysis')] :)//keyword[fn:exists(@primary-renewable)]/preceding-sibling::output-primary/physical-output, local:get-weighted-eff($currTree/supplysector[@name='H2 central production']//keyword[fn:exists(@average-fossil-efficiency)]/preceding-sibling::output-primary)) 
-					 	 	 	| (: get renewables from H2ProdDist :)
-					 	 	 	local:get-primary-renewable($currTree/supplysector[@name='H2 forecourt production'](: /*[@type='subsector' (: collapse :) and fn:not(@name='electrolysis')] :)//keyword[fn:exists(@primary-renewable)]/preceding-sibling::output-primary/physical-output, local:get-weighted-eff($currTree/supplysector[@name='H2 forecourt production']//keyword[fn:exists(@average-fossil-efficiency)]/preceding-sibling::output-primary)) 
-					 	 	 	| (: get the primaries :)
-	 	 						(: local:check-keyword( :) $currTree//keyword[fn:exists(@primary-consumption)]/preceding-sibling::input-energy[not(contains(@name, 'water'))]/demand-physical/text() (: ) :)
-                                | (: get traditional biomass :)
-							    $currTree//*[@type='input' and @name='traditional biomass']/demand-physical/node()
-			 	 	 	
-			 	 	 (: } :)
-	 	 }; 
-            	 local:run-primary-energy((:scenarios:), (:regions:), (:collection:))
-                 
-            
-                
-                ]]>
-                </xPath>
-                <comments/>
-                <labelRewriteList append-values="false">
-                    <level name="input">
-                        <rewrite from="exotic-elect" to="j breakthrough"/>
-                        <rewrite from="wind-H2" to="g wind"/>
-                        <rewrite from="biomass" to="d biomass"/>
-                        <rewrite from="traditional biomass" to="j traditional biomass"/>
-                        <rewrite from="crude oil" to="a oil"/>
-                        <rewrite from="nuclear-elect" to="e nuclear"/>
-                        <rewrite from="solar-H2" to="h solar"/>
-                        <rewrite from="regional natural gas" to=""/>
-                        <rewrite from="traded unconventional oil" to="a oil"/>
-                        <rewrite from="geothermal-elect" to="i geothermal"/>
-                        <rewrite from="natural gas" to="b natural gas"/>
-                        <rewrite from="hydro-elect" to="f hydro"/>
-                        <rewrite from="solar-elect" to="h solar"/>
-                        <rewrite from="coal" to="c coal"/>
-                        <rewrite from="elect_td_ind" to=""/>
-                        <rewrite from="wind-elect" to="g wind"/>
-                        <rewrite from="total biomass" to="d biomass"/>
-                        <rewrite from="nuclear-H2" to="e nuclear"/>
-                    </level>
-                </labelRewriteList>
-            </supplyDemandQuery>
-            <supplyDemandQuery title="primary energy consumption by region (direct equivalent)">
-                <axis1 name="fuel">input[@name]</axis1>
-                <axis2 name="Year">demand-physical[@vintage]</axis2>
-                <xPath buildList="true" dataName="input" group="false" sumAll="false">
-                    <![CDATA[
-                    
-                     
-			 	 	 declare function local:append-heirarchy($parent as node(), $append as node()) as node() {
-			 	 		 let $scn := $parent/ancestor::scenario,
-			 			   	  $rgn := $parent/ancestor::region
-			 			   return
-			 			   	  document { element scenario {
-			 			 	  					$scn/@*,
-			 			 						element region {
-			 			 							$rgn/@*,
-			 			 							$append
-			 			 						}
-			 			 	  				}
-			 				}
-			 	 	 };  
-			 	 	 declare function local:get-primary-renewable($outputs as node()*) as node()* {
-			 	 	 unordered { 	
-			 	 	 for $output in $outputs 
-			 	 	 let $new_output :=  
-			 	 	 element input {
-			 	 		 attribute type {'input'},
-			 	 		 attribute name {$output/parent::*/following-sibling::keyword/@primary-renewable},
-			 	 		 element demand-physical {
-			 	 			 attribute vintage {$output/@vintage},
-			 	 			 attribute unit {$output/@unit},
-			 	 			 text { $output }
-			 	 		 }
-			 	 	 },
-			 	 	 $new_root := local:append-heirarchy($output/parent::*/parent::*, $new_output)
-			 	 	 return $new_root//text()
-			 	 	 } 
-			 	 	 };
-			 	 	 declare function local:run-primary-energy($scenarios as xs:string*, $regions as xs:string*, $collection as xs:string) as node()* { 	
-			 	 	 let $regionsG := if(not($regions[1] = 'Global'))
-			 	 	 		  then $regions
-			 	 	 		  else distinct-values(collection($collection)/scenario/world/*[@type='region']/@name)
-			 	 	 return
-			 	 	 for $scenario in $scenarios, 	    
-			 	 	 $region in $regionsG 	
-			 	 	 let $scenario_split := tokenize($scenario, ' '), 	    
-                     $scenario_name := string-join($scenario_split[position() < last()], ' '),
-			 	 	 $scenario_date := $scenario_split[last()],
-			 	 	 $currTree := collection($collection)/scenario[@name = $scenario_name and @date = $scenario_date]/world/*[@type = 'region' and @name=$region]
-			 	 	 return (: get renewables from electricity :)
-					 	 	 	local:get-primary-renewable($currTree/*[@type='sector' (: collapse :) and (@name='electricity' or @name='elect_td_bld' or starts-with(@name,'elec_'))]//keyword[fn:exists(@primary-renewable)]/preceding-sibling::output-primary/physical-output)
-					 		 	| (: get renewables from H2ProdCS :)
-					 	 	 	local:get-primary-renewable($currTree/supplysector[@name='H2 central production'](: /*[@type='subsector' (: collapse :) and fn:not(@name='electrolysis')] :)//keyword[fn:exists(@primary-renewable)]/preceding-sibling::output-primary/physical-output)
-					 	 	 	| (: get renewables from H2ProdDist :)
-					 	 	 	local:get-primary-renewable($currTree/supplysector[@name='H2 forecourt production'](: /*[@type='subsector' (: collapse :) and fn:not(@name='electrolysis')] :)//keyword[fn:exists(@primary-renewable)]/preceding-sibling::output-primary/physical-output)
-					 	 	 	| (: get the primaries :)
-	 	 						$currTree//keyword[fn:exists(@primary-consumption)]/preceding-sibling::input-energy/demand-physical/text()
-                                | (: get traditional biomass :)
-							    $currTree//*[@type='input' and @name='traditional biomass']/demand-physical/node()
-			 	 	 	
-	 	 }; 
-            	 local:run-primary-energy((:scenarios:), (:regions:), (:collection:))
-                 
-            
-                
-                ]]>
-                </xPath>
-                <comments/>
-                <labelRewriteList append-values="false">
-                    <level name="input">
-                        <rewrite from="exotic-elect" to="j breakthrough"/>
-                        <rewrite from="water_td_pri_C" to=""/>
-                        <rewrite from="wind-H2" to="g wind"/>
-                        <rewrite from="biomass" to="d biomass"/>
-                        <rewrite from="traditional biomass" to="j traditional biomass"/>
-                        <rewrite from="crude oil" to="a oil"/>
-                        <rewrite from="nuclear-elect" to="e nuclear"/>
-                        <rewrite from="solar-H2" to="h solar"/>
-                        <rewrite from="regional natural gas" to=""/>
-                        <rewrite from="traded unconventional oil" to="a oil"/>
-                        <rewrite from="geothermal-elect" to="i geothermal"/>
-                        <rewrite from="natural gas" to="b natural gas"/>
-                        <rewrite from="hydro-elect" to="f hydro"/>
-                        <rewrite from="solar-elect" to="h solar"/>
-                        <rewrite from="seawater" to=""/>
-                        <rewrite from="coal" to="c coal"/>
-                        <rewrite from="elect_td_ind" to=""/>
-                        <rewrite from="wind-elect" to="g wind"/>
-                        <rewrite from="water_td_pri_W" to=""/>
-                        <rewrite from="total biomass" to="d biomass"/>
-                        <rewrite from="nuclear-H2" to="e nuclear"/>
-                        <rewrite from="k new" to="k new"/>
-                    </level>
-                </labelRewriteList>
-            </supplyDemandQuery>
-            <supplyDemandQuery title="primary energy consumption with CCS by region (direct equivalent)">
-                <axis1 name="fuel">input[@name]</axis1>
-                <axis2 name="Year">demand-physical[@vintage]</axis2>
-                <xPath buildList="true" dataName="input" group="false" sumAll="false">
-                    <![CDATA[
-                    
-                     
-               declare function local:append-heirarchy($parent as node(), $append as node()*) as node() {
-	       	 		 let $scn := $parent/ancestor::scenario,
-	       			   	  $rgn := $parent (: /ancestor::region :)
-	       			   return
-	       			   	  document { element scenario {
-	       			 	  					$scn/@*,
-	       			 						element region {
-	       			 							$rgn/@*,
-	       			 							$append
-	       			 						}
-	       			 	  				}
-	       				}
-	       	 		 (: I can get by with just the scenario and region
-	       			 let $new_node := element {local-name($parent)} {$parent/@*, $append} 	
-	       	 		 return
-	       	 		 if(local-name($parent) != 'scenario')
-	       	 		 then local:append-heirarchy($parent/parent::*, $new_node)
-	       	 		 else document { $new_node } :)
-	       	 	 }; 
-	       	 	 declare function local:generate-sector-input-coefs($outputNameQueue as xs:string*, $currTree as node(), $coefs as node()*, $is_usa as xs:boolean) as node()* {
-                 if(empty($outputNameQueue)) then $coefs
-                 else if( exists($coefs[@name = $outputNameQueue[1]]) or exists(index-of(('biomass',
-'traded unconventional oil', 'regional corn for ethanol', 'regional biomassOil', 'regional sugar for ethanol', 'regional sugarbeet for ethanol'),
-$outputNameQueue[1])) or not($currTree/*[@type='sector' and @name=$outputNameQueue[1]]))
-then 
-(:if(not($is_usa) and string-length($currTree/@name) = 2) then
-local:trace-inputs($outputName, $currTree/parent::*/*[@type='region' and @name='USA'], $outputs, true())
-else:)
-local:generate-sector-input-coefs(remove($outputNameQueue, 1), $currTree, $coefs, $is_usa)
-	       				else
-                    let $outputName := $outputNameQueue[1],
-                        $newOutputNameQueue := remove($outputNameQueue, 1),
-                        $useOutputs := $currTree//output-primary[@type='output' and @name=$outputName],
-                        $useInputs := for $out in $useOutputs[not(following-sibling::keyword[exists(@primary-renewable)])]
-                                      return $out/following-sibling::*[@type='input' and not(@name='oil-credits')],
-                        $renewOutputs := for $out in $useOutputs[following-sibling::keyword[exists(@primary-renewable)]]
-                                         return element output {
-                                             attribute name { $out/following-sibling::keyword/@primary-renewable },
-                                             $out/child::*
-                                         },
-                        $totalOutputSum := for $vintage in distinct-values($useOutputs/physical-output/@vintage)
-                                          return element output {
-                                                     attribute vintage { $vintage },
-                                                     text {
-                                                         sum($useOutputs/physical-output[@vintage=$vintage])
-                                                     }
-                                                 },
-                       $new_coefs := $coefs | element sector {
-                                            attribute name { $outputName },
-                                            for $input in distinct-values($useInputs/@name)
-                                            return element input {
-                                                       attribute name { $input },
-                                                       for $outputSum in $totalOutputSum
-                                                       let $inputSum := sum($useInputs[@name=$input]/demand-physical[@vintage=$outputSum/@vintage])
-                                                       where $inputSum > 0
-                                                       return element coef {
-                                                                  attribute vintage { $outputSum/@vintage },
-                                                                  text { $inputSum div $outputSum }
-                                                              }
-                                                    },
-                                            for $input in distinct-values($renewOutputs/@name)
-                                            return element input {
-                                                       attribute name { concat($input, ' renewable') },
-                                                       attribute is-renewable { true() },
-                                                       for $outputSum in $totalOutputSum
-                                                       let $inputSum := sum($renewOutputs[@name=$input]/physical-output[@vintage=$outputSum/@vintage])
-                                                       where $inputSum > 0
-                                                       return element coef {
-                                                                  attribute vintage { $outputSum/@vintage },
-                                                                  text { $inputSum div $outputSum }
-                                                              }
-                                                    }
-                                        }
-                        return 
-                              local:generate-sector-input-coefs(distinct-values(($newOutputNameQueue, $useInputs/@name)), $currTree, $new_coefs, $is_usa)
-		};
-        declare function local:generate-ccs-coefs($currTree as node(), $coefs as node()*) as node()* {
-            for $sector in $coefs/@name
-            let $currSector := $currTree/*[@type='sector' and @name=$sector],
-                $useInputs := $currSector//*[@type='technology' and not(contains(@name, 'CCS')) and not(child::keyword/@primary-renewable)]/*[@type='input' and not(@name='oil-credits')],
-                $useInputsCCS := $currSector//*[@type='technology' and contains(@name, 'CCS')]/*[@type='input' and not(@name='oil-credits')],
-                $totalOutputSum := for $vintage in distinct-values($useInputs/demand-physical/@vintage | $useInputsCCS/demand-physical/@vintage)
-                                          return element output {
-                                                     attribute vintage { $vintage },
-                                                     text {
-                                                         sum($currSector//output-primary/physical-output[@vintage=$vintage])
-                                                     }
-                                                 }
-            return if(exists($useInputsCCS)) then
-                element sector {
-                                            attribute name { $sector },
-                                            $coefs[@name=$sector]/input[@is-renewable],
-                                            for $input in distinct-values(($useInputs/@name, $useInputsCCS/@name))
-                                            return element input {
-                                                       attribute name { $input },
-                                                       for $outputSum in $totalOutputSum
-                                                       let $inputSum := sum($useInputs[@name=$input]/demand-physical[@vintage=$outputSum/@vintage]),
-                                                           $inputSumCCS := sum($useInputsCCS[@name=$input]/demand-physical[@vintage=$outputSum/@vintage])
-                                                       return (element coef {
-                                                                  attribute vintage { $outputSum/@vintage },
-                                                                  text { $inputSum div $outputSum }
-                                                              },
-                                                              element coef_ccs {
-                                                                  attribute vintage { $outputSum/@vintage },
-                                                                  text { $inputSumCCS div $outputSum }
-                                                              })
-                                                    }
-                                        }
-                    else
-                        $coefs[@name=$sector]
-        };
-        declare function local:apply-coefs($outputName as xs:string, $outputs as node()*, $coefs as node()*, $isCCS as xs:boolean) as node()* {
-            if(exists($coefs[@name=$outputName]) and sum($outputs) > 0.001) then
-                for $input in $coefs[@name=$outputName]/input
-                return local:apply-coefs($input/@name,
-                    for $vintage in distinct-values($outputs/@vintage)
-                    let $outputThisVintage := $outputs[@vintage=$vintage],
-                        $firstOutput := $outputThisVintage[1],
-                        $outputSum := sum($outputThisVintage),
-                        $coefThisVintage := $input/coef[@vintage=$vintage]
-                    where $coefThisVintage > 0
-	       		    return element { local-name($firstOutput) } {
-	       				$firstOutput/@*,
-                        text{ $outputSum * $coefThisVintage }
-                        }, $coefs, $isCCS)
-                    | local:apply-coefs($input/@name,
-                    for $vintage in distinct-values($outputs/@vintage)
-                    let $outputThisVintage := $outputs[@vintage=$vintage],
-                        $firstOutput := $outputThisVintage[1],
-                        $outputSum := sum($outputThisVintage),
-                        $coefThisVintage := $input/coef_ccs[@vintage=$vintage]
-                    where exists($coefThisVintage) and $coefThisVintage > 0
-	       		    return element { local-name($firstOutput) } {
-	       				$firstOutput/@*,
-                        text{ $outputSum * $coefThisVintage }
-	       			}, $coefs, true())
-            else if( sum($outputs) > 0.001) then
-                element input {
-                    attribute name { if($isCCS) then concat($outputName, ' CCS') else $outputName },
-                    attribute type { 'input' },
-                    (: $outputs :) (: TODO: not sure why this doesn't work and we need to create these explicitly :)
-                    for $o in $outputs
-                    return element demand-physical { $o/@*, text{ $o/text() } }
-                }
-            else
-                (: These are the residuals from chasing simulenaties, I've left this here
-                   for debuging purposes :)
-                element input {
-                    attribute name { $outputName },
-                    attribute type { 'input' } (:,
-                    $outputs :)
-                }
-        };
-		declare function local:run-input-by-primary($scenarios as xs:string*, $regions as xs:string*, $collection as xs:string) as node()* { 	
-			 	 unordered { 	
-			 	 let $regionsG := if(not($regions[1] = 'Global'))
-			 	 		  then $regions
-			 	 		  else distinct-values(collection($collection)/scenario/world/*[@type='region']/@name)
-			 	 return
-			 	 for $scenario in $scenarios, 	    
-			 	 $region in $regionsG 	
-			 	 let $scenario_split := tokenize($scenario, ' '), 	    
-				 $currTree := collection($collection)/scenario[@name = $scenario_split[1] and @date = $scenario_split[2]]/world/*[@type='region' and @name=$region],
-                 $currInputs := $currTree/*[@type='sector' and (@name='unconventional oil production' or exists(child::keyword/@final-energy))]//*[@type='input' and empty(index-of(('trn_pass_road', 'limestone', 'process heat cement', 'industrial energy use', 'industrial feedstocks', 'renewable', 'trn_freight_road', 'trn_pass_road_LDV', 'trn_pass_road_LDV_2W', 'trn_pass_road_LDV_4W', 'unconventional oil', 'oil-credits'), @name))],
-                 $coefs := local:generate-sector-input-coefs(distinct-values($currInputs/@name), $currTree, (), false()),
-                 $ccs_coefs := local:generate-ccs-coefs($currTree, $coefs)
-				 return 
-				    for $inputName in distinct-values($currInputs/@name)
-				    return local:append-heirarchy($currTree, local:apply-coefs($inputName, $currInputs[@name=$inputName]/demand-physical, $ccs_coefs, false()))//text()
-			 	 } 
-	 	 };
-		 local:run-input-by-primary((:scenarios:), (:regions:), (:collection:))
-         
-         
-                
-                ]]>
-                </xPath>
-                <comments>WARNING: Results are slightly inflated due to improper secondary-output accounting</comments>
-                <labelRewriteList append-values="false">
-                    <level name="input">
-                        <rewrite from="water consumption CCS" to=""/>
-                        <rewrite from="traditional biomass" to="j traditional biomass"/>
-                        <rewrite from="regional corn for ethanol" to="d biomass"/>
-                        <rewrite from="seawater CCS" to=""/>
-                        <rewrite from="coal CCS" to="c coal CCS"/>
-                        <rewrite from="geothermal-elect renewable" to="i geothermal"/>
-                        <rewrite from="crude oil CCS" to="a oil CCS"/>
-                        <rewrite from="regional biomassOil" to="d biomass"/>
-                        <rewrite from="wind-elect renewable CCS" to="g wind"/>
-                        <rewrite from="regional corn for ethanol CCS" to="d biomass CCS"/>
-                        <rewrite from="wind-H2 renewable" to="g wind"/>
-                        <rewrite from="hydro-elect renewable CCS" to="f hydro"/>
-                        <rewrite from="regional biomassOil CCS" to="d biomass CCS"/>
-                        <rewrite from="regional sugar for ethanol CCS" to="d biomass CCS"/>
-                        <rewrite from="limestone" to=""/>
-                        <rewrite from="seawater" to=""/>
-                        <rewrite from="traded unconventional oil CCS" to="a oil CCS"/>
-                        <rewrite from="elect_td_ind" to=""/>
-                        <rewrite from="biomass CCS" to="d biomass CCS"/>
-                        <rewrite from="traded biomass CCS" to="d biomass CCS"/>
-                        <rewrite from="geothermal-elect renewable CCS" to="i geothermal"/>
-                        <rewrite from="exotic-elect" to="j breakthrough"/>
-                        <rewrite from="hydro-elect renewable" to="f hydro"/>
-                        <rewrite from="wind-elect renewable" to="g wind"/>
-                        <rewrite from="nuclear-H2 renewable" to="e nuclear"/>
-                        <rewrite from="biomass" to="d biomass"/>
-                        <rewrite from="crude oil" to="a oil"/>
-                        <rewrite from="nuclear-elect renewable" to="e nuclear"/>
-                        <rewrite from="regional natural gas" to=""/>
-                        <rewrite from="solar-elect renewable CCS" to="h solar"/>
-                        <rewrite from="natural gas CCS" to="b natural gas CCS"/>
-                        <rewrite from="traded biomass" to="d biomass"/>
-                        <rewrite from="traded unconventional oil" to="a oil"/>
-                        <rewrite from="geothermal-elect" to="i geothermal"/>
-                        <rewrite from="regional sugar for ethanol" to="d biomass"/>
-                        <rewrite from="natural gas" to="b natural gas"/>
-                        <rewrite from="solar-elect renewable" to="h solar"/>
-                        <rewrite from="regional sugarbeet for ethanol" to="d biomass"/>
-                        <rewrite from="water withdrawals" to=""/>
-                        <rewrite from="solar-H2 renewable" to="h solar"/>
-                        <rewrite from="water consumption" to=""/>
-                        <rewrite from="renewable" to=""/>
-                        <rewrite from="water withdrawals CCS" to=""/>
-                        <rewrite from="coal" to="c coal"/>
-                        <rewrite from="wind-elect" to="g wind"/>
-                        <rewrite from="nuclear-elect renewable CCS" to="e nuclear"/>
-                    </level>
-                </labelRewriteList>
-            </supplyDemandQuery>
-            <supplyDemandQuery title="resource production">
-                <axis1 name="resource">resource</axis1>
-                <axis2 name="Year">output</axis2>
-                <xPath buildList="true" dataName="output" group="false" sumAll="false">*[@type='resource']//output/node()</xPath>
-                <comments/>
-            </supplyDemandQuery>
-            <supplyDemandQuery title="resource production by tech and vintage">
-                <axis1 name="technology">technology[@name]</axis1>
-                <axis2 name="Year">physical-output[@vintage]</axis2>
-                <xPath buildList="true" dataName="output" group="false" sumAll="false">*[@type='resource']/*[@type='subresource']/
-            *[@type='technology']/output-primary[@type='output' (:collapse:)]/physical-output/node()</xPath>
-                <comments/>
-                <showAttribute attribute-name="year" level="technology"/>
-            </supplyDemandQuery>
-            <supplyDemandQuery title="resource supply curves">
-                <axis1 name="grade">grade</axis1>
-                <axis2 name="Year">available</axis2>
-                <xPath buildList="true" dataName="output" group="false" sumAll="false">*[@type='resource']//grade/available/node()</xPath>
-                <comments/>
-            </supplyDemandQuery>
-            <supplyDemandQuery title="regional primary energy prices">
-                <axis1 name="fuel">sector</axis1>
-                <axis2 name="Year">cost</axis2>
-                <xPath buildList="true" dataName="cost" group="false" sumAll="false">*[@type = 'sector' and (@name='regional oil' or @name='regional natural gas'
-            or @name='regional coal' or @name='regional biomass' or @name='nuclearFuelGenIII')]/
-            cost/text()</xPath>
-                <comments/>
-            </supplyDemandQuery>
-        </queryGroup>
-        <queryGroup name="energy transformation">
-            <queryGroup name="electricity">
-                <supplyDemandQuery title="elec gen by region (incl CHP)">
-                    <axis1 name="region">region</axis1>
-                    <axis2 name="Year">physical-output[@vintage]</axis2>
-                    <xPath buildList="true" dataName="output" group="false" sumAll="true">*[@type='sector' (:collapse:)]//
-               *[@type='technology' (:collapse:) and not (@name='elect_td_bld')]/
-               *[@type='output' (:collapse:)  and (@name='electricity' or @name='elect_td_bld')]/
-               physical-output/node()</xPath>
-                    <comments/>
-                </supplyDemandQuery>
-                <supplyDemandQuery title="elec gen by subsector">
-                    <axis1 name="subsector">subsector</axis1>
-                    <axis2 name="Year">physical-output[@vintage]</axis2>
-                    <xPath buildList="true" dataName="output" group="false" sumAll="false">*[@type='sector' (:collapse:) and (@name='electricity' or @name='elect_td_bld')]/
-               *[@type='subsector' and not (@name='elect_td_bld')]//*[@type='output' (:collapse:)]/
-               physical-output/node()</xPath>
-                    <comments/>
-                </supplyDemandQuery>
-                <supplyDemandQuery title="elec gen by gen tech">
-                    <axis1 name="technology">technology</axis1>
-                    <axis2 name="Year">physical-output[@vintage]</axis2>
-                    <xPath buildList="true" dataName="output" group="false" sumAll="false">*[@type='sector' (:collapse:) and
-               (@name='electricity' or @name='elect_td_bld' or @name='industrial energy use')]/
-               *[@type='subsector']/*[@type='technology' and not (@name='electricity' or @name='elect_td_bld')]/
-               *[@type='output' (:collapse:) and (@name='electricity' or @name='elect_td_bld')]/
-               physical-output/node()</xPath>
-                    <comments/>
-                </supplyDemandQuery>
-                <supplyDemandQuery title="elec gen by gen tech and cooling tech">
-                    <axis1 name="technology">technology</axis1>
-                    <axis2 name="Year">physical-output[@vintage]</axis2>
-                    <xPath buildList="true" dataName="output" group="false" sumAll="false"> *[@type='sector' and (@name='electricity' or @name='elect_td_bld' or
-                  contains(@name,'elec_')) and not(contains(@name, 'water_td'))]/
-                  *[@type='subsector' and not (@name='elect_td_bld')]/
-                  *[@type='technology' and not(@name='biomass (conv)' or @name='biomass (conv CCS)' or @name='biomass (IGCC)' or @name='biomass (IGCC CCS)'
-                                   or @name='coal (conv pul)' or @name='coal (conv pul CCS)' or @name='coal (IGCC)' or @name='coal (IGCC CCS)'
-                                   or @name='gas (steam/CT)' or @name='gas (CC)' or @name='gas (CC CCS)'
-                                   or @name='refined liquids (steam/CT)' or @name='refined liquids (CC)' or @name='refined liquids (CC CCS)'
-                                   or @name='geothermal' or @name='Gen_II_LWR' or @name='Gen_III'
-                                   or @name='CSP' or @name='CSP_storage')]/
-                  *[@type='output' (:collapse:)]/physical-output/node()
-               </xPath>
-                    <comments/>
-                    <labelRewriteList append-values="false">
-                        <level name="sector">
-                            <rewrite from="elec_Gen_III" to="electricity"/>
-                            <rewrite from="elec_CSP_storage" to="electricity"/>
-                            <rewrite from="elec_refined liquids (steam/CT)" to="electricity"/>
-                            <rewrite from="elec_geothermal" to="electricity"/>
-                            <rewrite from="elec_refined liquids (CC)" to="electricity"/>
-                            <rewrite from="elec_biomass (conv CCS)" to="electricity"/>
-                            <rewrite from="elec_Gen_II_LWR" to="electricity"/>
-                            <rewrite from="elec_gas (steam/CT)" to="electricity"/>
-                            <rewrite from="elec_biomass (IGCC CCS)" to="electricity"/>
-                            <rewrite from="elec_coal (IGCC CCS)" to="electricity"/>
-                            <rewrite from="elec_coal (IGCC)" to="electricity"/>
-                            <rewrite from="elec_coal (conv pul CCS)" to="electricity"/>
-                            <rewrite from="elec_gas (CC)" to="electricity"/>
-                            <rewrite from="elec_biomass (IGCC)" to="electricity"/>
-                            <rewrite from="elec_coal (conv pul)" to="electricity"/>
-                            <rewrite from="elec_CSP" to="electricity"/>
-                            <rewrite from="elec_gas (CC CCS)" to="electricity"/>
-                            <rewrite from="elec_biomass (conv)" to="electricity"/>
-                            <rewrite from="elec_refined liquids (CC CCS)" to="electricity"/>
-                        </level>
-                        <level name="subsector">
-                            <rewrite from="gas (CC)" to="gas"/>
-                            <rewrite from="CSP" to="solar"/>
-                            <rewrite from="gas (CC CCS)" to="gas"/>
-                            <rewrite from="coal (IGCC CCS)" to="coal"/>
-                            <rewrite from="biomass (conv)" to="biomass"/>
-                            <rewrite from="Gen_II_LWR" to="nuclear"/>
-                            <rewrite from="coal (conv pul)" to="coal"/>
-                            <rewrite from="coal (IGCC)" to="coal"/>
-                            <rewrite from="biomass (conv CCS)" to="biomass"/>
-                            <rewrite from="gas (steam/CT)" to="gas"/>
-                            <rewrite from="CSP_storage" to="solar"/>
-                            <rewrite from="biomass (IGCC)" to="biomass"/>
-                            <rewrite from="Gen_III" to="nuclear"/>
-                            <rewrite from="coal (conv pul CCS)" to="coal"/>
-                            <rewrite from="refined liquids (CC)" to="refined liquids"/>
-                            <rewrite from="biomass (IGCC CCS)" to="biomass"/>
-                            <rewrite from="refined liquids (CC CCS)" to="refined liquids"/>
-                            <rewrite from="refined liquids (steam/CT)" to="refined liquids"/>
-                        </level>
-                    </labelRewriteList>
-                </supplyDemandQuery>
-                <supplyDemandQuery title="elec gen by gen tech and cooling tech and vintage">
-                    <axis1 name="technology">technology</axis1>
-                    <axis2 name="Year">physical-output[@vintage]</axis2>
-                    <xPath buildList="true" dataName="output" group="false" sumAll="false">*[@type='sector' and (@name='electricity' or @name='elect_td_bld' or
-                  contains(@name,'elec_')) and not(contains(@name, 'water_td'))]/
-                  *[@type='subsector' and not (@name='elect_td_bld')]/
-                  *[@type='technology' and not(@name='biomass (conv)' or @name='biomass (conv CCS)' or @name='biomass (IGCC)' or @name='biomass (IGCC CCS)'
-                                   or @name='coal (conv pul)' or @name='coal (conv pul CCS)' or @name='coal (IGCC)' or @name='coal (IGCC CCS)'
-                                   or @name='gas (steam/CT)' or @name='gas (CC)' or @name='gas (CC CCS)'
-                                   or @name='refined liquids (steam/CT)' or @name='refined liquids (CC)' or @name='refined liquids (CC CCS)'
-                                   or @name='geothermal' or @name='Gen_II_LWR' or @name='Gen_III'
-                                   or @name='CSP' or @name='CSP_storage')]/
-                  *[@type='output' (:collapse:)]/physical-output/node()
-               </xPath>
-                    <comments/>
-                    <labelRewriteList append-values="false">
-                        <level name="sector">
-                            <rewrite from="elec_Gen_III" to="electricity"/>
-                            <rewrite from="elec_CSP_storage" to="electricity"/>
-                            <rewrite from="elec_refined liquids (steam/CT)" to="electricity"/>
-                            <rewrite from="elec_geothermal" to="electricity"/>
-                            <rewrite from="elec_refined liquids (CC)" to="electricity"/>
-                            <rewrite from="elec_biomass (conv CCS)" to="electricity"/>
-                            <rewrite from="elec_Gen_II_LWR" to="electricity"/>
-                            <rewrite from="elec_gas (steam/CT)" to="electricity"/>
-                            <rewrite from="elec_biomass (IGCC CCS)" to="electricity"/>
-                            <rewrite from="elec_coal (IGCC CCS)" to="electricity"/>
-                            <rewrite from="elec_coal (IGCC)" to="electricity"/>
-                            <rewrite from="elec_coal (conv pul CCS)" to="electricity"/>
-                            <rewrite from="elec_gas (CC)" to="electricity"/>
-                            <rewrite from="elec_biomass (IGCC)" to="electricity"/>
-                            <rewrite from="elec_coal (conv pul)" to="electricity"/>
-                            <rewrite from="elec_CSP" to="electricity"/>
-                            <rewrite from="elec_gas (CC CCS)" to="electricity"/>
-                            <rewrite from="elec_biomass (conv)" to="electricity"/>
-                            <rewrite from="elec_refined liquids (CC CCS)" to="electricity"/>
-                        </level>
-                        <level name="subsector">
-                            <rewrite from="gas (CC)" to="gas"/>
-                            <rewrite from="CSP" to="solar"/>
-                            <rewrite from="gas (CC CCS)" to="gas"/>
-                            <rewrite from="coal (IGCC CCS)" to="coal"/>
-                            <rewrite from="biomass (conv)" to="biomass"/>
-                            <rewrite from="Gen_II_LWR" to="nuclear"/>
-                            <rewrite from="coal (conv pul)" to="coal"/>
-                            <rewrite from="coal (IGCC)" to="coal"/>
-                            <rewrite from="biomass (conv CCS)" to="biomass"/>
-                            <rewrite from="gas (steam/CT)" to="gas"/>
-                            <rewrite from="CSP_storage" to="solar"/>
-                            <rewrite from="biomass (IGCC)" to="biomass"/>
-                            <rewrite from="Gen_III" to="nuclear"/>
-                            <rewrite from="coal (conv pul CCS)" to="coal"/>
-                            <rewrite from="refined liquids (CC)" to="refined liquids"/>
-                            <rewrite from="biomass (IGCC CCS)" to="biomass"/>
-                            <rewrite from="refined liquids (CC CCS)" to="refined liquids"/>
-                            <rewrite from="refined liquids (steam/CT)" to="refined liquids"/>
-                        </level>
-                    </labelRewriteList>
-                    <showAttribute attribute-name="year" level="technology"/>
-                </supplyDemandQuery>
-                <supplyDemandQuery title="elec gen by gen tech and cooling tech (new)">
-                    <axis1 name="technology">technology</axis1>
-                    <axis2 name="Year">physical-output[@vintage]</axis2>
-                    <xPath buildList="true" dataName="output" group="false" sumAll="false"> *[@type='sector' and (@name='electricity' or @name='elect_td_bld' or
-                  contains(@name,'elec_')) and not(contains(@name, 'water_td'))]/
-                  *[@type='subsector' and not (@name='elect_td_bld')]/
-                  *[@type='technology' and not(@name='biomass (conv)' or @name='biomass (conv CCS)' or @name='biomass (IGCC)' or @name='biomass (IGCC CCS)'
-                                   or @name='coal (conv pul)' or @name='coal (conv pul CCS)' or @name='coal (IGCC)' or @name='coal (IGCC CCS)'
-                                   or @name='gas (steam/CT)' or @name='gas (CC)' or @name='gas (CC CCS)'
-                                   or @name='refined liquids (steam/CT)' or @name='refined liquids (CC)' or @name='refined liquids (CC CCS)'
-                                   or @name='geothermal' or @name='Gen_II_LWR' or @name='Gen_III'
-                                   or @name='CSP' or @name='CSP_storage')]/
-                  *[@type='output' (:collapse:)]/physical-output[
-               @vintage=parent::*/parent::*/@year]/node()
-               </xPath>
-                    <comments/>
-                    <labelRewriteList append-values="false">
-                        <level name="sector">
-                            <rewrite from="elec_Gen_III" to="electricity"/>
-                            <rewrite from="elec_CSP_storage" to="electricity"/>
-                            <rewrite from="elec_refined liquids (steam/CT)" to="electricity"/>
-                            <rewrite from="elec_geothermal" to="electricity"/>
-                            <rewrite from="elec_refined liquids (CC)" to="electricity"/>
-                            <rewrite from="elec_biomass (conv CCS)" to="electricity"/>
-                            <rewrite from="elec_Gen_II_LWR" to="electricity"/>
-                            <rewrite from="elec_gas (steam/CT)" to="electricity"/>
-                            <rewrite from="elec_biomass (IGCC CCS)" to="electricity"/>
-                            <rewrite from="elec_coal (IGCC CCS)" to="electricity"/>
-                            <rewrite from="elec_coal (IGCC)" to="electricity"/>
-                            <rewrite from="elec_coal (conv pul CCS)" to="electricity"/>
-                            <rewrite from="elec_gas (CC)" to="electricity"/>
-                            <rewrite from="elec_biomass (IGCC)" to="electricity"/>
-                            <rewrite from="elec_coal (conv pul)" to="electricity"/>
-                            <rewrite from="elec_CSP" to="electricity"/>
-                            <rewrite from="elec_gas (CC CCS)" to="electricity"/>
-                            <rewrite from="elec_biomass (conv)" to="electricity"/>
-                            <rewrite from="elec_refined liquids (CC CCS)" to="electricity"/>
-                        </level>
-                        <level name="subsector">
-                            <rewrite from="gas (CC)" to="gas"/>
-                            <rewrite from="CSP" to="solar"/>
-                            <rewrite from="gas (CC CCS)" to="gas"/>
-                            <rewrite from="coal (IGCC CCS)" to="coal"/>
-                            <rewrite from="biomass (conv)" to="biomass"/>
-                            <rewrite from="Gen_II_LWR" to="nuclear"/>
-                            <rewrite from="coal (conv pul)" to="coal"/>
-                            <rewrite from="coal (IGCC)" to="coal"/>
-                            <rewrite from="biomass (conv CCS)" to="biomass"/>
-                            <rewrite from="gas (steam/CT)" to="gas"/>
-                            <rewrite from="CSP_storage" to="solar"/>
-                            <rewrite from="biomass (IGCC)" to="biomass"/>
-                            <rewrite from="Gen_III" to="nuclear"/>
-                            <rewrite from="coal (conv pul CCS)" to="coal"/>
-                            <rewrite from="refined liquids (CC)" to="refined liquids"/>
-                            <rewrite from="biomass (IGCC CCS)" to="biomass"/>
-                            <rewrite from="refined liquids (CC CCS)" to="refined liquids"/>
-                            <rewrite from="refined liquids (steam/CT)" to="refined liquids"/>
-                        </level>
-                    </labelRewriteList>
-                </supplyDemandQuery>
-                <supplyDemandQuery title="elec energy input by subsector">
-                    <axis1 name="input">input</axis1>
-                    <axis2 name="Year">demand-physical[@vintage]</axis2>
-                    <xPath buildList="true" dataName="input" group="false" sumAll="false">*[@type='sector' and (@name='electricity' or @name='elect_td_bld' or
-                  contains(@name,'elec_')) and not(contains(@name, 'water_td'))]/
-                  *[@type='subsector' and not (@name='elect_td_bld')]/
-                  *[@type='technology' (:collapse:) and not(
-                                   @name='biomass (conv)' or @name='biomass (conv CCS)' or @name='biomass (IGCC)' or @name='biomass (IGCC CCS)'
-                                   or @name='coal (conv pul)' or @name='coal (conv pul CCS)' or @name='coal (IGCC)' or @name='coal (IGCC CCS)'
-                                   or @name='gas (steam/CT)' or @name='gas (CC)' or @name='gas (CC CCS)'
-                                   or @name='refined liquids (steam/CT)' or @name='refined liquids (CC)' or @name='refined liquids (CC CCS)'
-                                   or @name='geothermal' or @name='Gen_II_LWR' or @name='Gen_III'
-                                   or @name='CSP' or @name='CSP_storage')]/
-                   *[@type='input' and not( contains( @name, 'water')) and @name != 'oil-credits']/
-                   demand-physical/node()
-                </xPath>
-                    <comments/>
-                    <labelRewriteList append-values="false">
-                        <level name="sector">
-                            <rewrite from="elec_Gen_III" to="electricity"/>
-                            <rewrite from="elec_CSP_storage" to="electricity"/>
-                            <rewrite from="elec_refined liquids (steam/CT)" to="electricity"/>
-                            <rewrite from="elec_geothermal" to="electricity"/>
-                            <rewrite from="elec_refined liquids (CC)" to="electricity"/>
-                            <rewrite from="elec_biomass (conv CCS)" to="electricity"/>
-                            <rewrite from="elec_Gen_II_LWR" to="electricity"/>
-                            <rewrite from="elec_gas (steam/CT)" to="electricity"/>
-                            <rewrite from="elec_biomass (IGCC CCS)" to="electricity"/>
-                            <rewrite from="elec_coal (IGCC CCS)" to="electricity"/>
-                            <rewrite from="elec_coal (IGCC)" to="electricity"/>
-                            <rewrite from="elec_coal (conv pul CCS)" to="electricity"/>
-                            <rewrite from="elec_gas (CC)" to="electricity"/>
-                            <rewrite from="elec_biomass (IGCC)" to="electricity"/>
-                            <rewrite from="elec_coal (conv pul)" to="electricity"/>
-                            <rewrite from="elec_CSP" to="electricity"/>
-                            <rewrite from="elec_gas (CC CCS)" to="electricity"/>
-                            <rewrite from="elec_biomass (conv)" to="electricity"/>
-                            <rewrite from="elec_refined liquids (CC CCS)" to="electricity"/>
-                        </level>
-                        <level name="subsector">
-                            <rewrite from="gas (CC)" to="gas"/>
-                            <rewrite from="CSP" to="solar"/>
-                            <rewrite from="gas (CC CCS)" to="gas"/>
-                            <rewrite from="coal (IGCC CCS)" to="coal"/>
-                            <rewrite from="biomass (conv)" to="biomass"/>
-                            <rewrite from="Gen_II_LWR" to="nuclear"/>
-                            <rewrite from="coal (conv pul)" to="coal"/>
-                            <rewrite from="coal (IGCC)" to="coal"/>
-                            <rewrite from="biomass (conv CCS)" to="biomass"/>
-                            <rewrite from="gas (steam/CT)" to="gas"/>
-                            <rewrite from="CSP_storage" to="solar"/>
-                            <rewrite from="biomass (IGCC)" to="biomass"/>
-                            <rewrite from="Gen_III" to="nuclear"/>
-                            <rewrite from="coal (conv pul CCS)" to="coal"/>
-                            <rewrite from="refined liquids (CC)" to="refined liquids"/>
-                            <rewrite from="biomass (IGCC CCS)" to="biomass"/>
-                            <rewrite from="refined liquids (CC CCS)" to="refined liquids"/>
-                            <rewrite from="refined liquids (steam/CT)" to="refined liquids"/>
-                        </level>
-                    </labelRewriteList>
-                </supplyDemandQuery>
-                <supplyDemandQuery title="elec energy input by elec gen tech">
-                    <axis1 name="input">input</axis1>
-                    <axis2 name="Year">demand-physical[@vintage]</axis2>
-                    <xPath buildList="true" dataName="input" group="false" sumAll="false">*[@type='sector' and (@name='electricity' or @name='elect_td_bld' or
-                  contains(@name,'elec_')) and not(contains(@name, 'water_td'))]/
-                  *[@type='subsector' and not (@name='elect_td_bld')]/
-                  *[@type='technology' and not(@name='biomass (conv)' or @name='biomass (conv CCS)' or @name='biomass (IGCC)' or @name='biomass (IGCC CCS)'
-                                   or @name='coal (conv pul)' or @name='coal (conv pul CCS)' or @name='coal (IGCC)' or @name='coal (IGCC CCS)'
-                                   or @name='gas (steam/CT)' or @name='gas (CC)' or @name='gas (CC CCS)'
-                                   or @name='refined liquids (steam/CT)' or @name='refined liquids (CC)' or @name='refined liquids (CC CCS)'
-                                   or @name='geothermal' or @name='Gen_II_LWR' or @name='Gen_III'
-                                   or @name='CSP' or @name='CSP_storage')]/
-                   *[@type='input' and not( contains( @name, 'water')) and @name != 'oil-credits']/
-                   demand-physical/node()
-                </xPath>
-                    <comments/>
-                    <labelRewriteList append-values="false">
-                        <level name="sector">
-                            <rewrite from="elec_Gen_III" to="electricity"/>
-                            <rewrite from="elec_CSP_storage" to="electricity"/>
-                            <rewrite from="elec_refined liquids (steam/CT)" to="electricity"/>
-                            <rewrite from="elec_geothermal" to="electricity"/>
-                            <rewrite from="elec_refined liquids (CC)" to="electricity"/>
-                            <rewrite from="elec_biomass (conv CCS)" to="electricity"/>
-                            <rewrite from="elec_Gen_II_LWR" to="electricity"/>
-                            <rewrite from="elec_gas (steam/CT)" to="electricity"/>
-                            <rewrite from="elec_biomass (IGCC CCS)" to="electricity"/>
-                            <rewrite from="elec_coal (IGCC CCS)" to="electricity"/>
-                            <rewrite from="elec_coal (IGCC)" to="electricity"/>
-                            <rewrite from="elec_coal (conv pul CCS)" to="electricity"/>
-                            <rewrite from="elec_gas (CC)" to="electricity"/>
-                            <rewrite from="elec_biomass (IGCC)" to="electricity"/>
-                            <rewrite from="elec_coal (conv pul)" to="electricity"/>
-                            <rewrite from="elec_CSP" to="electricity"/>
-                            <rewrite from="elec_gas (CC CCS)" to="electricity"/>
-                            <rewrite from="elec_biomass (conv)" to="electricity"/>
-                            <rewrite from="elec_refined liquids (CC CCS)" to="electricity"/>
-                        </level>
-                        <level name="subsector">
-                            <rewrite from="gas (CC)" to="gas"/>
-                            <rewrite from="CSP" to="solar"/>
-                            <rewrite from="gas (CC CCS)" to="gas"/>
-                            <rewrite from="coal (IGCC CCS)" to="coal"/>
-                            <rewrite from="biomass (conv)" to="biomass"/>
-                            <rewrite from="Gen_II_LWR" to="nuclear"/>
-                            <rewrite from="coal (conv pul)" to="coal"/>
-                            <rewrite from="coal (IGCC)" to="coal"/>
-                            <rewrite from="biomass (conv CCS)" to="biomass"/>
-                            <rewrite from="gas (steam/CT)" to="gas"/>
-                            <rewrite from="CSP_storage" to="solar"/>
-                            <rewrite from="biomass (IGCC)" to="biomass"/>
-                            <rewrite from="Gen_III" to="nuclear"/>
-                            <rewrite from="coal (conv pul CCS)" to="coal"/>
-                            <rewrite from="refined liquids (CC)" to="refined liquids"/>
-                            <rewrite from="biomass (IGCC CCS)" to="biomass"/>
-                            <rewrite from="refined liquids (CC CCS)" to="refined liquids"/>
-                            <rewrite from="refined liquids (steam/CT)" to="refined liquids"/>
-                        </level>
-                        <level name="technology">
-                            <rewrite from="CSP (recirculating)" to="CSP"/>
-                            <rewrite from="Gen_II_LWR (cooling pond)" to="Gen_II_LWR"/>
-                            <rewrite from="refined liquids (CC CCS) (seawater)" to="refined liquids (CC CCS)"/>
-                            <rewrite from="refined liquids (CC) (cooling pond)" to="refined liquids (CC)"/>
-                            <rewrite from="Gen_III (once through)" to="Gen_III"/>
-                            <rewrite from="coal (conv pul) (dry cooling)" to="coal (conv pul)"/>
-                            <rewrite from="refined liquids (steam/CT) (seawater)" to="refined liquids (steam/CT)"/>
-                            <rewrite from="biomass (IGCC CCS) (seawater)" to="biomass (IGCC CCS)"/>
-                            <rewrite from="refined liquids (steam/CT) (recirculating)" to="refined liquids (steam/CT)"/>
-                            <rewrite from="gas (CC) (seawater)" to="gas (CC)"/>
-                            <rewrite from="biomass (IGCC) (once through)" to="biomass (IGCC)"/>
-                            <rewrite from="refined liquids (steam/CT) (once through)" to="refined liquids (steam/CT)"/>
-                            <rewrite from="biomass (IGCC CCS) (dry cooling)" to="biomass (IGCC CCS)"/>
-                            <rewrite from="geothermal (recirculating)" to="geothermal"/>
-                            <rewrite from="coal (conv pul CCS) (once through)" to="coal (conv pul CCS)"/>
-                            <rewrite from="coal (conv pul CCS) (seawater)" to="coal (conv pul CCS)"/>
-                            <rewrite from="coal (IGCC) (cooling pond)" to="coal (IGCC)"/>
-                            <rewrite from="coal (conv pul CCS) (recirculating)" to="coal (conv pul CCS)"/>
-                            <rewrite from="refined liquids (CC CCS) (once through)" to="refined liquids (CC CCS)"/>
-                            <rewrite from="coal (IGCC CCS) (recirculating)" to="coal (IGCC CCS)"/>
-                            <rewrite from="coal (IGCC) (recirculating)" to="coal (IGCC)"/>
-                            <rewrite from="coal (IGCC CCS) (seawater)" to="coal (IGCC CCS)"/>
-                            <rewrite from="coal (conv pul CCS) (dry cooling)" to="coal (conv pul CCS)"/>
-                            <rewrite from="biomass (IGCC CCS) (once through)" to="biomass (IGCC CCS)"/>
-                            <rewrite from="biomass (IGCC) (dry cooling)" to="biomass (IGCC)"/>
-                            <rewrite from="gas (CC CCS) (seawater)" to="gas (CC CCS)"/>
-                            <rewrite from="coal (IGCC) (seawater)" to="coal (IGCC)"/>
-                            <rewrite from="Gen_II_LWR (once through)" to="Gen_II_LWR"/>
-                            <rewrite from="refined liquids (CC) (recirculating)" to="refined liquids (CC)"/>
-                            <rewrite from="gas (CC CCS) (once through)" to="gas (CC CCS)"/>
-                            <rewrite from="refined liquids (steam/CT) (cooling pond)" to="refined liquids (steam/CT)"/>
-                            <rewrite from="biomass (IGCC) (cooling pond)" to="biomass (IGCC)"/>
-                            <rewrite from="Gen_III (cooling pond)" to="Gen_III"/>
-                            <rewrite from="refined liquids (CC CCS) (cooling pond)" to="refined liquids (CC CCS)"/>
-                            <rewrite from="coal (IGCC CCS) (dry cooling)" to="coal (IGCC CCS)"/>
-                            <rewrite from="coal (conv pul CCS) (cooling pond)" to="coal (conv pul CCS)"/>
-                            <rewrite from="biomass (conv CCS) (once through)" to="biomass (conv CCS)"/>
-                            <rewrite from="coal (IGCC CCS) (cooling pond)" to="coal (IGCC CCS)"/>
-                            <rewrite from="gas (CC) (recirculating)" to="gas (CC)"/>
-                            <rewrite from="coal (conv pul) (recirculating)" to="coal (conv pul)"/>
-                            <rewrite from="biomass (conv CCS) (seawater)" to="biomass (conv CCS)"/>
-                            <rewrite from="biomass (conv CCS) (recirculating)" to="biomass (conv CCS)"/>
-                            <rewrite from="Gen_III (recirculating)" to="Gen_III"/>
-                            <rewrite from="Gen_II_LWR (recirculating)" to="Gen_II_LWR"/>
-                            <rewrite from="gas (CC) (dry cooling)" to="gas (CC)"/>
-                            <rewrite from="Gen_III (seawater)" to="Gen_III"/>
-                            <rewrite from="coal (conv pul) (seawater)" to="coal (conv pul)"/>
-                            <rewrite from="biomass (conv) (dry cooling)" to="biomass (conv)"/>
-                            <rewrite from="gas (steam/CT) (once through)" to="gas (steam/CT)"/>
-                            <rewrite from="biomass (IGCC CCS) (recirculating)" to="biomass (IGCC CCS)"/>
-                            <rewrite from="gas (steam/CT) (recirculating)" to="gas (steam/CT)"/>
-                            <rewrite from="CSP_storage (recirculating)" to="CSP_storage"/>
-                            <rewrite from="biomass (conv) (seawater)" to="biomass (conv)"/>
-                            <rewrite from="biomass (IGCC) (recirculating)" to="biomass (IGCC)"/>
-                            <rewrite from="biomass (IGCC CCS) (cooling pond)" to="biomass (IGCC CCS)"/>
-                            <rewrite from="gas (CC) (cooling pond)" to="gas (CC)"/>
-                            <rewrite from="biomass (conv CCS) (cooling pond)" to="biomass (conv CCS)"/>
-                            <rewrite from="biomass (conv) (cooling pond)" to="biomass (conv)"/>
-                            <rewrite from="coal (conv pul) (once through)" to="coal (conv pul)"/>
-                            <rewrite from="gas (CC CCS) (cooling pond)" to="gas (CC CCS)"/>
-                            <rewrite from="CSP (dry_hybrid)" to="CSP"/>
-                            <rewrite from="geothermal (dry_hybrid)" to="geothermal"/>
-                            <rewrite from="refined liquids (CC) (dry cooling)" to="refined liquids (CC)"/>
-                            <rewrite from="CSP_storage (dry_hybrid)" to="CSP_storage"/>
-                            <rewrite from="refined liquids (CC) (once through)" to="refined liquids (CC)"/>
-                            <rewrite from="gas (CC CCS) (recirculating)" to="gas (CC CCS)"/>
-                            <rewrite from="coal (IGCC) (dry cooling)" to="coal (IGCC)"/>
-                            <rewrite from="coal (IGCC) (once through)" to="coal (IGCC)"/>
-                            <rewrite from="gas (CC CCS) (dry cooling)" to="gas (CC CCS)"/>
-                            <rewrite from="refined liquids (steam/CT) (dry cooling)" to="refined liquids (steam/CT)"/>
-                            <rewrite from="gas (steam/CT) (dry cooling)" to="gas (steam/CT)"/>
-                            <rewrite from="coal (IGCC CCS) (once through)" to="coal (IGCC CCS)"/>
-                            <rewrite from="biomass (conv) (recirculating)" to="biomass (conv)"/>
-                            <rewrite from="biomass (IGCC) (seawater)" to="biomass (IGCC)"/>
-                            <rewrite from="biomass (conv CCS) (dry cooling)" to="biomass (conv CCS)"/>
-                            <rewrite from="biomass (conv) (once through)" to="biomass (conv)"/>
-                            <rewrite from="refined liquids (CC CCS) (recirculating)" to="refined liquids (CC CCS)"/>
-                            <rewrite from="Gen_II_LWR (seawater)" to="Gen_II_LWR"/>
-                            <rewrite from="coal (conv pul) (cooling pond)" to="coal (conv pul)"/>
-                            <rewrite from="refined liquids (CC CCS) (dry cooling)" to="refined liquids (CC CCS)"/>
-                            <rewrite from="gas (steam/CT) (cooling pond)" to="gas (steam/CT)"/>
-                            <rewrite from="gas (CC) (once through)" to="gas (CC)"/>
-                            <rewrite from="refined liquids (CC) (seawater)" to="refined liquids (CC)"/>
-                            <rewrite from="gas (steam/CT) (seawater)" to="gas (steam/CT)"/>
-                        </level>
-                    </labelRewriteList>
-                </supplyDemandQuery>
-                <supplyDemandQuery title="elec energy input by elec gen tech and cooling tech">
-                    <axis1 name="input">input</axis1>
-                    <axis2 name="Year">demand-physical[@vintage]</axis2>
-                    <xPath buildList="true" dataName="input" group="false" sumAll="false">*[@type='sector' and (@name='electricity' or @name='elect_td_bld' or
-                  contains(@name,'elec_')) and not(contains(@name, 'water_td'))]/
-                  *[@type='subsector' and not (@name='elect_td_bld')]/
-                  *[@type='technology' and not(@name='biomass (conv)' or @name='biomass (conv CCS)' or @name='biomass (IGCC)' or @name='biomass (IGCC CCS)'
-                                   or @name='coal (conv pul)' or @name='coal (conv pul CCS)' or @name='coal (IGCC)' or @name='coal (IGCC CCS)'
-                                   or @name='gas (steam/CT)' or @name='gas (CC)' or @name='gas (CC CCS)'
-                                   or @name='refined liquids (steam/CT)' or @name='refined liquids (CC)' or @name='refined liquids (CC CCS)'
-                                   or @name='geothermal' or @name='Gen_II_LWR' or @name='Gen_III'
-                                   or @name='CSP' or @name='CSP_storage')]/
-                   *[@type='input' and not( contains( @name, 'water')) and @name != 'oil-credits']/
-                   demand-physical/node()
-                </xPath>
-                    <comments/>
-                    <labelRewriteList append-values="false">
-                        <level name="sector">
-                            <rewrite from="elec_Gen_III" to="electricity"/>
-                            <rewrite from="elec_CSP_storage" to="electricity"/>
-                            <rewrite from="elec_refined liquids (steam/CT)" to="electricity"/>
-                            <rewrite from="elec_geothermal" to="electricity"/>
-                            <rewrite from="elec_refined liquids (CC)" to="electricity"/>
-                            <rewrite from="elec_biomass (conv CCS)" to="electricity"/>
-                            <rewrite from="elec_Gen_II_LWR" to="electricity"/>
-                            <rewrite from="elec_gas (steam/CT)" to="electricity"/>
-                            <rewrite from="elec_biomass (IGCC CCS)" to="electricity"/>
-                            <rewrite from="elec_coal (IGCC CCS)" to="electricity"/>
-                            <rewrite from="elec_coal (IGCC)" to="electricity"/>
-                            <rewrite from="elec_coal (conv pul CCS)" to="electricity"/>
-                            <rewrite from="elec_gas (CC)" to="electricity"/>
-                            <rewrite from="elec_biomass (IGCC)" to="electricity"/>
-                            <rewrite from="elec_coal (conv pul)" to="electricity"/>
-                            <rewrite from="elec_CSP" to="electricity"/>
-                            <rewrite from="elec_gas (CC CCS)" to="electricity"/>
-                            <rewrite from="elec_biomass (conv)" to="electricity"/>
-                            <rewrite from="elec_refined liquids (CC CCS)" to="electricity"/>
-                        </level>
-                        <level name="subsector">
-                            <rewrite from="gas (CC)" to="gas"/>
-                            <rewrite from="CSP" to="solar"/>
-                            <rewrite from="gas (CC CCS)" to="gas"/>
-                            <rewrite from="coal (IGCC CCS)" to="coal"/>
-                            <rewrite from="biomass (conv)" to="biomass"/>
-                            <rewrite from="Gen_II_LWR" to="nuclear"/>
-                            <rewrite from="coal (conv pul)" to="coal"/>
-                            <rewrite from="coal (IGCC)" to="coal"/>
-                            <rewrite from="biomass (conv CCS)" to="biomass"/>
-                            <rewrite from="gas (steam/CT)" to="gas"/>
-                            <rewrite from="CSP_storage" to="solar"/>
-                            <rewrite from="biomass (IGCC)" to="biomass"/>
-                            <rewrite from="Gen_III" to="nuclear"/>
-                            <rewrite from="coal (conv pul CCS)" to="coal"/>
-                            <rewrite from="refined liquids (CC)" to="refined liquids"/>
-                            <rewrite from="biomass (IGCC CCS)" to="biomass"/>
-                            <rewrite from="refined liquids (CC CCS)" to="refined liquids"/>
-                            <rewrite from="refined liquids (steam/CT)" to="refined liquids"/>
-                        </level>
-                    </labelRewriteList>
-                </supplyDemandQuery>
-                <supplyDemandQuery title="elec prices by sector">
-                    <axis1 name="fuel">sector</axis1>
-                    <axis2 name="Year">cost</axis2>
-                    <xPath buildList="true" dataName="price" group="false" sumAll="false">*[@type='sector' and (@name='electricity' or @name='elect_td_bld' or @name='elect_td_ind'
-               or @name='elect_td_trn')]/cost/text()</xPath>
-                    <comments/>
-                </supplyDemandQuery>
-                <supplyDemandQuery title="elec gen costs by subsector">
-                    <axis1 name="subsector">subsector</axis1>
-                    <axis2 name="Year">cost</axis2>
-                    <xPath buildList="true" dataName="cost" group="false" sumAll="false">*[@type='sector' and (@name='electricity')]/*[@type='subsector']/cost/text()</xPath>
-                    <comments>doesn't include rooftop PV</comments>
-                </supplyDemandQuery>
-                <supplyDemandQuery title="elec gen costs by tech">
-                    <axis1 name="technology">technology</axis1>
-                    <axis2 name="Year">cost</axis2>
-                    <xPath buildList="true" dataName="cost" group="false" sumAll="false">*[@type='sector' and (@name='electricity' or @name='elect_td_bld')]/*[@type='subsector']/
-              *[@type='technology' and not(@name='elect_td_bld')]/cost/text()</xPath>
-                    <comments/>
-                </supplyDemandQuery>
-                <supplyDemandQuery title="elec gen costs by cooling tech">
-                    <axis1 name="technology">technology</axis1>
-                    <axis2 name="Year">price-paid[@vintage]</axis2>
-                    <xPath buildList="true" dataName="fuel cost" group="false" sumAll="false">*[@type = 'sector' and contains(@name,'elec_')]/*[@type = 'subsector']/
-               *[@type = 'technology']/*[@type='input' and (@name='cooling system')]/
-               price-paid[@vintage=parent::*/parent::*/@year]/text()</xPath>
-                    <comments>non-water costs only</comments>
-                    <labelRewriteList append-values="false">
-                        <level name="sector">
-                            <rewrite from="elec_Gen_III" to="electricity"/>
-                            <rewrite from="elec_CSP_storage" to="electricity"/>
-                            <rewrite from="elec_refined liquids (steam/CT)" to="electricity"/>
-                            <rewrite from="elec_geothermal" to="electricity"/>
-                            <rewrite from="elec_refined liquids (CC)" to="electricity"/>
-                            <rewrite from="elec_biomass (conv CCS)" to="electricity"/>
-                            <rewrite from="elec_Gen_II_LWR" to="electricity"/>
-                            <rewrite from="elec_gas (steam/CT)" to="electricity"/>
-                            <rewrite from="elec_biomass (IGCC CCS)" to="electricity"/>
-                            <rewrite from="elec_coal (IGCC CCS)" to="electricity"/>
-                            <rewrite from="elec_coal (IGCC)" to="electricity"/>
-                            <rewrite from="elec_coal (conv pul CCS)" to="electricity"/>
-                            <rewrite from="elec_gas (CC)" to="electricity"/>
-                            <rewrite from="elec_biomass (IGCC)" to="electricity"/>
-                            <rewrite from="elec_coal (conv pul)" to="electricity"/>
-                            <rewrite from="elec_CSP" to="electricity"/>
-                            <rewrite from="elec_gas (CC CCS)" to="electricity"/>
-                            <rewrite from="elec_biomass (conv)" to="electricity"/>
-                            <rewrite from="elec_refined liquids (CC CCS)" to="electricity"/>
-                        </level>
-                        <level name="subsector">
-                            <rewrite from="gas (CC)" to="gas"/>
-                            <rewrite from="CSP" to="solar"/>
-                            <rewrite from="gas (CC CCS)" to="gas"/>
-                            <rewrite from="coal (IGCC CCS)" to="coal"/>
-                            <rewrite from="biomass (conv)" to="biomass"/>
-                            <rewrite from="Gen_II_LWR" to="nuclear"/>
-                            <rewrite from="coal (conv pul)" to="coal"/>
-                            <rewrite from="coal (IGCC)" to="coal"/>
-                            <rewrite from="biomass (conv CCS)" to="biomass"/>
-                            <rewrite from="gas (steam/CT)" to="gas"/>
-                            <rewrite from="CSP_storage" to="solar"/>
-                            <rewrite from="biomass (IGCC)" to="biomass"/>
-                            <rewrite from="Gen_III" to="nuclear"/>
-                            <rewrite from="coal (conv pul CCS)" to="coal"/>
-                            <rewrite from="refined liquids (CC)" to="refined liquids"/>
-                            <rewrite from="biomass (IGCC CCS)" to="biomass"/>
-                            <rewrite from="refined liquids (CC CCS)" to="refined liquids"/>
-                            <rewrite from="refined liquids (steam/CT)" to="refined liquids"/>
-                        </level>
-                    </labelRewriteList>
-                </supplyDemandQuery>
-                <supplyDemandQuery title="elec share-weights by subsector">
-                    <axis1 name="subsector">subsector</axis1>
-                    <axis2 name="Year">share-weight</axis2>
-                    <xPath buildList="true" dataName="price" group="false" sumAll="false">*[@type='sector' and (@name='electricity' or @name='elect_td_bld')]/
-               *[@type='subsector' and not (@name='elect_td_bld')]/
-               share-weight/text()</xPath>
-                    <comments/>
-                </supplyDemandQuery>
-                <supplyDemandQuery title="elec share-weights by tech">
-                    <axis1 name="technology">technology</axis1>
-                    <axis2 name="Year">technology</axis2>
-                    <xPath buildList="true" dataName="share-weight" group="false" sumAll="false">*[@type='sector' and (@name='electricity' or @name='elect_td_bld')]/
-               *[@type='subsector' and not (@name='elect_td_bld')]/
-               *[@type='technology']/share-weight/node()</xPath>
-                    <comments/>
-                </supplyDemandQuery>
-                <supplyDemandQuery title="elec share-weights by cooling tech">
-                    <axis1 name="technology">technology</axis1>
-                    <axis2 name="Year">technology</axis2>
-                    <xPath buildList="true" dataName="share-weight" group="false" sumAll="false">*[@type='sector' and contains(@name,'elec_') and not(contains(@name, 'water_td'))]/*[@type='subsector']/*[@type='technology']/share-weight/node()</xPath>
-                    <comments/>
-                    <labelRewriteList append-values="false">
-                        <level name="sector">
-                            <rewrite from="elec_Gen_III" to="electricity"/>
-                            <rewrite from="elec_CSP_storage" to="electricity"/>
-                            <rewrite from="elec_refined liquids (steam/CT)" to="electricity"/>
-                            <rewrite from="elec_geothermal" to="electricity"/>
-                            <rewrite from="elec_refined liquids (CC)" to="electricity"/>
-                            <rewrite from="elec_biomass (conv CCS)" to="electricity"/>
-                            <rewrite from="elec_Gen_II_LWR" to="electricity"/>
-                            <rewrite from="elec_gas (steam/CT)" to="electricity"/>
-                            <rewrite from="elec_biomass (IGCC CCS)" to="electricity"/>
-                            <rewrite from="elec_coal (IGCC CCS)" to="electricity"/>
-                            <rewrite from="elec_coal (IGCC)" to="electricity"/>
-                            <rewrite from="elec_coal (conv pul CCS)" to="electricity"/>
-                            <rewrite from="elec_gas (CC)" to="electricity"/>
-                            <rewrite from="elec_biomass (IGCC)" to="electricity"/>
-                            <rewrite from="elec_coal (conv pul)" to="electricity"/>
-                            <rewrite from="elec_CSP" to="electricity"/>
-                            <rewrite from="elec_gas (CC CCS)" to="electricity"/>
-                            <rewrite from="elec_biomass (conv)" to="electricity"/>
-                            <rewrite from="elec_refined liquids (CC CCS)" to="electricity"/>
-                        </level>
-                        <level name="subsector">
-                            <rewrite from="gas (CC)" to="gas"/>
-                            <rewrite from="CSP" to="solar"/>
-                            <rewrite from="gas (CC CCS)" to="gas"/>
-                            <rewrite from="coal (IGCC CCS)" to="coal"/>
-                            <rewrite from="biomass (conv)" to="biomass"/>
-                            <rewrite from="Gen_II_LWR" to="nuclear"/>
-                            <rewrite from="coal (conv pul)" to="coal"/>
-                            <rewrite from="coal (IGCC)" to="coal"/>
-                            <rewrite from="biomass (conv CCS)" to="biomass"/>
-                            <rewrite from="gas (steam/CT)" to="gas"/>
-                            <rewrite from="CSP_storage" to="solar"/>
-                            <rewrite from="biomass (IGCC)" to="biomass"/>
-                            <rewrite from="Gen_III" to="nuclear"/>
-                            <rewrite from="coal (conv pul CCS)" to="coal"/>
-                            <rewrite from="refined liquids (CC)" to="refined liquids"/>
-                            <rewrite from="biomass (IGCC CCS)" to="biomass"/>
-                            <rewrite from="refined liquids (CC CCS)" to="refined liquids"/>
-                            <rewrite from="refined liquids (steam/CT)" to="refined liquids"/>
-                        </level>
-                    </labelRewriteList>
-                </supplyDemandQuery>
-                <supplyDemandQuery title="elec td inputs and outputs">
-                    <axis1 name="sector">sector</axis1>
-                    <axis2 name="Year">physical-output[@vintage]</axis2>
-                    <xPath buildList="true" dataName="output" group="false" sumAll="false">*[@type='sector' and (@name='electricity' or @name='electricity_net_ownuse' or
-               @name='elect_td_bld' or @name='elect_td_ind' or @name='elect_td_trn')]/
-               *[@type='subsector' (:collapse:)]/*[@type='technology' (:collapse:) and not (@name='rooftop_pv')]/
-               *[@type='output' (:collapse:)]/physical-output/node()</xPath>
-                    <comments>excludes rooftop pv</comments>
-                </supplyDemandQuery>
-                <supplyDemandQuery title="cogeneration by region">
-                    <axis1 name="region">region</axis1>
-                    <axis2 name="Year">physical-output[@vintage]</axis2>
-                    <xPath buildList="true" dataName="output" group="false" sumAll="false">*[@type='sector' (:collapse:)]//*[@type='technology' (:collapse:)]/
-               output-secondary[@name='electricity' and @type='output']/
-               physical-output/node()</xPath>
-                    <comments>all techs of the same name aggregated</comments>
-                </supplyDemandQuery>
-                <supplyDemandQuery title="elec consumption by demand sector">
-                    <axis1 name="sector">sector</axis1>
-                    <axis2 name="Year">demand-physical[@vintage]</axis2>
-                    <xPath buildList="true" dataName="output" group="false" sumAll="false">*[@type='sector']//*[@type='input' and (@name='elect_td_bld' or
-               @name='elect_td_ind' or @name='elect_td_trn')]/
-               demand-physical/node()</xPath>
-                    <comments/>
-                </supplyDemandQuery>
-                <supplyDemandQuery title="elec sector water withdrawals">
-                    <axis1 name="input">input</axis1>
-                    <axis2 name="Year">demand-physical[@vintage]</axis2>
-                    <xPath buildList="true" dataName="input" group="false" sumAll="false">*[@type='sector' (:collapse:) ]//
-               *[@type='input' and (@name='water_td_elec_W')]/
-               demand-physical/node()</xPath>
-                    <comments/>
-                </supplyDemandQuery>
-                <supplyDemandQuery title="elec sector water consumption">
-                    <axis1 name="input">input</axis1>
-                    <axis2 name="Year">demand-physical[@vintage]</axis2>
-                    <xPath buildList="true" dataName="input" group="false" sumAll="false">*[@type='sector' (:collapse:) ]//
-               *[@type='input' and (@name='water_td_elec_C')]/
-               demand-physical/node()</xPath>
-                    <comments/>
-                </supplyDemandQuery>
-                <supplyDemandQuery title="elec water withdrawals by gen tech">
-                    <axis1 name="input">input</axis1>
-                    <axis2 name="Year">demand-physical[@vintage]</axis2>
-                    <xPath buildList="true" dataName="input" group="false" sumAll="false">*[@type='sector']/
-               *[@type='subsector' and not(@name='elect_td_bld')]/*[@type='technology']/
-               *[@type='input' and (@name='water_td_elec_W')]/demand-physical/node()</xPath>
-                    <comments/>
-                    <labelRewriteList append-values="false">
-                        <level name="sector">
-                            <rewrite from="elec_Gen_III" to="electricity"/>
-                            <rewrite from="elec_CSP_storage" to="electricity"/>
-                            <rewrite from="elec_refined liquids (steam/CT)" to="electricity"/>
-                            <rewrite from="elec_geothermal" to="electricity"/>
-                            <rewrite from="elec_refined liquids (CC)" to="electricity"/>
-                            <rewrite from="elec_biomass (conv CCS)" to="electricity"/>
-                            <rewrite from="elec_Gen_II_LWR" to="electricity"/>
-                            <rewrite from="elec_gas (steam/CT)" to="electricity"/>
-                            <rewrite from="elec_biomass (IGCC CCS)" to="electricity"/>
-                            <rewrite from="elec_coal (IGCC CCS)" to="electricity"/>
-                            <rewrite from="elec_coal (IGCC)" to="electricity"/>
-                            <rewrite from="elec_coal (conv pul CCS)" to="electricity"/>
-                            <rewrite from="elec_gas (CC)" to="electricity"/>
-                            <rewrite from="elec_biomass (IGCC)" to="electricity"/>
-                            <rewrite from="elec_coal (conv pul)" to="electricity"/>
-                            <rewrite from="elec_CSP" to="electricity"/>
-                            <rewrite from="elec_gas (CC CCS)" to="electricity"/>
-                            <rewrite from="elec_biomass (conv)" to="electricity"/>
-                            <rewrite from="elec_refined liquids (CC CCS)" to="electricity"/>
-                        </level>
-                        <level name="subsector">
-                            <rewrite from="gas (CC)" to="gas"/>
-                            <rewrite from="CSP" to="solar"/>
-                            <rewrite from="gas (CC CCS)" to="gas"/>
-                            <rewrite from="coal (IGCC CCS)" to="coal"/>
-                            <rewrite from="biomass (conv)" to="biomass"/>
-                            <rewrite from="Gen_II_LWR" to="nuclear"/>
-                            <rewrite from="coal (conv pul)" to="coal"/>
-                            <rewrite from="coal (IGCC)" to="coal"/>
-                            <rewrite from="biomass (conv CCS)" to="biomass"/>
-                            <rewrite from="gas (steam/CT)" to="gas"/>
-                            <rewrite from="CSP_storage" to="solar"/>
-                            <rewrite from="biomass (IGCC)" to="biomass"/>
-                            <rewrite from="Gen_III" to="nuclear"/>
-                            <rewrite from="coal (conv pul CCS)" to="coal"/>
-                            <rewrite from="refined liquids (CC)" to="refined liquids"/>
-                            <rewrite from="biomass (IGCC CCS)" to="biomass"/>
-                            <rewrite from="refined liquids (CC CCS)" to="refined liquids"/>
-                            <rewrite from="refined liquids (steam/CT)" to="refined liquids"/>
-                        </level>
-                        <level name="technology">
-                            <rewrite from="CSP (recirculating)" to="CSP"/>
-                            <rewrite from="Gen_II_LWR (cooling pond)" to="Gen_II_LWR"/>
-                            <rewrite from="refined liquids (CC CCS) (seawater)" to="refined liquids (CC CCS)"/>
-                            <rewrite from="refined liquids (CC) (cooling pond)" to="refined liquids (CC)"/>
-                            <rewrite from="Gen_III (once through)" to="Gen_III"/>
-                            <rewrite from="coal (conv pul) (dry cooling)" to="coal (conv pul)"/>
-                            <rewrite from="refined liquids (steam/CT) (seawater)" to="refined liquids (steam/CT)"/>
-                            <rewrite from="biomass (IGCC CCS) (seawater)" to="biomass (IGCC CCS)"/>
-                            <rewrite from="refined liquids (steam/CT) (recirculating)" to="refined liquids (steam/CT)"/>
-                            <rewrite from="gas (CC) (seawater)" to="gas (CC)"/>
-                            <rewrite from="biomass (IGCC) (once through)" to="biomass (IGCC)"/>
-                            <rewrite from="refined liquids (steam/CT) (once through)" to="refined liquids (steam/CT)"/>
-                            <rewrite from="biomass (IGCC CCS) (dry cooling)" to="biomass (IGCC CCS)"/>
-                            <rewrite from="geothermal (recirculating)" to="geothermal"/>
-                            <rewrite from="coal (conv pul CCS) (once through)" to="coal (conv pul CCS)"/>
-                            <rewrite from="coal (conv pul CCS) (seawater)" to="coal (conv pul CCS)"/>
-                            <rewrite from="coal (IGCC) (cooling pond)" to="coal (IGCC)"/>
-                            <rewrite from="coal (conv pul CCS) (recirculating)" to="coal (conv pul CCS)"/>
-                            <rewrite from="refined liquids (CC CCS) (once through)" to="refined liquids (CC CCS)"/>
-                            <rewrite from="coal (IGCC CCS) (recirculating)" to="coal (IGCC CCS)"/>
-                            <rewrite from="coal (IGCC) (recirculating)" to="coal (IGCC)"/>
-                            <rewrite from="coal (IGCC CCS) (seawater)" to="coal (IGCC CCS)"/>
-                            <rewrite from="coal (conv pul CCS) (dry cooling)" to="coal (conv pul CCS)"/>
-                            <rewrite from="biomass (IGCC CCS) (once through)" to="biomass (IGCC CCS)"/>
-                            <rewrite from="biomass (IGCC) (dry cooling)" to="biomass (IGCC)"/>
-                            <rewrite from="gas (CC CCS) (seawater)" to="gas (CC CCS)"/>
-                            <rewrite from="coal (IGCC) (seawater)" to="coal (IGCC)"/>
-                            <rewrite from="Gen_II_LWR (once through)" to="Gen_II_LWR"/>
-                            <rewrite from="refined liquids (CC) (recirculating)" to="refined liquids (CC)"/>
-                            <rewrite from="gas (CC CCS) (once through)" to="gas (CC CCS)"/>
-                            <rewrite from="refined liquids (steam/CT) (cooling pond)" to="refined liquids (steam/CT)"/>
-                            <rewrite from="biomass (IGCC) (cooling pond)" to="biomass (IGCC)"/>
-                            <rewrite from="Gen_III (cooling pond)" to="Gen_III"/>
-                            <rewrite from="refined liquids (CC CCS) (cooling pond)" to="refined liquids (CC CCS)"/>
-                            <rewrite from="coal (IGCC CCS) (dry cooling)" to="coal (IGCC CCS)"/>
-                            <rewrite from="coal (conv pul CCS) (cooling pond)" to="coal (conv pul CCS)"/>
-                            <rewrite from="biomass (conv CCS) (once through)" to="biomass (conv CCS)"/>
-                            <rewrite from="coal (IGCC CCS) (cooling pond)" to="coal (IGCC CCS)"/>
-                            <rewrite from="gas (CC) (recirculating)" to="gas (CC)"/>
-                            <rewrite from="coal (conv pul) (recirculating)" to="coal (conv pul)"/>
-                            <rewrite from="biomass (conv CCS) (seawater)" to="biomass (conv CCS)"/>
-                            <rewrite from="biomass (conv CCS) (recirculating)" to="biomass (conv CCS)"/>
-                            <rewrite from="Gen_III (recirculating)" to="Gen_III"/>
-                            <rewrite from="Gen_II_LWR (recirculating)" to="Gen_II_LWR"/>
-                            <rewrite from="gas (CC) (dry cooling)" to="gas (CC)"/>
-                            <rewrite from="Gen_III (seawater)" to="Gen_III"/>
-                            <rewrite from="coal (conv pul) (seawater)" to="coal (conv pul)"/>
-                            <rewrite from="biomass (conv) (dry cooling)" to="biomass (conv)"/>
-                            <rewrite from="gas (steam/CT) (once through)" to="gas (steam/CT)"/>
-                            <rewrite from="biomass (IGCC CCS) (recirculating)" to="biomass (IGCC CCS)"/>
-                            <rewrite from="gas (steam/CT) (recirculating)" to="gas (steam/CT)"/>
-                            <rewrite from="CSP_storage (recirculating)" to="CSP_storage"/>
-                            <rewrite from="biomass (conv) (seawater)" to="biomass (conv)"/>
-                            <rewrite from="biomass (IGCC) (recirculating)" to="biomass (IGCC)"/>
-                            <rewrite from="biomass (IGCC CCS) (cooling pond)" to="biomass (IGCC CCS)"/>
-                            <rewrite from="gas (CC) (cooling pond)" to="gas (CC)"/>
-                            <rewrite from="biomass (conv CCS) (cooling pond)" to="biomass (conv CCS)"/>
-                            <rewrite from="biomass (conv) (cooling pond)" to="biomass (conv)"/>
-                            <rewrite from="coal (conv pul) (once through)" to="coal (conv pul)"/>
-                            <rewrite from="gas (CC CCS) (cooling pond)" to="gas (CC CCS)"/>
-                            <rewrite from="CSP (dry_hybrid)" to="CSP"/>
-                            <rewrite from="geothermal (dry_hybrid)" to="geothermal"/>
-                            <rewrite from="refined liquids (CC) (dry cooling)" to="refined liquids (CC)"/>
-                            <rewrite from="CSP_storage (dry_hybrid)" to="CSP_storage"/>
-                            <rewrite from="refined liquids (CC) (once through)" to="refined liquids (CC)"/>
-                            <rewrite from="gas (CC CCS) (recirculating)" to="gas (CC CCS)"/>
-                            <rewrite from="coal (IGCC) (dry cooling)" to="coal (IGCC)"/>
-                            <rewrite from="coal (IGCC) (once through)" to="coal (IGCC)"/>
-                            <rewrite from="gas (CC CCS) (dry cooling)" to="gas (CC CCS)"/>
-                            <rewrite from="refined liquids (steam/CT) (dry cooling)" to="refined liquids (steam/CT)"/>
-                            <rewrite from="gas (steam/CT) (dry cooling)" to="gas (steam/CT)"/>
-                            <rewrite from="coal (IGCC CCS) (once through)" to="coal (IGCC CCS)"/>
-                            <rewrite from="biomass (conv) (recirculating)" to="biomass (conv)"/>
-                            <rewrite from="biomass (IGCC) (seawater)" to="biomass (IGCC)"/>
-                            <rewrite from="biomass (conv CCS) (dry cooling)" to="biomass (conv CCS)"/>
-                            <rewrite from="biomass (conv) (once through)" to="biomass (conv)"/>
-                            <rewrite from="refined liquids (CC CCS) (recirculating)" to="refined liquids (CC CCS)"/>
-                            <rewrite from="Gen_II_LWR (seawater)" to="Gen_II_LWR"/>
-                            <rewrite from="coal (conv pul) (cooling pond)" to="coal (conv pul)"/>
-                            <rewrite from="refined liquids (CC CCS) (dry cooling)" to="refined liquids (CC CCS)"/>
-                            <rewrite from="gas (steam/CT) (cooling pond)" to="gas (steam/CT)"/>
-                            <rewrite from="gas (CC) (once through)" to="gas (CC)"/>
-                            <rewrite from="refined liquids (CC) (seawater)" to="refined liquids (CC)"/>
-                            <rewrite from="gas (steam/CT) (seawater)" to="gas (steam/CT)"/>
-                        </level>
-                    </labelRewriteList>
-                </supplyDemandQuery>
-                <supplyDemandQuery title="elec water consumption by gen tech">
-                    <axis1 name="input">input</axis1>
-                    <axis2 name="Year">demand-physical[@vintage]</axis2>
-                    <xPath buildList="true" dataName="input" group="false" sumAll="false">*[@type='sector' ]/
-               *[@type='subsector' and not(@name='elect_td_bld')]/*[@type='technology']/
-               *[@type='input' and (@name='water_td_elec_C')]/demand-physical/node()</xPath>
-                    <comments/>
-                    <labelRewriteList append-values="false">
-                        <level name="sector">
-                            <rewrite from="elec_Gen_III" to="electricity"/>
-                            <rewrite from="elec_CSP_storage" to="electricity"/>
-                            <rewrite from="elec_refined liquids (steam/CT)" to="electricity"/>
-                            <rewrite from="elec_geothermal" to="electricity"/>
-                            <rewrite from="elec_refined liquids (CC)" to="electricity"/>
-                            <rewrite from="elec_biomass (conv CCS)" to="electricity"/>
-                            <rewrite from="elec_Gen_II_LWR" to="electricity"/>
-                            <rewrite from="elec_gas (steam/CT)" to="electricity"/>
-                            <rewrite from="elec_biomass (IGCC CCS)" to="electricity"/>
-                            <rewrite from="elec_coal (IGCC CCS)" to="electricity"/>
-                            <rewrite from="elec_coal (IGCC)" to="electricity"/>
-                            <rewrite from="elec_coal (conv pul CCS)" to="electricity"/>
-                            <rewrite from="elec_gas (CC)" to="electricity"/>
-                            <rewrite from="elec_biomass (IGCC)" to="electricity"/>
-                            <rewrite from="elec_coal (conv pul)" to="electricity"/>
-                            <rewrite from="elec_CSP" to="electricity"/>
-                            <rewrite from="elec_gas (CC CCS)" to="electricity"/>
-                            <rewrite from="elec_biomass (conv)" to="electricity"/>
-                            <rewrite from="elec_refined liquids (CC CCS)" to="electricity"/>
-                        </level>
-                        <level name="subsector">
-                            <rewrite from="gas (CC)" to="gas"/>
-                            <rewrite from="CSP" to="solar"/>
-                            <rewrite from="gas (CC CCS)" to="gas"/>
-                            <rewrite from="coal (IGCC CCS)" to="coal"/>
-                            <rewrite from="biomass (conv)" to="biomass"/>
-                            <rewrite from="Gen_II_LWR" to="nuclear"/>
-                            <rewrite from="coal (conv pul)" to="coal"/>
-                            <rewrite from="coal (IGCC)" to="coal"/>
-                            <rewrite from="biomass (conv CCS)" to="biomass"/>
-                            <rewrite from="gas (steam/CT)" to="gas"/>
-                            <rewrite from="CSP_storage" to="solar"/>
-                            <rewrite from="biomass (IGCC)" to="biomass"/>
-                            <rewrite from="Gen_III" to="nuclear"/>
-                            <rewrite from="coal (conv pul CCS)" to="coal"/>
-                            <rewrite from="refined liquids (CC)" to="refined liquids"/>
-                            <rewrite from="biomass (IGCC CCS)" to="biomass"/>
-                            <rewrite from="refined liquids (CC CCS)" to="refined liquids"/>
-                            <rewrite from="refined liquids (steam/CT)" to="refined liquids"/>
-                        </level>
-                        <level name="technology">
-                            <rewrite from="CSP (recirculating)" to="CSP"/>
-                            <rewrite from="Gen_II_LWR (cooling pond)" to="Gen_II_LWR"/>
-                            <rewrite from="refined liquids (CC CCS) (seawater)" to="refined liquids (CC CCS)"/>
-                            <rewrite from="refined liquids (CC) (cooling pond)" to="refined liquids (CC)"/>
-                            <rewrite from="Gen_III (once through)" to="Gen_III"/>
-                            <rewrite from="coal (conv pul) (dry cooling)" to="coal (conv pul)"/>
-                            <rewrite from="refined liquids (steam/CT) (seawater)" to="refined liquids (steam/CT)"/>
-                            <rewrite from="biomass (IGCC CCS) (seawater)" to="biomass (IGCC CCS)"/>
-                            <rewrite from="refined liquids (steam/CT) (recirculating)" to="refined liquids (steam/CT)"/>
-                            <rewrite from="gas (CC) (seawater)" to="gas (CC)"/>
-                            <rewrite from="biomass (IGCC) (once through)" to="biomass (IGCC)"/>
-                            <rewrite from="refined liquids (steam/CT) (once through)" to="refined liquids (steam/CT)"/>
-                            <rewrite from="biomass (IGCC CCS) (dry cooling)" to="biomass (IGCC CCS)"/>
-                            <rewrite from="geothermal (recirculating)" to="geothermal"/>
-                            <rewrite from="coal (conv pul CCS) (once through)" to="coal (conv pul CCS)"/>
-                            <rewrite from="coal (conv pul CCS) (seawater)" to="coal (conv pul CCS)"/>
-                            <rewrite from="coal (IGCC) (cooling pond)" to="coal (IGCC)"/>
-                            <rewrite from="coal (conv pul CCS) (recirculating)" to="coal (conv pul CCS)"/>
-                            <rewrite from="refined liquids (CC CCS) (once through)" to="refined liquids (CC CCS)"/>
-                            <rewrite from="coal (IGCC CCS) (recirculating)" to="coal (IGCC CCS)"/>
-                            <rewrite from="coal (IGCC) (recirculating)" to="coal (IGCC)"/>
-                            <rewrite from="coal (IGCC CCS) (seawater)" to="coal (IGCC CCS)"/>
-                            <rewrite from="coal (conv pul CCS) (dry cooling)" to="coal (conv pul CCS)"/>
-                            <rewrite from="biomass (IGCC CCS) (once through)" to="biomass (IGCC CCS)"/>
-                            <rewrite from="biomass (IGCC) (dry cooling)" to="biomass (IGCC)"/>
-                            <rewrite from="gas (CC CCS) (seawater)" to="gas (CC CCS)"/>
-                            <rewrite from="coal (IGCC) (seawater)" to="coal (IGCC)"/>
-                            <rewrite from="Gen_II_LWR (once through)" to="Gen_II_LWR"/>
-                            <rewrite from="refined liquids (CC) (recirculating)" to="refined liquids (CC)"/>
-                            <rewrite from="gas (CC CCS) (once through)" to="gas (CC CCS)"/>
-                            <rewrite from="refined liquids (steam/CT) (cooling pond)" to="refined liquids (steam/CT)"/>
-                            <rewrite from="biomass (IGCC) (cooling pond)" to="biomass (IGCC)"/>
-                            <rewrite from="Gen_III (cooling pond)" to="Gen_III"/>
-                            <rewrite from="refined liquids (CC CCS) (cooling pond)" to="refined liquids (CC CCS)"/>
-                            <rewrite from="coal (IGCC CCS) (dry cooling)" to="coal (IGCC CCS)"/>
-                            <rewrite from="coal (conv pul CCS) (cooling pond)" to="coal (conv pul CCS)"/>
-                            <rewrite from="biomass (conv CCS) (once through)" to="biomass (conv CCS)"/>
-                            <rewrite from="coal (IGCC CCS) (cooling pond)" to="coal (IGCC CCS)"/>
-                            <rewrite from="gas (CC) (recirculating)" to="gas (CC)"/>
-                            <rewrite from="coal (conv pul) (recirculating)" to="coal (conv pul)"/>
-                            <rewrite from="biomass (conv CCS) (seawater)" to="biomass (conv CCS)"/>
-                            <rewrite from="biomass (conv CCS) (recirculating)" to="biomass (conv CCS)"/>
-                            <rewrite from="Gen_III (recirculating)" to="Gen_III"/>
-                            <rewrite from="Gen_II_LWR (recirculating)" to="Gen_II_LWR"/>
-                            <rewrite from="gas (CC) (dry cooling)" to="gas (CC)"/>
-                            <rewrite from="Gen_III (seawater)" to="Gen_III"/>
-                            <rewrite from="coal (conv pul) (seawater)" to="coal (conv pul)"/>
-                            <rewrite from="biomass (conv) (dry cooling)" to="biomass (conv)"/>
-                            <rewrite from="gas (steam/CT) (once through)" to="gas (steam/CT)"/>
-                            <rewrite from="biomass (IGCC CCS) (recirculating)" to="biomass (IGCC CCS)"/>
-                            <rewrite from="gas (steam/CT) (recirculating)" to="gas (steam/CT)"/>
-                            <rewrite from="CSP_storage (recirculating)" to="CSP_storage"/>
-                            <rewrite from="biomass (conv) (seawater)" to="biomass (conv)"/>
-                            <rewrite from="biomass (IGCC) (recirculating)" to="biomass (IGCC)"/>
-                            <rewrite from="biomass (IGCC CCS) (cooling pond)" to="biomass (IGCC CCS)"/>
-                            <rewrite from="gas (CC) (cooling pond)" to="gas (CC)"/>
-                            <rewrite from="biomass (conv CCS) (cooling pond)" to="biomass (conv CCS)"/>
-                            <rewrite from="biomass (conv) (cooling pond)" to="biomass (conv)"/>
-                            <rewrite from="coal (conv pul) (once through)" to="coal (conv pul)"/>
-                            <rewrite from="gas (CC CCS) (cooling pond)" to="gas (CC CCS)"/>
-                            <rewrite from="CSP (dry_hybrid)" to="CSP"/>
-                            <rewrite from="geothermal (dry_hybrid)" to="geothermal"/>
-                            <rewrite from="refined liquids (CC) (dry cooling)" to="refined liquids (CC)"/>
-                            <rewrite from="CSP_storage (dry_hybrid)" to="CSP_storage"/>
-                            <rewrite from="refined liquids (CC) (once through)" to="refined liquids (CC)"/>
-                            <rewrite from="gas (CC CCS) (recirculating)" to="gas (CC CCS)"/>
-                            <rewrite from="coal (IGCC) (dry cooling)" to="coal (IGCC)"/>
-                            <rewrite from="coal (IGCC) (once through)" to="coal (IGCC)"/>
-                            <rewrite from="gas (CC CCS) (dry cooling)" to="gas (CC CCS)"/>
-                            <rewrite from="refined liquids (steam/CT) (dry cooling)" to="refined liquids (steam/CT)"/>
-                            <rewrite from="gas (steam/CT) (dry cooling)" to="gas (steam/CT)"/>
-                            <rewrite from="coal (IGCC CCS) (once through)" to="coal (IGCC CCS)"/>
-                            <rewrite from="biomass (conv) (recirculating)" to="biomass (conv)"/>
-                            <rewrite from="biomass (IGCC) (seawater)" to="biomass (IGCC)"/>
-                            <rewrite from="biomass (conv CCS) (dry cooling)" to="biomass (conv CCS)"/>
-                            <rewrite from="biomass (conv) (once through)" to="biomass (conv)"/>
-                            <rewrite from="refined liquids (CC CCS) (recirculating)" to="refined liquids (CC CCS)"/>
-                            <rewrite from="Gen_II_LWR (seawater)" to="Gen_II_LWR"/>
-                            <rewrite from="coal (conv pul) (cooling pond)" to="coal (conv pul)"/>
-                            <rewrite from="refined liquids (CC CCS) (dry cooling)" to="refined liquids (CC CCS)"/>
-                            <rewrite from="gas (steam/CT) (cooling pond)" to="gas (steam/CT)"/>
-                            <rewrite from="gas (CC) (once through)" to="gas (CC)"/>
-                            <rewrite from="refined liquids (CC) (seawater)" to="refined liquids (CC)"/>
-                            <rewrite from="gas (steam/CT) (seawater)" to="gas (steam/CT)"/>
-                        </level>
-                    </labelRewriteList>
-                </supplyDemandQuery>
-                <supplyDemandQuery title="elec water withdrawals by gen tech and cooling tech">
-                    <axis1 name="input">input</axis1>
-                    <axis2 name="Year">demand-physical[@vintage]</axis2>
-                    <xPath buildList="true" dataName="input" group="false" sumAll="false">*[@type='sector']/
-               *[@type='subsector']/*[@type='technology']/
-               *[@type='input' and (@name='water_td_elec_W')]/
-               demand-physical/node()</xPath>
-                    <comments/>
-                    <labelRewriteList append-values="false">
-                        <level name="sector">
-                            <rewrite from="elec_Gen_III" to="electricity"/>
-                            <rewrite from="elec_CSP_storage" to="electricity"/>
-                            <rewrite from="elec_refined liquids (steam/CT)" to="electricity"/>
-                            <rewrite from="elec_geothermal" to="electricity"/>
-                            <rewrite from="elec_refined liquids (CC)" to="electricity"/>
-                            <rewrite from="elec_biomass (conv CCS)" to="electricity"/>
-                            <rewrite from="elec_Gen_II_LWR" to="electricity"/>
-                            <rewrite from="elec_gas (steam/CT)" to="electricity"/>
-                            <rewrite from="elec_biomass (IGCC CCS)" to="electricity"/>
-                            <rewrite from="elec_coal (IGCC CCS)" to="electricity"/>
-                            <rewrite from="elec_coal (IGCC)" to="electricity"/>
-                            <rewrite from="elec_coal (conv pul CCS)" to="electricity"/>
-                            <rewrite from="elec_gas (CC)" to="electricity"/>
-                            <rewrite from="elec_biomass (IGCC)" to="electricity"/>
-                            <rewrite from="elec_coal (conv pul)" to="electricity"/>
-                            <rewrite from="elec_CSP" to="electricity"/>
-                            <rewrite from="elec_gas (CC CCS)" to="electricity"/>
-                            <rewrite from="elec_biomass (conv)" to="electricity"/>
-                            <rewrite from="elec_refined liquids (CC CCS)" to="electricity"/>
-                        </level>
-                        <level name="subsector">
-                            <rewrite from="gas (CC)" to="gas"/>
-                            <rewrite from="CSP" to="solar"/>
-                            <rewrite from="gas (CC CCS)" to="gas"/>
-                            <rewrite from="coal (IGCC CCS)" to="coal"/>
-                            <rewrite from="biomass (conv)" to="biomass"/>
-                            <rewrite from="Gen_II_LWR" to="nuclear"/>
-                            <rewrite from="coal (conv pul)" to="coal"/>
-                            <rewrite from="coal (IGCC)" to="coal"/>
-                            <rewrite from="biomass (conv CCS)" to="biomass"/>
-                            <rewrite from="gas (steam/CT)" to="gas"/>
-                            <rewrite from="CSP_storage" to="solar"/>
-                            <rewrite from="biomass (IGCC)" to="biomass"/>
-                            <rewrite from="Gen_III" to="nuclear"/>
-                            <rewrite from="coal (conv pul CCS)" to="coal"/>
-                            <rewrite from="refined liquids (CC)" to="refined liquids"/>
-                            <rewrite from="biomass (IGCC CCS)" to="biomass"/>
-                            <rewrite from="refined liquids (CC CCS)" to="refined liquids"/>
-                            <rewrite from="refined liquids (steam/CT)" to="refined liquids"/>
-                        </level>
-                    </labelRewriteList>
-                </supplyDemandQuery>
-                <supplyDemandQuery title="elec water consumption by gen tech and cooling tech">
-                    <axis1 name="input">input</axis1>
-                    <axis2 name="Year">demand-physical[@vintage]</axis2>
-                    <xPath buildList="true" dataName="input" group="false" sumAll="false">*[@type='sector']/
-               *[@type='subsector']/*[@type='technology']/*[@type='input' and (@name='water_td_elec_C')]/
-               demand-physical/node()</xPath>
-                    <comments/>
-                    <labelRewriteList append-values="false">
-                        <level name="sector">
-                            <rewrite from="elec_Gen_III" to="electricity"/>
-                            <rewrite from="elec_CSP_storage" to="electricity"/>
-                            <rewrite from="elec_refined liquids (steam/CT)" to="electricity"/>
-                            <rewrite from="elec_geothermal" to="electricity"/>
-                            <rewrite from="elec_refined liquids (CC)" to="electricity"/>
-                            <rewrite from="elec_biomass (conv CCS)" to="electricity"/>
-                            <rewrite from="elec_Gen_II_LWR" to="electricity"/>
-                            <rewrite from="elec_gas (steam/CT)" to="electricity"/>
-                            <rewrite from="elec_biomass (IGCC CCS)" to="electricity"/>
-                            <rewrite from="elec_coal (IGCC CCS)" to="electricity"/>
-                            <rewrite from="elec_coal (IGCC)" to="electricity"/>
-                            <rewrite from="elec_coal (conv pul CCS)" to="electricity"/>
-                            <rewrite from="elec_gas (CC)" to="electricity"/>
-                            <rewrite from="elec_biomass (IGCC)" to="electricity"/>
-                            <rewrite from="elec_coal (conv pul)" to="electricity"/>
-                            <rewrite from="elec_CSP" to="electricity"/>
-                            <rewrite from="elec_gas (CC CCS)" to="electricity"/>
-                            <rewrite from="elec_biomass (conv)" to="electricity"/>
-                            <rewrite from="elec_refined liquids (CC CCS)" to="electricity"/>
-                        </level>
-                        <level name="subsector">
-                            <rewrite from="gas (CC)" to="gas"/>
-                            <rewrite from="CSP" to="solar"/>
-                            <rewrite from="gas (CC CCS)" to="gas"/>
-                            <rewrite from="coal (IGCC CCS)" to="coal"/>
-                            <rewrite from="biomass (conv)" to="biomass"/>
-                            <rewrite from="Gen_II_LWR" to="nuclear"/>
-                            <rewrite from="coal (conv pul)" to="coal"/>
-                            <rewrite from="coal (IGCC)" to="coal"/>
-                            <rewrite from="biomass (conv CCS)" to="biomass"/>
-                            <rewrite from="gas (steam/CT)" to="gas"/>
-                            <rewrite from="CSP_storage" to="solar"/>
-                            <rewrite from="biomass (IGCC)" to="biomass"/>
-                            <rewrite from="Gen_III" to="nuclear"/>
-                            <rewrite from="coal (conv pul CCS)" to="coal"/>
-                            <rewrite from="refined liquids (CC)" to="refined liquids"/>
-                            <rewrite from="biomass (IGCC CCS)" to="biomass"/>
-                            <rewrite from="refined liquids (CC CCS)" to="refined liquids"/>
-                            <rewrite from="refined liquids (steam/CT)" to="refined liquids"/>
-                        </level>
-                    </labelRewriteList>
-                </supplyDemandQuery>
-                <supplyDemandQuery title="elec water withdrawals by gen tech and cooling tech (new)">
-                    <axis1 name="input">input</axis1>
-                    <axis2 name="Year">demand-physical[@vintage]</axis2>
-                    <xPath buildList="true" dataName="input" group="false" sumAll="false">*[@type='sector']/
-               *[@type='subsector']/*[@type='technology']/
-               *[@type='input' and (@name='water_td_elec_W')]/
-               demand-physical[
-               @vintage=parent::*/parent::*/@year]/node()</xPath>
-                    <comments/>
-                    <labelRewriteList append-values="false">
-                        <level name="sector">
-                            <rewrite from="elec_Gen_III" to="electricity"/>
-                            <rewrite from="elec_CSP_storage" to="electricity"/>
-                            <rewrite from="elec_refined liquids (steam/CT)" to="electricity"/>
-                            <rewrite from="elec_geothermal" to="electricity"/>
-                            <rewrite from="elec_refined liquids (CC)" to="electricity"/>
-                            <rewrite from="elec_biomass (conv CCS)" to="electricity"/>
-                            <rewrite from="elec_Gen_II_LWR" to="electricity"/>
-                            <rewrite from="elec_gas (steam/CT)" to="electricity"/>
-                            <rewrite from="elec_biomass (IGCC CCS)" to="electricity"/>
-                            <rewrite from="elec_coal (IGCC CCS)" to="electricity"/>
-                            <rewrite from="elec_coal (IGCC)" to="electricity"/>
-                            <rewrite from="elec_coal (conv pul CCS)" to="electricity"/>
-                            <rewrite from="elec_gas (CC)" to="electricity"/>
-                            <rewrite from="elec_biomass (IGCC)" to="electricity"/>
-                            <rewrite from="elec_coal (conv pul)" to="electricity"/>
-                            <rewrite from="elec_CSP" to="electricity"/>
-                            <rewrite from="elec_gas (CC CCS)" to="electricity"/>
-                            <rewrite from="elec_biomass (conv)" to="electricity"/>
-                            <rewrite from="elec_refined liquids (CC CCS)" to="electricity"/>
-                        </level>
-                        <level name="subsector">
-                            <rewrite from="gas (CC)" to="gas"/>
-                            <rewrite from="CSP" to="solar"/>
-                            <rewrite from="gas (CC CCS)" to="gas"/>
-                            <rewrite from="coal (IGCC CCS)" to="coal"/>
-                            <rewrite from="biomass (conv)" to="biomass"/>
-                            <rewrite from="Gen_II_LWR" to="nuclear"/>
-                            <rewrite from="coal (conv pul)" to="coal"/>
-                            <rewrite from="coal (IGCC)" to="coal"/>
-                            <rewrite from="biomass (conv CCS)" to="biomass"/>
-                            <rewrite from="gas (steam/CT)" to="gas"/>
-                            <rewrite from="CSP_storage" to="solar"/>
-                            <rewrite from="biomass (IGCC)" to="biomass"/>
-                            <rewrite from="Gen_III" to="nuclear"/>
-                            <rewrite from="coal (conv pul CCS)" to="coal"/>
-                            <rewrite from="refined liquids (CC)" to="refined liquids"/>
-                            <rewrite from="biomass (IGCC CCS)" to="biomass"/>
-                            <rewrite from="refined liquids (CC CCS)" to="refined liquids"/>
-                            <rewrite from="refined liquids (steam/CT)" to="refined liquids"/>
-                        </level>
-                    </labelRewriteList>
-                </supplyDemandQuery>
-                <supplyDemandQuery title="elec water consumption by gen tech and cooling tech (new)">
-                    <axis1 name="input">input</axis1>
-                    <axis2 name="Year">demand-physical[@vintage]</axis2>
-                    <xPath buildList="true" dataName="input" group="false" sumAll="false">*[@type='sector']/
-               *[@type='subsector']/*[@type='technology']/
-               *[@type='input' and (@name='water_td_elec_C')]/
-               demand-physical[
-               @vintage=parent::*/parent::*/@year]/node()</xPath>
-                    <comments/>
-                    <labelRewriteList append-values="false">
-                        <level name="sector">
-                            <rewrite from="elec_Gen_III" to="electricity"/>
-                            <rewrite from="elec_CSP_storage" to="electricity"/>
-                            <rewrite from="elec_refined liquids (steam/CT)" to="electricity"/>
-                            <rewrite from="elec_geothermal" to="electricity"/>
-                            <rewrite from="elec_refined liquids (CC)" to="electricity"/>
-                            <rewrite from="elec_biomass (conv CCS)" to="electricity"/>
-                            <rewrite from="elec_Gen_II_LWR" to="electricity"/>
-                            <rewrite from="elec_gas (steam/CT)" to="electricity"/>
-                            <rewrite from="elec_biomass (IGCC CCS)" to="electricity"/>
-                            <rewrite from="elec_coal (IGCC CCS)" to="electricity"/>
-                            <rewrite from="elec_coal (IGCC)" to="electricity"/>
-                            <rewrite from="elec_coal (conv pul CCS)" to="electricity"/>
-                            <rewrite from="elec_gas (CC)" to="electricity"/>
-                            <rewrite from="elec_biomass (IGCC)" to="electricity"/>
-                            <rewrite from="elec_coal (conv pul)" to="electricity"/>
-                            <rewrite from="elec_CSP" to="electricity"/>
-                            <rewrite from="elec_gas (CC CCS)" to="electricity"/>
-                            <rewrite from="elec_biomass (conv)" to="electricity"/>
-                            <rewrite from="elec_refined liquids (CC CCS)" to="electricity"/>
-                        </level>
-                        <level name="subsector">
-                            <rewrite from="gas (CC)" to="gas"/>
-                            <rewrite from="CSP" to="solar"/>
-                            <rewrite from="gas (CC CCS)" to="gas"/>
-                            <rewrite from="coal (IGCC CCS)" to="coal"/>
-                            <rewrite from="biomass (conv)" to="biomass"/>
-                            <rewrite from="Gen_II_LWR" to="nuclear"/>
-                            <rewrite from="coal (conv pul)" to="coal"/>
-                            <rewrite from="coal (IGCC)" to="coal"/>
-                            <rewrite from="biomass (conv CCS)" to="biomass"/>
-                            <rewrite from="gas (steam/CT)" to="gas"/>
-                            <rewrite from="CSP_storage" to="solar"/>
-                            <rewrite from="biomass (IGCC)" to="biomass"/>
-                            <rewrite from="Gen_III" to="nuclear"/>
-                            <rewrite from="coal (conv pul CCS)" to="coal"/>
-                            <rewrite from="refined liquids (CC)" to="refined liquids"/>
-                            <rewrite from="biomass (IGCC CCS)" to="biomass"/>
-                            <rewrite from="refined liquids (CC CCS)" to="refined liquids"/>
-                            <rewrite from="refined liquids (steam/CT)" to="refined liquids"/>
-                        </level>
-                    </labelRewriteList>
-                </supplyDemandQuery>
-            </queryGroup>
-            <queryGroup name="refining">
-                <supplyDemandQuery title="refined liquids production by region">
-                    <axis1 name="region">region</axis1>
-                    <axis2 name="Year">physical-output[@vintage]</axis2>
-                    <xPath buildList="true" dataName="output" group="false" sumAll="false">*[@type='sector' (:collapse:) and (@name='refining')]//
-               output-primary[@type='output' (:collapse:)]/physical-output/node()</xPath>
-                    <comments/>
-                </supplyDemandQuery>
-                <supplyDemandQuery title="refined liquids production by subsector">
-                    <axis1 name="subsector">subsector</axis1>
-                    <axis2 name="Year">physical-output[@vintage]</axis2>
-                    <xPath buildList="true" dataName="output" group="false" sumAll="false">*[@type='sector' and (@name='refining')]/*[@type='subsector']//
-               output-primary[@type='output' (:collapse:)]/physical-output/node()</xPath>
-                    <comments/>
-                </supplyDemandQuery>
-                <supplyDemandQuery title="refined liquids production by tech">
-                    <axis1 name="technology">technology</axis1>
-                    <axis2 name="Year">physical-output[@vintage]</axis2>
-                    <xPath buildList="true" dataName="output" group="false" sumAll="false">*[@type='sector' and contains(@name,'refining')]/*[@type='subsector']/
-               *[@type='technology']/output-primary[@type='output' (:collapse:)]/physical-output/node()</xPath>
-                    <comments/>
-                </supplyDemandQuery>
-                <supplyDemandQuery title="refined liquids production by tech and vintage">
-                    <axis1 name="technology">technology</axis1>
-                    <axis2 name="Year">physical-output[@vintage]</axis2>
-                    <xPath buildList="true" dataName="output" group="false" sumAll="false">*[@type='sector' and contains(@name,'refining')]/*[@type='subsector']/
-               *[@type='technology']/output-primary[@type='output' (:collapse:)]/physical-output/node()</xPath>
-                    <comments/>
-                    <showAttribute attribute-name="year" level="technology"/>
-                </supplyDemandQuery>
-                <supplyDemandQuery title="refined liquids production by tech (new)">
-                    <axis1 name="technology">technology</axis1>
-                    <axis2 name="Year">physical-output[@vintage]</axis2>
-                    <xPath buildList="true" dataName="output" group="false" sumAll="false">*[@type='sector' and contains(@name,'refining')]/*[@type='subsector']/
-               *[@type='technology']/output-primary[@type='output' (:collapse:)]/physical-output[
-               @vintage=parent::*/parent::*/@year]/node()</xPath>
-                    <comments/>
-                </supplyDemandQuery>
-                <supplyDemandQuery title="refinery inputs by tech (energy and feedstocks)">
-                    <axis1 name="input">input</axis1>
-                    <axis2 name="Year">demand-physical[@vintage]</axis2>
-                    <xPath buildList="true" dataName="output" group="false" sumAll="false">*[@type='sector' and (@name='refining' or @name='regional oil' or
-               @name='regional corn for ethanol' or @name='regional sugar for ethanol')]/
-               *[@type='subsector']/*[@type='technology']/
-               *[@type='input' and not(contains(@name,'water'))]/demand-physical/node()</xPath>
-                    <comments>includes passthrough sectors for refining</comments>
-                </supplyDemandQuery>
-                <supplyDemandQuery title="refined liquids prices by sector">
-                    <axis1 name="fuel">sector</axis1>
-                    <axis2 name="Year">cost</axis2>
-                    <xPath buildList="true" dataName="price" group="false" sumAll="false">*[@type='sector' and (@name='refining' or @name='refined liquids enduse' or
-               @name='refined liquids industrial')]/cost/text()</xPath>
-                    <comments/>
-                </supplyDemandQuery>
-                <supplyDemandQuery title="refined liquids costs by subsector">
-                    <axis1 name="subsector">subsector</axis1>
-                    <axis2 name="Year">cost</axis2>
-                    <xPath buildList="true" dataName="cost" group="false" sumAll="false">*[@type='sector' and (@name='refining')]/*[@type='subsector']/cost/text()</xPath>
-                    <comments/>
-                </supplyDemandQuery>
-                <supplyDemandQuery title="refined liquids costs by tech">
-                    <axis1 name="technology">technology</axis1>
-                    <axis2 name="Year">cost</axis2>
-                    <xPath buildList="true" dataName="cost" group="false" sumAll="false">*[@type='sector' and (@name='refining')]/*[@type='subsector']/*[@type='technology']/cost/text()</xPath>
-                    <comments/>
-                </supplyDemandQuery>
-                <supplyDemandQuery title="refining and oil share-weights by subsector">
-                    <axis1 name="subsector">subsector</axis1>
-                    <axis2 name="Year">share-weight</axis2>
-                    <xPath buildList="true" dataName="share-weight" group="false" sumAll="false">*[@type='sector' and (@name='refining' or @name='regional oil')]/
-               *[@type='subsector']/share-weight/text()</xPath>
-                    <comments/>
-                </supplyDemandQuery>
-                <supplyDemandQuery title="refining share-weights by tech">
-                    <axis1 name="technology">technology</axis1>
-                    <axis2 name="Year">technology</axis2>
-                    <xPath buildList="true" dataName="share-weight" group="false" sumAll="false">*[@type='sector' and (@name='refining')]/*[@type='subsector']/
-               *[@type='technology']/share-weight/node()</xPath>
-                    <comments/>
-                </supplyDemandQuery>
-            </queryGroup>
-            <queryGroup name="other energy transformation">
-                <supplyDemandQuery title="hydrogen production by tech">
-                    <axis1 name="technology">technology</axis1>
-                    <axis2 name="Year">physical-output[@vintage]</axis2>
-                    <xPath buildList="true" dataName="output" group="false" sumAll="false">*[@type='sector' and (@name='H2 central production' or @name='H2 forecourt production')]/
-               *[@type='subsector']/*[@type='technology']/*[@type='output' (:collapse:)]/
-               physical-output/node()</xPath>
-                    <comments/>
-                </supplyDemandQuery>
-                <supplyDemandQuery title="hydrogen inputs by tech (feedstocks and energy)">
-                    <axis1 name="fuel">input</axis1>
-                    <axis2 name="Year">demand-physical[@vintage]</axis2>
-                    <xPath buildList="true" dataName="input" group="false" sumAll="false">*[@type='sector' and (@name='H2 central production' or @name='H2 forecourt production')]/
-               *[@type='subsector']/*[@type='technology']/*[@type='input']/
-               demand-physical/node()</xPath>
-                    <comments/>
-                </supplyDemandQuery>
-                <supplyDemandQuery title="hydrogen prices by sector">
-                    <axis1 name="fuel">sector</axis1>
-                    <axis2 name="Year">cost</axis2>
-                    <xPath buildList="true" dataName="price" group="false" sumAll="false">*[@type='sector' and (@name='H2 central production' or @name='H2 forecourt production' or
-               @name='H2 enduse' or @name='H2 distribution')]/cost/text()</xPath>
-                    <comments/>
-                </supplyDemandQuery>
-                <supplyDemandQuery title="hydrogen production costs by tech">
-                    <axis1 name="technology">technology</axis1>
-                    <axis2 name="Year">cost</axis2>
-                    <xPath buildList="true" dataName="cost" group="false" sumAll="false">*[@type='sector' and (@name='H2 central production' or @name='H2 forecourt production')]/
-               *[@type='subsector']/*[@type='technology']/cost/text()</xPath>
-                    <comments/>
-                </supplyDemandQuery>
-                <supplyDemandQuery title="gas production by tech">
-                    <axis1 name="technology">technology</axis1>
-                    <axis2 name="Year">physical-output[@vintage]</axis2>
-                    <xPath buildList="true" dataName="output" group="false" sumAll="false">*[@type='sector' and (@name='gas processing')]/*[@type='subsector']/
-               *[@type='technology']/*[@type='output' (:collapse:)]/physical-output/node()</xPath>
-                    <comments/>
-                </supplyDemandQuery>
-                <supplyDemandQuery title="gas production share-weights by subsector">
-                    <axis1 name="subsector">subsector</axis1>
-                    <axis2 name="Year">share-weight</axis2>
-                    <xPath buildList="true" dataName="share-weight" group="false" sumAll="false">*[@type='sector' and (@name='gas processing')]/*[@type='subsector']/share-weight/text()</xPath>
-                    <comments/>
-                </supplyDemandQuery>
-                <supplyDemandQuery title="gas inputs by tech (energy and feedstocks)">
-                    <axis1 name="fuel">input</axis1>
-                    <axis2 name="Year">demand-physical[@vintage]</axis2>
-                    <xPath buildList="true" dataName="input" group="false" sumAll="false">*[@type='sector' and (@name='gas processing')]/*[@type='subsector']/
-               *[@type='technology']/*[@type='input']/demand-physical/node()</xPath>
-                    <comments/>
-                </supplyDemandQuery>
-                <supplyDemandQuery title="gas pipeline inputs and outputs">
-                    <axis1 name="sector">sector</axis1>
-                    <axis2 name="Year">physical-output[@vintage]</axis2>
-                    <xPath buildList="true" dataName="output" group="false" sumAll="false">*[@type='sector' and (@name='gas processing' or @name='gas pipeline')]//
-               *[@type='output' (:collapse:)]/physical-output/node()</xPath>
-                    <comments/>
-                </supplyDemandQuery>
-                <supplyDemandQuery title="gas prices by sector">
-                    <axis1 name="fuel">sector</axis1>
-                    <axis2 name="Year">price</axis2>
-                    <xPath buildList="true" dataName="cost" group="false" sumAll="false">*[@type='sector' and (@name='gas processing' or @name='gas pipeline' or
-               @name='wholesale gas' or @name='delivered gas')]/cost/text()</xPath>
-                    <comments/>
-                </supplyDemandQuery>
-                <supplyDemandQuery title="gas costs by tech">
-                    <axis1 name="technology">technology</axis1>
-                    <axis2 name="Year">cost</axis2>
-                    <xPath buildList="true" dataName="cost" group="false" sumAll="false">*[@type='sector' and (@name='gas processing')]/*[@type='subsector']/
-               *[@type='technology']/cost/text()</xPath>
-                    <comments/>
-                </supplyDemandQuery>
-                <supplyDemandQuery title="gas consumption by sector">
-                    <axis1 name="input">input</axis1>
-                    <axis2 name="Year">demand-physical[@vintage]</axis2>
-                    <xPath buildList="true" dataName="input" group="false" sumAll="false">*[@type='sector' ]//*[@type='input' and (@name='delivered gas' or
-               @name='wholesale gas')]/demand-physical/node()</xPath>
-                    <comments/>
-                </supplyDemandQuery>
-                <supplyDemandQuery title="district heat production by subsector (fuel)">
-                    <axis1 name="subsector">subsector</axis1>
-                    <axis2 name="Year">physical-output[@vintage]</axis2>
-                    <xPath buildList="true" dataName="output" group="false" sumAll="false">*[@type='sector' and (@name='district heat')]/*[@type='subsector']//
-               *[@type='output']/physical-output/node()</xPath>
-                    <comments/>
-                </supplyDemandQuery>
-                <supplyDemandQuery title="district heat energy inputs by subsector">
-                    <axis1 name="input">input</axis1>
-                    <axis2 name="Year">demand-physical[@vintage]</axis2>
-                    <xPath buildList="true" dataName="input" group="false" sumAll="false">*[@type='sector' and (@name='district heat')]/*[@type='subsector']//
-               *[@type='input']/demand-physical/node()</xPath>
-                    <comments/>
-                </supplyDemandQuery>
-            </queryGroup>
-        </queryGroup>
-        <queryGroup name="end use sectors">
-            <queryGroup name="total end use sectors">
-                <supplyDemandQuery title="total final energy by region">
-                    <axis1 name="region">region</axis1>
-                    <axis2 name="Year">demand-physical[@vintage]</axis2>
-                    <xPath buildList="true" dataName="input" group="false" sumAll="false">*[@type='sector' (:collapse:) and ((@name='building' or @name='industry' or @name='transportation') or
-            (exists(child::keyword/@final-energy)))]//*[@type='input' (:collapse:) and
-            not(@name='limestone' or @name='process heat cement' or @name='industrial energy use' or
-                @name='industrial feedstocks' or @name='renewable' or contains(@name, 'trn') or @name='oil-credits')]/
-            demand-physical[@unit='EJ']/node()</xPath>
-                    <comments/>
-                </supplyDemandQuery>
-                <supplyDemandQuery title="total final energy by aggregate sector">
-                    <axis1 name="sector">sector</axis1>
-                    <axis2 name="Year">demand-physical[@vintage]</axis2>
-                    <xPath buildList="true" dataName="input" group="false" sumAll="false">*[@type='sector' and ((@name='building' or @name='industry' or @name='transportation') or
-            (exists(child::keyword/@final-energy)))]//*[@type='input' (:collapse:) and
-            not(@name='limestone' or @name='process heat cement' or @name='industrial energy use' or
-                @name='industrial feedstocks' or @name='renewable' or contains(@name, 'trn') or @name='oil-credits')]/
-            demand-physical[@unit='EJ']/node()</xPath>
-                    <comments/>
-                    <labelRewriteList append-values="false">
-                        <level name="sector">
-                            <rewrite from="trn_pass_road_LDV_4W" to="transportation"/>
-                            <rewrite from="trn_pass_road" to="transportation"/>
-                            <rewrite from="trn_pass_road_LDV_2W" to="transportation"/>
-                            <rewrite from="trn_freight_road" to="transportation"/>
-                            <rewrite from="trn_freight" to="transportation"/>
-                            <rewrite from="comm others" to="building"/>
-                            <rewrite from="comm heating" to="building"/>
-                            <rewrite from="industrial energy use" to="industry"/>
-                            <rewrite from="comm cooling" to="building"/>
-                            <rewrite from="trn_pass_road_LDV" to="transportation"/>
-                            <rewrite from="trn_pass_road_bus" to="transportation"/>
-                            <rewrite from="trn_aviation_intl" to="transportation"/>
-                            <rewrite from="trn_pass" to="transportation"/>
-                            <rewrite from="cement" to="industry"/>
-                            <rewrite from="N fertilizer" to="industry"/>
-                            <rewrite from="resid heating" to="building"/>
-                            <rewrite from="resid others" to="building"/>
-                            <rewrite from="process heat cement" to="industry"/>
-                            <rewrite from="resid cooling" to="building"/>
-                            <rewrite from="industrial feedstocks" to="industry"/>
-                            <rewrite from="trn_shipping_intl" to="transportation"/>
-                        </level>
-                    </labelRewriteList>
-                </supplyDemandQuery>
-                <supplyDemandQuery title="total final energy by sector">
-                    <axis1 name="sector">sector</axis1>
-                    <axis2 name="Year">demand-physical[@vintage]</axis2>
-                    <xPath buildList="true" dataName="input" group="false" sumAll="false">*[@type='sector' and ((@name='building' or @name='industry' or @name='transportation') or
-            (exists(child::keyword/@final-energy)))]//*[@type='input' (:collapse:) and
-            not(@name='limestone' or @name='process heat cement' or @name='industrial energy use' or
-                @name='industrial feedstocks' or @name='renewable' or contains(@name, 'trn') or @name='oil-credits')]/
-            demand-physical[@unit='EJ']/node()</xPath>
-                    <comments/>
-                </supplyDemandQuery>
-                <supplyDemandQuery title="final energy consumption by fuel">
-                    <axis1 name="input">input</axis1>
-                    <axis2 name="Year">demand-physical[@vintage]</axis2>
-                    <xPath buildList="true" dataName="input" group="false" sumAll="false">*[@type='sector' (:collapse:) and ((@name='building' or @name='industry' or @name='transportation') or
-            (exists(child::keyword/@final-energy)))]//*[@type='input' and
-            not(@name='limestone' or @name='process heat cement' or @name='industrial energy use' or
-                @name='industrial feedstocks' or @name='renewable' or contains(@name, 'trn') or @name='oil-credits')]/
-            demand-physical[@unit='EJ']/node()</xPath>
-                    <comments/>
-                    <labelRewriteList append-values="false">
-                        <level name="input">
-                            <rewrite from="elect_td_bld" to="electricity"/>
-                            <rewrite from="wholesale gas" to="gas"/>
-                            <rewrite from="regional coal" to="coal"/>
-                            <rewrite from="refined liquids enduse" to="refined liquids"/>
-                            <rewrite from="regional biomass" to="biomass"/>
-                            <rewrite from="H2 enduse" to="hydrogen"/>
-                            <rewrite from="elect_td_ind" to="electricity"/>
-                            <rewrite from="delivered biomass" to="biomass"/>
-                            <rewrite from="elect_td_trn" to="electricity"/>
-                            <rewrite from="delivered coal" to="coal"/>
-                            <rewrite from="refined liquids industrial" to="refined liquids"/>
-                            <rewrite from="delivered gas" to="gas"/>
-                        </level>
-                    </labelRewriteList>
-                </supplyDemandQuery>
-                <supplyDemandQuery title="final energy consumption by sector and fuel">
-                    <axis1 name="input">input</axis1>
-                    <axis2 name="Year">demand-physical[@vintage]</axis2>
-                    <xPath buildList="true" dataName="input" group="false" sumAll="false">*[@type='sector' and ((@name='building' or @name='industry' or @name='transportation') or
-            (exists(child::keyword/@final-energy)))]//*[@type='input' and
-            not(@name='limestone' or @name='process heat cement' or @name='industrial energy use' or
-                @name='industrial feedstocks' or @name='renewable' or contains(@name, 'trn') or @name='oil-credits')]/
-            demand-physical[@unit='EJ']/node()</xPath>
-                    <comments/>
-                    <labelRewriteList append-values="false">
-                        <level name="input">
-                            <rewrite from="elect_td_bld" to="electricity"/>
-                            <rewrite from="wholesale gas" to="gas"/>
-                            <rewrite from="regional coal" to="coal"/>
-                            <rewrite from="refined liquids enduse" to="refined liquids"/>
-                            <rewrite from="regional biomass" to="biomass"/>
-                            <rewrite from="H2 enduse" to="hydrogen"/>
-                            <rewrite from="elect_td_ind" to="electricity"/>
-                            <rewrite from="delivered biomass" to="biomass"/>
-                            <rewrite from="elect_td_trn" to="electricity"/>
-                            <rewrite from="delivered coal" to="coal"/>
-                            <rewrite from="refined liquids industrial" to="refined liquids"/>
-                            <rewrite from="delivered gas" to="gas"/>
-                        </level>
-                    </labelRewriteList>
-                </supplyDemandQuery>
-                <supplyDemandQuery title="final energy prices">
-                    <axis1 name="fuel">sector</axis1>
-                    <axis2 name="Year">cost</axis2>
-                    <xPath buildList="true" dataName="cost" group="false" sumAll="false">*[@type='sector' and (@name='wholesale gas' or @name='delivered gas' or
-            @name='delivered coal' or @name='delivered biomass' or @name='traditional biomass' or
-            @name='elect_td_ind' or @name='elect_td_bld' or @name='elect_td_trn' or
-            @name='H2 enduse'or @name='refined liquids industrial' or @name='refined liquids enduse')]/
-            cost/text()</xPath>
-                    <comments/>
-                </supplyDemandQuery>
-            </queryGroup>
-            <queryGroup name="buildings">
-                <supplyDemandQuery title="building floorspace">
-                    <axis1 name="building">gcam-consumer[@name]</axis1>
-                    <axis2 name="Year">floorspace[@year]</axis2>
-                    <xPath buildList="true" dataName="floorspace" group="false" sumAll="false">gcam-consumer//floorspace/node()</xPath>
-                    <comments/>
-                </supplyDemandQuery>
-                <supplyDemandQuery title="building floorspace per capita">
-                    <axis1 name="Floorspace">input[@name]</axis1>
-                    <axis2 name="Year">demand-physical[@vintage]</axis2>
-                    <xPath buildList="true" dataName="percapita floorspace" group="false" sumAll="false">
-                        <![CDATA[
-                        
-                         
-                     declare function local:append-heirarchy($parent as node(), $append as node()) as node() {
-                         let $scn := $parent/ancestor::scenario,
-                              $rgn := $parent/ancestor::region,
-                             $consumer := $parent/ancestor::gcam-consumer
-                           return
-                              document { element scenario {
-                                                $scn/@*,
-                                                element region {
-                                                    $rgn/@*,
-                                                    element gcam-consumer {
-                                                        $consumer/@*,
-                                                        $append
-                                                    }
-                                                }
-                                            }
-                            }
-                     };  
-                     declare function local:get-percapita($inputs as node()*) as node()* {
-                     unordered {    
-                     for $input in $inputs
-                     let $new_input :=  
-                     element input {
-                         attribute type {'input'},
-                         attribute name { $input/@name },
-                         for $demand in $input/floorspace
-                         return 
-                             element demand-physical {
-                             attribute vintage {$demand/@year},
-                             (: TODO: hard coding units :)
-                             attribute unit { 'm^2/person'},
-                             (: floorspace is billion m^2 and population is 1000 people and we want m^2/persion :)
-                             text { $demand/text() div $input/ancestor::gcam-consumer/subregional-population[@year=$demand/@year] * 1000000 }
-                         }
-                     },
-                     $new_root := local:append-heirarchy($input/parent::*/parent::*, $new_input)
-                     return $new_root//text()
-                     } 
-                     };
-                     declare function local:run-get-percapita($scenarios as xs:string*, $regions as xs:string*, $collection as xs:string) as node()* {     
-                     let $regionsG := if(not($regions[1] = 'Global'))
-                              then $regions
-                              else distinct-values(collection($collection)/scenario/world/*[@type='region']/@name)
-                     return
-                     for $scenario in $scenarios,       
-                     $region in $regionsG   
-                     let $scenario_split := tokenize($scenario, ' '),       
-                     $scenario_name := string-join($scenario_split[position() < last()], ' '),
-			 	 	 $scenario_date := $scenario_split[last()],
-			 	 	 $currTree := collection($collection)/scenario[@name = $scenario_name and @date = $scenario_date]/world/*[@type = 'region' and @name=$region]
-                     return 
-                        local:get-percapita($currTree/gcam-consumer//building-node-input)
-                        
-         }; 
-                 local:run-get-percapita((:scenarios:), (:regions:), (:collection:))
-                 
-            
-                    
-                    ]]>
-                    </xPath>
-                    <comments/>
-                </supplyDemandQuery>
-                <supplyDemandQuery title="building total final energy by region">
-                    <axis1 name="region">region</axis1>
-                    <axis2 name="Year">demand-physical[@vintage]</axis2>
-                    <xPath buildList="true" dataName="input" group="false" sumAll="false">*[@type='sector' (:collapse:) and (@name='building' or (exists(child::keyword[@final-energy='building'])))]//
-               *[@type='input' (:collapse:)]/demand-physical/node()</xPath>
-                    <comments/>
-                </supplyDemandQuery>
-                <supplyDemandQuery title="building total final energy by service">
-                    <axis1 name="sector">sector</axis1>
-                    <axis2 name="Year">demand-physical[@vintage]</axis2>
-                    <xPath buildList="true" dataName="input" group="false" sumAll="false">*[@type='sector' and (@name='building' or (exists(child::keyword[@final-energy='building'])))]//
-               *[@type='input' (:collapse:)]/demand-physical/node()</xPath>
-                    <comments/>
-                </supplyDemandQuery>
-                <supplyDemandQuery title="building final energy by fuel">
-                    <axis1 name="input">input</axis1>
-                    <axis2 name="Year">demand-physical[@vintage]</axis2>
-                    <xPath buildList="true" dataName="input" group="false" sumAll="false">*[@type='sector' (:collapse:) and (@name='building' or (exists(child::keyword[@final-energy='building'])))]//
-               *[@type='input']/demand-physical/node()</xPath>
-                    <comments/>
-                </supplyDemandQuery>
-                <supplyDemandQuery title="building final energy by service and fuel">
-                    <axis1 name="sector">sector</axis1>
-                    <axis2 name="Year">demand-physical[@vintage]</axis2>
-                    <xPath buildList="true" dataName="input" group="false" sumAll="false">*[@type='sector' and (@name='building' or (exists(child::keyword[@final-energy='building'])))]//
-               *[@type='input']/demand-physical/node()</xPath>
-                    <comments/>
-                </supplyDemandQuery>
-                <supplyDemandQuery title="building final energy by subsector">
-                    <axis1 name="subsector">subsector</axis1>
-                    <axis2 name="Year">demand-physical[@vintage]</axis2>
-                    <xPath buildList="true" dataName="input" group="false" sumAll="false">*[@type='sector' and (@name='building' or (exists(child::keyword[@final-energy='building'])))]/
-               *[@type='subsector']//*[@type='input' (:collapse:)]/demand-physical/node()</xPath>
-                    <comments/>
-                </supplyDemandQuery>
-                <supplyDemandQuery title="building final energy by tech">
-                    <axis1 name="technology">technology</axis1>
-                    <axis2 name="Year">demand-physical[@vintage]</axis2>
-                    <xPath buildList="true" dataName="input" group="false" sumAll="false">*[@type='sector' and (@name='building' or (exists(child::keyword[@final-energy='building'])))]/
-               *[@type='subsector']/*[@type='technology']/*[@type='input']/
-               demand-physical/node()</xPath>
-                    <comments/>
-                </supplyDemandQuery>
-                <supplyDemandQuery title="building final energy by tech and vintage">
-                    <axis1 name="technology">technology</axis1>
-                    <axis2 name="Year">demand-physical[@vintage]</axis2>
-                    <xPath buildList="true" dataName="input" group="false" sumAll="false">*[@type='sector' and (@name='building' or (exists(child::keyword[@final-energy='building'])))]/
-               *[@type='subsector']/*[@type='technology']/*[@type='input']/
-               demand-physical/node()</xPath>
-                    <comments/>
-                    <showAttribute attribute-name="year" level="technology"/>
-                </supplyDemandQuery>
-                <supplyDemandQuery title="building final energy by tech (new)">
-                    <axis1 name="technology">technology</axis1>
-                    <axis2 name="Year">demand-physical[@vintage]</axis2>
-                    <xPath buildList="true" dataName="input" group="false" sumAll="false">*[@type='sector' and (@name='building' or (exists(child::keyword[@final-energy='building'])))]/
-               *[@type='subsector']/*[@type='technology']/*[@type='input']/
-               demand-physical[@vintage=parent::*/parent::*/@year]/node()</xPath>
-                    <comments/>
-                </supplyDemandQuery>
-                <supplyDemandQuery title="building service output by service">
-                    <axis1 name="sector">sector</axis1>
-                    <axis2 name="Year">physical-output[@vintage]</axis2>
-                    <xPath buildList="true" dataName="output" group="false" sumAll="false">*[@type='sector' and (@name='building' or (exists(child::keyword[@final-energy='building'])))]//
-               output-primary[@type='output' (:collapse:)]/
-               physical-output/node()</xPath>
-                    <comments/>
-                </supplyDemandQuery>
-                <supplyDemandQuery title="building service output by subsector">
-                    <axis1 name="sector">sector</axis1>
-                    <axis2 name="Year">physical-output[@vintage]</axis2>
-                    <xPath buildList="true" dataName="output" group="false" sumAll="false">*[@type='sector' and (@name='building' or (exists(child::keyword[@final-energy='building'])))]/
-               *[@type='subsector']//output-primary[@type='output' (:collapse:)]/
-               physical-output/node()</xPath>
-                    <comments/>
-                </supplyDemandQuery>
-                <supplyDemandQuery title="building service output by tech">
-                    <axis1 name="technology">technology</axis1>
-                    <axis2 name="Year">physical-output[@vintage]</axis2>
-                    <xPath buildList="true" dataName="output" group="false" sumAll="false">*[@type='sector' and (@name='building' or (exists(child::keyword[@final-energy='building'])))]/
-               *[@type='subsector']/*[@type='technology']/
-               output-primary[@type='output' (:collapse:)]/
-               physical-output/node()</xPath>
-                    <comments/>
-                </supplyDemandQuery>
-                <supplyDemandQuery title="building service output by tech and vintage">
-                    <axis1 name="technology">technology</axis1>
-                    <axis2 name="Year">physical-output[@vintage]</axis2>
-                    <xPath buildList="true" dataName="output" group="false" sumAll="false">*[@type='sector' and (@name='building' or (exists(child::keyword[@final-energy='building'])))]//
-               *[@type='technology']/output-primary[@type='output']/
-               physical-output/node()</xPath>
-                    <comments/>
-                    <showAttribute attribute-name="year" level="technology"/>
-                </supplyDemandQuery>
-                <supplyDemandQuery title="building service output by tech (new)">
-                    <axis1 name="technology">technology</axis1>
-                    <axis2 name="Year">physical-output[@vintage]</axis2>
-                    <xPath buildList="true" dataName="output" group="false" sumAll="false">*[@type='sector' and (@name='building' or (exists(child::keyword[@final-energy='building'])))]/
-               *[@type='subsector']/*[@type='technology']/
-               output-primary[@type='output']/
-               physical-output[@vintage=parent::*/parent::*/@year]/node()</xPath>
-                    <comments/>
-                </supplyDemandQuery>
-                <supplyDemandQuery title="building internal gain energy by service">
-                    <axis1 name="sector">sector</axis1>
-                    <axis2 name="Year">physical-output[@vintage]</axis2>
-                    <xPath buildList="true" dataName="output" group="false" sumAll="false">*[@type='sector']//output-internal-gains[@type='output']/physical-output/node()</xPath>
-                    <comments/>
-                </supplyDemandQuery>
-                <supplyDemandQuery title="total service cost per unit floorspace">
-                    <axis1 name="building">building-node-input[@name]</axis1>
-                    <axis2 name="Year">price[@year]</axis2>
-                    <xPath buildList="true" dataName="cost by unit floorspace" group="false" sumAll="false">gcam-consumer//building-node-input/price/node()</xPath>
-                    <comments/>
-                </supplyDemandQuery>
-                <supplyDemandQuery title="building service costs">
-                    <axis1 name="sector">sector</axis1>
-                    <axis2 name="Year">cost</axis2>
-                    <xPath buildList="true" dataName="cost" group="false" sumAll="false">*[@type='sector' and (@name='building' or (exists(child::keyword[@final-energy='building'])))]/
-               cost/text()</xPath>
-                    <comments/>
-                </supplyDemandQuery>
-                <supplyDemandQuery title="fuel prices to buildings">
-                    <axis1 name="fuel">sector</axis1>
-                    <axis2 name="Year">cost</axis2>
-                    <xPath buildList="true" dataName="cost" group="false" sumAll="false">*[@type='sector' and (@name='delivered gas' or @name='traditional biomass' or
-               @name='delivered coal' or @name='delivered biomass' or @name='elect_td_bld' or
-               @name='refined liquids enduse')]/cost/text()</xPath>
-                    <comments/>
-                </supplyDemandQuery>
-                <supplyDemandQuery title="building share-weights by subsector">
-                    <axis1 name="subsector">subsector</axis1>
-                    <axis2 name="Year">share-weight</axis2>
-                    <xPath buildList="true" dataName="Price" group="false" sumAll="false">*[@type='sector' and (@name='building' or (exists(child::keyword[@final-energy='building'])))]/
-               *[@type='subsector']/share-weight/text()</xPath>
-                    <comments/>
-                </supplyDemandQuery>
-                <supplyDemandQuery title="building share-weights by tech">
-                    <axis1 name="technology">technology</axis1>
-                    <axis2 name="Year">technology</axis2>
-                    <xPath buildList="true" dataName="Share-weight" group="false" sumAll="false">*[@type='sector' and (@name='building' or (exists(child::keyword[@final-energy='building'])))]/
-               *[@type='subsector']/*[@type='technology']/share-weight/node()</xPath>
-                    <comments/>
-                </supplyDemandQuery>
-            </queryGroup>
-            <queryGroup name="industry">
-                <queryGroup name="total industry">
-                    <supplyDemandQuery title="industry total final energy by region">
-                        <axis1 name="region">region</axis1>
-                        <axis2 name="Year">demand-physical[@vintage]</axis2>
-                        <xPath buildList="true" dataName="input" group="false" sumAll="false">*[@type='sector' (:collapse:) and (@name='industry' or (exists(child::keyword[@final-energy='industry'])))]//
-               *[@type='input' (:collapse:) and (@name='delivered biomass' or @name='delivered coal' or
-               @name='H2 enduse' or @name='elect_td_ind' or @name='wholesale gas' or
-               @name='refined liquids industrial')]/demand-physical/node()</xPath>
-                        <comments/>
-                    </supplyDemandQuery>
-                    <supplyDemandQuery title="industry total final energy by service">
-                        <axis1 name="sector">sector</axis1>
-                        <axis2 name="Year">demand-physical[@vintage]</axis2>
-                        <xPath buildList="true" dataName="input" group="false" sumAll="false">*[@type='sector' and (@name='industry' or (exists(child::keyword[@final-energy='industry'])))]//
-               *[@type='input' (:collapse:) and (@name='delivered biomass' or @name='delivered coal' or
-               @name='H2 enduse' or @name='elect_td_ind' or @name='wholesale gas' or
-               @name='refined liquids industrial')]/demand-physical/node()</xPath>
-                        <comments>process heat cement assigned to cement</comments>
-                        <labelRewriteList append-values="false">
-                            <level name="sector">
-                                <rewrite from="process heat cement" to="cement"/>
-                            </level>
-                        </labelRewriteList>
-                    </supplyDemandQuery>
-                    <supplyDemandQuery title="industry final energy by fuel">
-                        <axis1 name="input">input</axis1>
-                        <axis2 name="Year">demand-physical[@vintage]</axis2>
-                        <xPath buildList="true" dataName="input" group="false" sumAll="false">*[@type='sector' (:collapse:) and (@name='industry' or (exists(child::keyword[@final-energy='industry'])))]//
-               *[@type='input' and (@name='delivered biomass' or @name='delivered coal' or
-               @name='H2 enduse' or @name='elect_td_ind' or @name='wholesale gas' or
-               @name='refined liquids industrial')]/demand-physical/node()</xPath>
-                        <comments/>
-                    </supplyDemandQuery>
-                    <supplyDemandQuery title="industry final energy by service and fuel">
-                        <axis1 name="input">input</axis1>
-                        <axis2 name="Year">demand-physical[@vintage]</axis2>
-                        <xPath buildList="true" dataName="input" group="false" sumAll="false">*[@type='sector' and (@name='industry' or (exists(child::keyword[@final-energy='industry'])))]//
-               *[@type='input' and (@name='delivered biomass' or @name='delivered coal' or
-               @name='H2 enduse' or @name='elect_td_ind' or @name='wholesale gas' or
-               @name='refined liquids industrial')]/demand-physical/node()</xPath>
-                        <comments>process heat cement assigned to cement</comments>
-                        <labelRewriteList append-values="false">
-                            <level name="sector">
-                                <rewrite from="process heat cement" to="cement"/>
-                            </level>
-                        </labelRewriteList>
-                    </supplyDemandQuery>
-                    <supplyDemandQuery title="industry final energy by tech and fuel">
-                        <axis1 name="technology">technology</axis1>
-                        <axis2 name="Year">demand-physical[@vintage]</axis2>
-                        <xPath buildList="true" dataName="input" group="false" sumAll="false">*[@type='sector' and (@name='industry' or (exists(child::keyword[@final-energy='industry'])))]/
-               *[@type='subsector']/*[@type='technology']/
-               *[@type='input' and (@name='delivered biomass' or @name='delivered coal' or
-               @name='H2 enduse' or @name='elect_td_ind' or @name='wholesale gas' or
-               @name='refined liquids industrial')]/demand-physical/node()</xPath>
-                        <comments/>
-                    </supplyDemandQuery>
-                    <supplyDemandQuery title="industry feedstocks by type">
-                        <axis1 name="input">input</axis1>
-                        <axis2 name="Year">demand-physical[@vintage]</axis2>
-                        <xPath buildList="true" dataName="input" group="false" sumAll="false">*[@type='sector' and contains(@name,'feedstocks')]//
-               *[@type='input' and @name != 'oil-credits']/demand-physical/node()</xPath>
-                        <comments/>
-                    </supplyDemandQuery>
-                    <supplyDemandQuery title="industry primary output by sector">
-                        <axis1 name="sector">sector</axis1>
-                        <axis2 name="Year">physical-output[@vintage]</axis2>
-                        <xPath buildList="true" dataName="output" group="false" sumAll="false">*[@type='sector' and (@name='industry' or (exists(child::keyword[@final-energy='industry'])))]//
-               output-primary/physical-output/node()</xPath>
-                        <comments/>
-                    </supplyDemandQuery>
-                    <supplyDemandQuery title="industry cogeneration by fuel">
-                        <axis1 name="technology">technology</axis1>
-                        <axis2 name="Year">physical-output[@vintage]</axis2>
-                        <xPath buildList="true" dataName="output" group="false" sumAll="false">*[@type='sector']//*[@type='technology']/output-secondary[@name='electricity' and @type='output']/
-               physical-output/node()</xPath>
-                        <comments/>
-                    </supplyDemandQuery>
-                    <supplyDemandQuery title="fuel prices to industry">
-                        <axis1 name="fuel">sector</axis1>
-                        <axis2 name="Year">cost</axis2>
-                        <xPath buildList="true" dataName="cost" group="false" sumAll="false">*[@type='sector' and (@name='wholesale gas' or @name='delivered coal' or
-               @name='delivered biomass' or @name='H2 enduse' or @name='elect_td_ind' or
-               @name='refined liquids industrial')]/cost/text()</xPath>
-                        <comments/>
-                    </supplyDemandQuery>
-                    <supplyDemandQuery title="industry share-weights by subsector">
-                        <axis1 name="subsector">subsector</axis1>
-                        <axis2 name="Year">share-weight</axis2>
-                        <xPath buildList="true" dataName="Price" group="false" sumAll="false">*[@type='sector' and (@name='industry' or (exists(child::keyword[@final-energy='industry'])))]/
-               *[@type='subsector']/share-weight/text()</xPath>
-                        <comments/>
-                    </supplyDemandQuery>
-                    <supplyDemandQuery title="industry water withdrawals and consumption">
-                        <axis1 name="input">input</axis1>
-                        <axis2 name="Year">demand-physical[@vintage]</axis2>
-                        <xPath buildList="true" dataName="input" group="false" sumAll="false">*[@type='sector' and (@name='industry' or (exists(child::keyword[@final-energy='industry'])))]//
-               *[@type='input' and contains(@name,'water_td')]/demand-physical/node()</xPath>
-                        <comments/>
-                    </supplyDemandQuery>
-                </queryGroup>
-                <queryGroup name="cement">
-                    <supplyDemandQuery title="cement production by region">
-                        <axis1 name="sector">sector</axis1>
-                        <axis2 name="Year">physical-output[@vintage]</axis2>
-                        <xPath buildList="true" dataName="output" group="false" sumAll="false">*[@type='sector' and (@name='cement')]//*[@type='output' (:collapse:)]/physical-output/node()</xPath>
-                        <comments/>
-                    </supplyDemandQuery>
-                    <supplyDemandQuery title="cement production by tech (conv and ccs)">
-                        <axis1 name="sector">sector</axis1>
-                        <axis2 name="Year">physical-output[@vintage]</axis2>
-                        <xPath buildList="true" dataName="output" group="false" sumAll="false">*[@type='sector' and (@name='cement')]/*[@type='subsector']/*[@type='technology']/
-               *[@type='output' (:collapse:)]/physical-output/node()</xPath>
-                        <comments/>
-                    </supplyDemandQuery>
-                    <supplyDemandQuery title="inputs to cement production">
-                        <axis1 name="input">input</axis1>
-                        <axis2 name="Year">demand-physical[@vintage]</axis2>
-                        <xPath buildList="true" dataName="input" group="false" sumAll="false">*[@type='sector' and (@name='cement' or @name='process heat cement')]//
-               *[@type='input' and not(@name='process heat cement')]/demand-physical/node()</xPath>
-                        <comments>process heat cement assigned to cement</comments>
-                        <labelRewriteList append-values="false">
-                            <level name="sector">
-                                <rewrite from="process heat cement" to="cement"/>
-                            </level>
-                        </labelRewriteList>
-                    </supplyDemandQuery>
-                    <supplyDemandQuery title="cement prices">
-                        <axis1 name="sector">sector</axis1>
-                        <axis2 name="Year">cost</axis2>
-                        <xPath buildList="true" dataName="cost" group="false" sumAll="false">*[@type='sector' and (@name='cement')]/cost/text()</xPath>
-                        <comments/>
-                    </supplyDemandQuery>
-                </queryGroup>
-                <queryGroup name="fertilizer production">
-                    <supplyDemandQuery title="fertilizer production by region">
-                        <axis1 name="sector">sector</axis1>
-                        <axis2 name="Year">physical-output[@vintage]</axis2>
-                        <xPath buildList="true" dataName="output" group="false" sumAll="false">*[@type='sector' and (@name='N fertilizer')]/
-               *[@type='subsector' (:collapse:) and not(@name='Imports')]//
-               *[@type='output' (:collapse:)]/physical-output/node()</xPath>
-                        <comments/>
-                    </supplyDemandQuery>
-                    <supplyDemandQuery title="fertilizer production by tech">
-                        <axis1 name="technology">technology</axis1>
-                        <axis2 name="Year">physical-output[@vintage]</axis2>
-                        <xPath buildList="true" dataName="output" group="false" sumAll="false">*[@type='sector' and (@name='N fertilizer')]/
-               *[@type='subsector' and not(@name='Imports')]/*[@type='technology']/
-               *[@type='output']/physical-output/node()</xPath>
-                        <comments/>
-                    </supplyDemandQuery>
-                    <supplyDemandQuery title="fertilizer inputs by tech (energy and feedstocks)">
-                        <axis1 name="input">input</axis1>
-                        <axis2 name="Year">demand-physical[@vintage]</axis2>
-                        <xPath buildList="true" dataName="input" group="false" sumAll="false">*[@type='sector' and (@name='N fertilizer')]//*[@type='input']/demand-physical/node()</xPath>
-                        <comments/>
-                    </supplyDemandQuery>
-                    <supplyDemandQuery title="fertilizer prices">
-                        <axis1 name="sector">sector</axis1>
-                        <axis2 name="Year">cost</axis2>
-                        <xPath buildList="true" dataName="cost" group="false" sumAll="false">*[@type='sector' and (@name='N fertilizer')]/cost/text()</xPath>
-                        <comments/>
-                    </supplyDemandQuery>
-                </queryGroup>
-            </queryGroup>
-            <queryGroup name="transportation">
-                <supplyDemandQuery title="transport total final energy by region">
-                    <axis1 name="region">region</axis1>
-                    <axis2 name="Year">demand-physical[@vintage]</axis2>
-                    <xPath buildList="true" dataName="input" group="false" sumAll="false">*[@type='sector' (:collapse:) and (@name='transportation' or (exists(child::keyword[@final-energy='transportation'])))]//
-               *[@type='input' (:collapse:) and not (@name='renewable')]/
-               demand-physical[@unit='EJ']/node()</xPath>
-                    <comments/>
-                </supplyDemandQuery>
-                <supplyDemandQuery title="transport total final energy by service">
-                    <axis1 name="sector">sector</axis1>
-                    <axis2 name="Year">demand-physical[@vintage]</axis2>
-                    <xPath buildList="true" dataName="input" group="false" sumAll="false">*[@type='sector' and (@name='transportation' or (exists(child::keyword[@final-energy='transportation'])))]//
-               *[@type='input' (:collapse:) and not (@name='renewable')]/demand-physical[@unit='EJ']/node()</xPath>
-                    <comments>pass-through transport sectors assigned to final demands</comments>
-                    <labelRewriteList append-values="false">
-                        <level name="sector">
-                            <rewrite from="trn_pass_road_LDV_4W" to="trn_pass"/>
-                            <rewrite from="trn_pass_road_bus" to="trn_pass"/>
-                            <rewrite from="trn_pass_road" to="trn_pass"/>
-                            <rewrite from="trn_pass_road_LDV_2W" to="trn_pass"/>
-                            <rewrite from="trn_freight_road" to="trn_freight"/>
-                            <rewrite from="trn_pass_road_LDV" to="trn_pass"/>
-                        </level>
-                    </labelRewriteList>
-                </supplyDemandQuery>
-                <supplyDemandQuery title="transport final energy by fuel">
-                    <axis1 name="input">input</axis1>
-                    <axis2 name="Year">demand-physical[@vintage]</axis2>
-                    <xPath buildList="true" dataName="input" group="false" sumAll="false">*[@type='sector' (:collapse:) and (@name='transportation' or (exists(child::keyword[@final-energy='transportation'])))]//
-               *[@type='input' and not (@name='renewable')]/demand-physical[@unit='EJ']/node()</xPath>
-                    <comments/>
-                </supplyDemandQuery>
-                <supplyDemandQuery title="transport final energy by mode and fuel">
-                    <axis1 name="mode">subsector</axis1>
-                    <axis2 name="Year">demand-physical[@vintage]</axis2>
-                    <xPath buildList="true" dataName="input" group="false" sumAll="false">*[@type='sector' and (@name='transportation' or (exists(child::keyword[@final-energy='transportation'])))]/
-               *[@type='subsector']//*[@type='input' and not (@name='renewable')]/
-               demand-physical[@unit='EJ']/node()</xPath>
-                    <comments/>
-                </supplyDemandQuery>
-                <supplyDemandQuery title="transport final energy by tech and fuel">
-                    <axis1 name="mode">subsector</axis1>
-                    <axis2 name="Year">demand-physical[@vintage]</axis2>
-                    <xPath buildList="true" dataName="input" group="false" sumAll="false">*[@type='sector' and (@name='transportation' or (exists(child::keyword[@final-energy='transportation'])))]/
-               *[@type='subsector']/*[@type='technology']/*[@type='input' and not(@name='renewable')]/
-               demand-physical[@unit='EJ']/node()</xPath>
-                    <comments/>
-                </supplyDemandQuery>
-                <supplyDemandQuery title="transport final energy by tech and vintage">
-                    <axis1 name="technology">technology</axis1>
-                    <axis2 name="Year">demand-physical[@vintage]</axis2>
-                    <xPath buildList="true" dataName="input" group="false" sumAll="false">*[@type='sector' and (@name='transportation' or (exists(child::keyword[@final-energy='transportation'])))]/
-               *[@type='subsector']/*[@type='technology']/
-               *[@type='input' and not(@name='renewable') and not(contains(@name,'trn_'))]/
-               demand-physical/node()</xPath>
-                    <comments/>
-                    <showAttribute attribute-name="year" level="technology"/>
-                </supplyDemandQuery>
-                <supplyDemandQuery title="transport final energy by tech (new)">
-                    <axis1 name="technology">technology</axis1>
-                    <axis2 name="Year">demand-physical[@vintage]</axis2>
-                    <xPath buildList="true" dataName="input" group="false" sumAll="false">*[@type='sector' and (@name='transportation' or (exists(child::keyword[@final-energy='transportation'])))]/
-               *[@type='subsector']/*[@type='technology']/
-               *[@type='input' and not (@name='renewable') and not(contains(@name,'trn_'))]/
-               demand-physical[@vintage=parent::*/parent::*/@year]/node()</xPath>
-                    <comments/>
-                </supplyDemandQuery>
-                <supplyDemandQuery title="transport service output by service">
-                    <axis1 name="sector">sector</axis1>
-                    <axis2 name="Year">physical-output[@vintage]</axis2>
-                    <xPath buildList="true" dataName="output" group="false" sumAll="false">*[@type='sector' and (@name='transportation' or (exists(child::keyword[@final-energy='transportation'])))]//
-               *[@type='output' (:collapse:)]/physical-output[
-                      @unit='million pass-km' or @unit='million ton-km']/node()</xPath>
-                    <comments>pass-through transport sectors assigned to final demands</comments>
-                    <labelRewriteList append-values="false">
-                        <level name="sector">
-                            <rewrite from="trn_pass_road_LDV_4W" to="trn_pass"/>
-                            <rewrite from="trn_pass_road_bus" to="trn_pass"/>
-                            <rewrite from="trn_pass_road" to="trn_pass"/>
-                            <rewrite from="trn_pass_road_LDV_2W" to="trn_pass"/>
-                            <rewrite from="trn_freight_road" to="trn_freight"/>
-                            <rewrite from="trn_pass_road_LDV" to="trn_pass"/>
-                        </level>
-                    </labelRewriteList>
-                </supplyDemandQuery>
-                <supplyDemandQuery title="transport service output by mode">
-                    <axis1 name="mode">subsector</axis1>
-                    <axis2 name="Year">physical-output[@vintage]</axis2>
-                    <xPath buildList="true" dataName="output" group="false" sumAll="false">*[@type='sector' and (@name='transportation' or (exists(child::keyword[@final-energy='transportation'])))]/
-               *[@type='subsector']//*[@type='output' (:collapse:) and not(@name='CAFEcredit')]/
-               physical-output/node()</xPath>
-                    <comments/>
-                </supplyDemandQuery>
-                <supplyDemandQuery title="transport service output by tech">
-                    <axis1 name="technology">technology</axis1>
-                    <axis2 name="Year">physical-output[@vintage]</axis2>
-                    <xPath buildList="true" dataName="output" group="false" sumAll="false">*[@type='sector' and (@name='transportation' or (exists(child::keyword[@final-energy='transportation'])))]/
-               *[@type='subsector']/*[@type='technology']/*[@type='output' (:collapse:) and not (@name='CAFEcredit')]/
-               physical-output/node()</xPath>
-                    <comments/>
-                </supplyDemandQuery>
-                <supplyDemandQuery title="transport service output by tech and vintage">
-                    <axis1 name="technology">technology</axis1>
-                    <axis2 name="Year">physical-output[@vintage]</axis2>
-                    <xPath buildList="true" dataName="output" group="false" sumAll="false">*[@type='sector' and (@name='transportation' or (exists(child::keyword[@final-energy='transportation'])))]/
-               *[@type='subsector']/*[@type='technology']/*[@type='output' (:collapse:) and not (@name='CAFEcredit')]/
-               physical-output/node()</xPath>
-                    <comments/>
-                    <showAttribute attribute-name="year" level="technology"/>
-                </supplyDemandQuery>
-                <supplyDemandQuery title="transport service output by tech (new)">
-                    <axis1 name="technology">technology</axis1>
-                    <axis2 name="Year">physical-output[@vintage]</axis2>
-                    <xPath buildList="true" dataName="output" group="false" sumAll="false">*[@type='sector' and (@name='transportation' or (exists(child::keyword[@final-energy='transportation'])))]/
-               *[@type='subsector']/*[@type='technology']/*[@type='output' (:collapse:) and not (@name='CAFEcredit')]/
-               physical-output[@vintage=parent::*/parent::*/@year]/node()</xPath>
-                    <comments/>
-                </supplyDemandQuery>
-                <supplyDemandQuery title="transport load factors">
-                    <axis1 name="technology">technology</axis1>
-                    <axis2 name="Year">technology</axis2>
-                    <xPath buildList="true" dataName="output" group="false" sumAll="false">*[@type='sector' and (@name='transportation' or (exists(child::keyword[@final-energy='transportation'])))]/
-               *[@type='subsector']/*[@type='technology']//load-factor/node()</xPath>
-                    <comments/>
-                </supplyDemandQuery>
-                <supplyDemandQuery title="fuel prices to transport">
-                    <axis1 name="fuel">sector</axis1>
-                    <axis2 name="Year">cost</axis2>
-                    <xPath buildList="true" dataName="cost" group="false" sumAll="false">*[@type='sector' and (@name='delivered gas' or @name='delivered coal' or @name='elect_td_trn'
-               or @name='refined liquids enduse' or @name='H2 enduse')]/cost/text()</xPath>
-                    <comments/>
-                </supplyDemandQuery>
-                <supplyDemandQuery title="costs of transport services">
-                    <axis1 name="sector">sector</axis1>
-                    <axis2 name="Year">cost</axis2>
-                    <xPath buildList="true" dataName="cost" group="false" sumAll="false">*[@type='sector' and (@name='transportation' or (exists(child::keyword[@final-energy='transportation'])))]/
-               cost/text()</xPath>
-                    <comments/>
-                </supplyDemandQuery>
-                <supplyDemandQuery title="costs of transport modes">
-                    <axis1 name="mode">subsector</axis1>
-                    <axis2 name="Year">cost</axis2>
-                    <xPath buildList="true" dataName="cost" group="false" sumAll="false">*[@type='sector' and (@name='transportation' or (exists(child::keyword[@final-energy='transportation'])))]/
-               *[@type='subsector']/cost/text()</xPath>
-                    <comments/>
-                </supplyDemandQuery>
-                <supplyDemandQuery title="costs of transport techs">
-                    <axis1 name="technology">technology</axis1>
-                    <axis2 name="Year">cost</axis2>
-                    <xPath buildList="true" dataName="cost" group="false" sumAll="false">*[@type='sector' and (@name='transportation' or (exists(child::keyword[@final-energy='transportation'])))]/
-               *[@type='subsector' ]/*[@type='technology']/cost/text()</xPath>
-                    <comments/>
-                </supplyDemandQuery>
-                <supplyDemandQuery title="transport tech non-energy cost">
-                    <axis1 name="technology">technology</axis1>
-                    <axis2 name="Year">price-paid[@vintage]</axis2>
-                    <xPath buildList="true" dataName="non energy cost" group="false" sumAll="false">*[@type='sector' and (@name='transportation' or (exists(child::keyword[@final-energy='transportation'])))]/
-               *[@type='subsector']/*[@type='technology']/*[@type='input' (:collapse:) and not (@name='fuel taxes')]/
-               price-paid/text()</xPath>
-                    <comments/>
-                </supplyDemandQuery>
-                <supplyDemandQuery title="LDV energy by primary fuel">
-                    <axis1 name="Primary Fuel">input[@name]</axis1>
-                    <axis2 name="Year">demand-physical[@vintage]</axis2>
-                    <xPath buildList="true" dataName="input" group="true" sumAll="false">
-                        <![CDATA[
-                        
-                         
-               declare function local:append-heirarchy($parent as node(), $append as node()*) as node() {
-	       	 		 let $scn := $parent/ancestor::scenario,
-	       			   	  $rgn := $parent (: /ancestor::region :)
-	       			   return
-	       			   	  document { element scenario {
-	       			 	  					$scn/@*,
-	       			 						element region {
-	       			 							$rgn/@*,
-	       			 							$append
-	       			 						}
-	       			 	  				}
-	       				}
-	       	 		 (: I can get by with just the scenario and region
-	       			 let $new_node := element {local-name($parent)} {$parent/@*, $append} 	
-	       	 		 return
-	       	 		 if(local-name($parent) != 'scenario')
-	       	 		 then local:append-heirarchy($parent/parent::*, $new_node)
-	       	 		 else document { $new_node } :)
-	       	 	 };  
-	       	 	 declare function local:trace-inputs($outputName as xs:string, $currTree as node(), $outputs as node()*, $is_usa as xs:boolean) as node()* {
-	       			if( exists(index-of(('biomass',
-'traded unconventional oil', 'regional corn for ethanol', 'regional biomassOil', 'regional sugar for ethanol', 'regional sugarbeet for ethanol'),
-$outputName)) or not($currTree/*[@type='sector' and @name=$outputName]) or sum($outputs//text()) < 0.001)
-then 
-if(not($is_usa) and string-length($currTree/@name) = 2) then
-local:trace-inputs($outputName, $currTree/parent::*/*[@type='region' and @name='USA'], $outputs, true())
-else
-element input {
-	       						attribute name {$outputName},
-	       						attribute type {'input'},
-	       						$outputs
-	       					}
-	       				else
-	       			let $useOutputs := $currTree//output-primary[@type='output' and @name=$outputName]/physical-output,
-	       			    $sectorSums := for $out in $useOutputs
-						   let $currInputs := $out/../following-sibling::input-energy/demand-physical[@vintage=$out/@vintage]
-						   return 
-							for $currInput in $currInputs
-						        return
-						        element sectorSum {
-							        attribute name { $currInput/../@name},
-								attribute year { $currInput/@vintage},
-							element output-sum {
-								text { $out }
-							},
-							element input-sum {
-								text { $currInput }
-							}
-	       					   }
-				   return for $sector in distinct-values($sectorSums/@name)
-	       			       return local:trace-inputs($sector, $currTree, for $out in $outputs
-	       								      let $totalOutputSum := sum($useOutputs[@vintage=$out/@vintage]),
-	       								      $inputSum := sum($sectorSums[@name=$sector and @year=$out/@vintage]/input-sum)
-	       								      where $inputSum > 0
-	       								      return element { local-name($out) } {
-	       										$out/@*,
-	       										text{ $out * ($inputSum
-	       											     div $totalOutputSum) }
-	       								      }, $is_usa)
-		};
-		declare function local:run-input-by-primary($scenarios as xs:string*, $regions as xs:string*, $collection as xs:string) as node()* { 	
-			 	 unordered { 	
-			 	 let $regionsG := if(not($regions[1] = 'Global'))
-			 	 		  then $regions
-			 	 		  else distinct-values(collection($collection)/scenario/world/*[@type='region']/@name)
-			 	 return
-			 	 for $scenario in $scenarios, 	    
-			 	 $region in $regionsG 	
-			 	 let $scenario_split := tokenize($scenario, ' '), 	    
-				 $currTree := collection($collection)/scenario[@name = $scenario_split[1] and @date = $scenario_split[2]]/world/*[@type='region' and @name=$region],
-				 $currInputs := $currTree/*[@type='sector' and @name='trn_pass_road']/*[@type='subsector' and @name='LDV']//*[@type='input']
-				 return 
-				    for $inputName in distinct-values($currInputs/@name)
-				    return local:append-heirarchy($currTree, local:trace-inputs($inputName, $currTree, $currInputs[@name=$inputName]/demand-physical, false()))//text()
-			 	 } 
-	 	 };
-		 local:run-input-by-primary((:scenarios:), (:regions:), (:collection:))
-               
-               
-                    
-                    ]]>
-                    </xPath>
-                    <comments/>
-                </supplyDemandQuery>
-                <supplyDemandQuery title="transport subsector share-weights">
-                    <axis1 name="subsector">subsector</axis1>
-                    <axis2 name="Year">share-weight</axis2>
-                    <xPath buildList="true" dataName="Price" group="false" sumAll="false">*[@type='sector' and (@name='transportation' or (exists(child::keyword[@final-energy='transportation'])))]/*[@type='subsector']/share-weight/text()</xPath>
-                    <comments/>
-                </supplyDemandQuery>
-                <supplyDemandQuery title="transport tech share-weights">
-                    <axis1 name="technology">technology</axis1>
-                    <axis2 name="Year">technology</axis2>
-                    <xPath buildList="true" dataName="Price" group="false" sumAll="false">*[@type='sector' and (@name='transportation' or (exists(child::keyword[@final-energy='transportation'])))]/*[@type='subsector' ]/*[@type='technology']/share-weight/node()</xPath>
-                    <comments/>
-                </supplyDemandQuery>
-                <supplyDemandQuery title="transport speeds">
-                    <axis1 name="subsector">subsector</axis1>
-                    <axis2 name="Year">speed</axis2>
-                    <xPath buildList="true" dataName="Price" group="false" sumAll="false">*[@type='sector' and (@name='transportation' or (exists(child::keyword[@final-energy='transportation'])))]/*[@type='subsector']/speed/text()</xPath>
-                    <comments/>
-                </supplyDemandQuery>
-            </queryGroup>
-            <queryGroup name="aggregated GCAM-USA">
-                <supplyDemandQuery title="building final energy by tech">
-                    <axis1 name="technology">technology</axis1>
-                    <axis2 name="Year">demand-physical[@vintage]</axis2>
-                    <xPath buildList="true" dataName="input" group="false" sumAll="false">*[@type='sector' and (@name='building' or (exists(child::keyword[@final-energy='building'])))]/
-               *[@type='subsector']/*[@type='technology']/*[@type='input']/
-               demand-physical/node()</xPath>
-                    <comments/>
-                    <labelRewriteList append-values="false">
-                        <level name="region">
-                            <rewrite from="HI" to="USA"/>
-                            <rewrite from="DE" to="USA"/>
-                            <rewrite from="TX" to="USA"/>
-                            <rewrite from="MA" to="USA"/>
-                            <rewrite from="MD" to="USA"/>
-                            <rewrite from="ME" to="USA"/>
-                            <rewrite from="IA" to="USA"/>
-                            <rewrite from="ID" to="USA"/>
-                            <rewrite from="MI" to="USA"/>
-                            <rewrite from="UT" to="USA"/>
-                            <rewrite from="MN" to="USA"/>
-                            <rewrite from="MO" to="USA"/>
-                            <rewrite from="IL" to="USA"/>
-                            <rewrite from="IN" to="USA"/>
-                            <rewrite from="MS" to="USA"/>
-                            <rewrite from="MT" to="USA"/>
-                            <rewrite from="AK" to="USA"/>
-                            <rewrite from="VA" to="USA"/>
-                            <rewrite from="AL" to="USA"/>
-                            <rewrite from="AR" to="USA"/>
-                            <rewrite from="NC" to="USA"/>
-                            <rewrite from="ND" to="USA"/>
-                            <rewrite from="RI" to="USA"/>
-                            <rewrite from="NE" to="USA"/>
-                            <rewrite from="AZ" to="USA"/>
-                            <rewrite from="NH" to="USA"/>
-                            <rewrite from="NJ" to="USA"/>
-                            <rewrite from="VT" to="USA"/>
-                            <rewrite from="NM" to="USA"/>
-                            <rewrite from="FL" to="USA"/>
-                            <rewrite from="NV" to="USA"/>
-                            <rewrite from="WA" to="USA"/>
-                            <rewrite from="NY" to="USA"/>
-                            <rewrite from="SC" to="USA"/>
-                            <rewrite from="SD" to="USA"/>
-                            <rewrite from="WI" to="USA"/>
-                            <rewrite from="OH" to="USA"/>
-                            <rewrite from="GA" to="USA"/>
-                            <rewrite from="OK" to="USA"/>
-                            <rewrite from="CA" to="USA"/>
-                            <rewrite from="WV" to="USA"/>
-                            <rewrite from="WY" to="USA"/>
-                            <rewrite from="OR" to="USA"/>
-                            <rewrite from="KS" to="USA"/>
-                            <rewrite from="CO" to="USA"/>
-                            <rewrite from="KY" to="USA"/>
-                            <rewrite from="CT" to="USA"/>
-                            <rewrite from="PA" to="USA"/>
-                            <rewrite from="LA" to="USA"/>
-                            <rewrite from="TN" to="USA"/>
-                            <rewrite from="DC" to="USA"/>
-                        </level>
-                    </labelRewriteList>
-                </supplyDemandQuery>
-                <supplyDemandQuery title="building service output by tech">
-                    <axis1 name="technology">technology</axis1>
-                    <axis2 name="Year">physical-output[@vintage]</axis2>
-                    <xPath buildList="true" dataName="output" group="false" sumAll="false">*[@type='sector' and (@name='building' or (exists(child::keyword[@final-energy='building'])))]/
-               *[@type='subsector']/*[@type='technology']/*[@type='output' (:collapse:) and not(@name= 'internal-gains')]/
-               physical-output/node()</xPath>
-                    <comments/>
-                    <labelRewriteList append-values="false">
-                        <level name="region">
-                            <rewrite from="HI" to="USA"/>
-                            <rewrite from="DE" to="USA"/>
-                            <rewrite from="TX" to="USA"/>
-                            <rewrite from="MA" to="USA"/>
-                            <rewrite from="MD" to="USA"/>
-                            <rewrite from="ME" to="USA"/>
-                            <rewrite from="IA" to="USA"/>
-                            <rewrite from="ID" to="USA"/>
-                            <rewrite from="MI" to="USA"/>
-                            <rewrite from="UT" to="USA"/>
-                            <rewrite from="MN" to="USA"/>
-                            <rewrite from="MO" to="USA"/>
-                            <rewrite from="IL" to="USA"/>
-                            <rewrite from="IN" to="USA"/>
-                            <rewrite from="MS" to="USA"/>
-                            <rewrite from="MT" to="USA"/>
-                            <rewrite from="AK" to="USA"/>
-                            <rewrite from="VA" to="USA"/>
-                            <rewrite from="AL" to="USA"/>
-                            <rewrite from="AR" to="USA"/>
-                            <rewrite from="NC" to="USA"/>
-                            <rewrite from="ND" to="USA"/>
-                            <rewrite from="RI" to="USA"/>
-                            <rewrite from="NE" to="USA"/>
-                            <rewrite from="AZ" to="USA"/>
-                            <rewrite from="NH" to="USA"/>
-                            <rewrite from="NJ" to="USA"/>
-                            <rewrite from="VT" to="USA"/>
-                            <rewrite from="NM" to="USA"/>
-                            <rewrite from="FL" to="USA"/>
-                            <rewrite from="NV" to="USA"/>
-                            <rewrite from="WA" to="USA"/>
-                            <rewrite from="NY" to="USA"/>
-                            <rewrite from="SC" to="USA"/>
-                            <rewrite from="SD" to="USA"/>
-                            <rewrite from="WI" to="USA"/>
-                            <rewrite from="OH" to="USA"/>
-                            <rewrite from="GA" to="USA"/>
-                            <rewrite from="OK" to="USA"/>
-                            <rewrite from="CA" to="USA"/>
-                            <rewrite from="WV" to="USA"/>
-                            <rewrite from="WY" to="USA"/>
-                            <rewrite from="OR" to="USA"/>
-                            <rewrite from="KS" to="USA"/>
-                            <rewrite from="CO" to="USA"/>
-                            <rewrite from="KY" to="USA"/>
-                            <rewrite from="CT" to="USA"/>
-                            <rewrite from="PA" to="USA"/>
-                            <rewrite from="LA" to="USA"/>
-                            <rewrite from="TN" to="USA"/>
-                            <rewrite from="DC" to="USA"/>
-                        </level>
-                    </labelRewriteList>
-                </supplyDemandQuery>
-                <supplyDemandQuery title="building floorspace">
-                    <axis1 name="Building">gcam-consumer[@name]</axis1>
-                    <axis2 name="Year">floorspace[@year]</axis2>
-                    <xPath buildList="true" dataName="floorspace" group="false" sumAll="false">gcam-consumer//floorspace/node()</xPath>
-                    <comments/>
-                    <labelRewriteList append-values="false">
-                        <level name="region">
-                            <rewrite from="HI" to="USA"/>
-                            <rewrite from="DE" to="USA"/>
-                            <rewrite from="TX" to="USA"/>
-                            <rewrite from="MA" to="USA"/>
-                            <rewrite from="MD" to="USA"/>
-                            <rewrite from="ME" to="USA"/>
-                            <rewrite from="IA" to="USA"/>
-                            <rewrite from="ID" to="USA"/>
-                            <rewrite from="MI" to="USA"/>
-                            <rewrite from="UT" to="USA"/>
-                            <rewrite from="MN" to="USA"/>
-                            <rewrite from="MO" to="USA"/>
-                            <rewrite from="IL" to="USA"/>
-                            <rewrite from="IN" to="USA"/>
-                            <rewrite from="MS" to="USA"/>
-                            <rewrite from="MT" to="USA"/>
-                            <rewrite from="AK" to="USA"/>
-                            <rewrite from="VA" to="USA"/>
-                            <rewrite from="AL" to="USA"/>
-                            <rewrite from="AR" to="USA"/>
-                            <rewrite from="NC" to="USA"/>
-                            <rewrite from="ND" to="USA"/>
-                            <rewrite from="RI" to="USA"/>
-                            <rewrite from="NE" to="USA"/>
-                            <rewrite from="AZ" to="USA"/>
-                            <rewrite from="NH" to="USA"/>
-                            <rewrite from="NJ" to="USA"/>
-                            <rewrite from="VT" to="USA"/>
-                            <rewrite from="NM" to="USA"/>
-                            <rewrite from="FL" to="USA"/>
-                            <rewrite from="NV" to="USA"/>
-                            <rewrite from="WA" to="USA"/>
-                            <rewrite from="NY" to="USA"/>
-                            <rewrite from="SC" to="USA"/>
-                            <rewrite from="SD" to="USA"/>
-                            <rewrite from="WI" to="USA"/>
-                            <rewrite from="OH" to="USA"/>
-                            <rewrite from="GA" to="USA"/>
-                            <rewrite from="OK" to="USA"/>
-                            <rewrite from="CA" to="USA"/>
-                            <rewrite from="WV" to="USA"/>
-                            <rewrite from="WY" to="USA"/>
-                            <rewrite from="OR" to="USA"/>
-                            <rewrite from="KS" to="USA"/>
-                            <rewrite from="CO" to="USA"/>
-                            <rewrite from="KY" to="USA"/>
-                            <rewrite from="CT" to="USA"/>
-                            <rewrite from="PA" to="USA"/>
-                            <rewrite from="LA" to="USA"/>
-                            <rewrite from="TN" to="USA"/>
-                            <rewrite from="DC" to="USA"/>
-                        </level>
-                    </labelRewriteList>
-                </supplyDemandQuery>
-                <supplyDemandQuery title="industry final energy by service and fuel">
-                    <axis1 name="input">input</axis1>
-                    <axis2 name="Year">demand-physical[@vintage]</axis2>
-                    <xPath buildList="true" dataName="input" group="false" sumAll="false">*[@type='sector' and (@name='industry' or (exists(child::keyword[@final-energy='industry'])))]//
-               *[@type='input' and (@name='delivered biomass' or @name='delivered coal' or @name='H2 enduse' or
-               @name='elect_td_ind' or @name='wholesale gas' or @name='refined liquids industrial')]/
-               demand-physical/node()</xPath>
-                    <comments/>
-                    <labelRewriteList append-values="false">
-                        <level name="region">
-                            <rewrite from="HI" to="USA"/>
-                            <rewrite from="DE" to="USA"/>
-                            <rewrite from="TX" to="USA"/>
-                            <rewrite from="MA" to="USA"/>
-                            <rewrite from="MD" to="USA"/>
-                            <rewrite from="ME" to="USA"/>
-                            <rewrite from="IA" to="USA"/>
-                            <rewrite from="ID" to="USA"/>
-                            <rewrite from="MI" to="USA"/>
-                            <rewrite from="UT" to="USA"/>
-                            <rewrite from="MN" to="USA"/>
-                            <rewrite from="MO" to="USA"/>
-                            <rewrite from="IL" to="USA"/>
-                            <rewrite from="IN" to="USA"/>
-                            <rewrite from="MS" to="USA"/>
-                            <rewrite from="MT" to="USA"/>
-                            <rewrite from="AK" to="USA"/>
-                            <rewrite from="VA" to="USA"/>
-                            <rewrite from="AL" to="USA"/>
-                            <rewrite from="AR" to="USA"/>
-                            <rewrite from="NC" to="USA"/>
-                            <rewrite from="ND" to="USA"/>
-                            <rewrite from="RI" to="USA"/>
-                            <rewrite from="NE" to="USA"/>
-                            <rewrite from="AZ" to="USA"/>
-                            <rewrite from="NH" to="USA"/>
-                            <rewrite from="NJ" to="USA"/>
-                            <rewrite from="VT" to="USA"/>
-                            <rewrite from="NM" to="USA"/>
-                            <rewrite from="FL" to="USA"/>
-                            <rewrite from="NV" to="USA"/>
-                            <rewrite from="WA" to="USA"/>
-                            <rewrite from="NY" to="USA"/>
-                            <rewrite from="SC" to="USA"/>
-                            <rewrite from="SD" to="USA"/>
-                            <rewrite from="WI" to="USA"/>
-                            <rewrite from="OH" to="USA"/>
-                            <rewrite from="GA" to="USA"/>
-                            <rewrite from="OK" to="USA"/>
-                            <rewrite from="CA" to="USA"/>
-                            <rewrite from="WV" to="USA"/>
-                            <rewrite from="WY" to="USA"/>
-                            <rewrite from="OR" to="USA"/>
-                            <rewrite from="KS" to="USA"/>
-                            <rewrite from="CO" to="USA"/>
-                            <rewrite from="KY" to="USA"/>
-                            <rewrite from="CT" to="USA"/>
-                            <rewrite from="PA" to="USA"/>
-                            <rewrite from="LA" to="USA"/>
-                            <rewrite from="TN" to="USA"/>
-                            <rewrite from="DC" to="USA"/>
-                        </level>
-                        <level name="sector">
-                            <rewrite from="process heat cement" to="cement"/>
-                        </level>
-                    </labelRewriteList>
-                </supplyDemandQuery>
-                <supplyDemandQuery title="transport final energy by tech and fuel">
-                    <axis1 name="mode">subsector</axis1>
-                    <axis2 name="Year">demand-physical[@vintage]</axis2>
-                    <xPath buildList="true" dataName="input" group="false" sumAll="false">*[@type='sector' and (@name='transportation' or (exists(child::keyword[@final-energy='transportation'])))]/
-               *[@type='subsector']/*[@type='technology']/*[@type='input' and not(@name='renewable')]/
-               demand-physical[@unit='EJ']/node()</xPath>
-                    <comments/>
-                    <labelRewriteList append-values="false">
-                        <level name="region">
-                            <rewrite from="HI" to="USA"/>
-                            <rewrite from="DE" to="USA"/>
-                            <rewrite from="TX" to="USA"/>
-                            <rewrite from="MA" to="USA"/>
-                            <rewrite from="MD" to="USA"/>
-                            <rewrite from="ME" to="USA"/>
-                            <rewrite from="IA" to="USA"/>
-                            <rewrite from="ID" to="USA"/>
-                            <rewrite from="MI" to="USA"/>
-                            <rewrite from="UT" to="USA"/>
-                            <rewrite from="MN" to="USA"/>
-                            <rewrite from="MO" to="USA"/>
-                            <rewrite from="IL" to="USA"/>
-                            <rewrite from="IN" to="USA"/>
-                            <rewrite from="MS" to="USA"/>
-                            <rewrite from="MT" to="USA"/>
-                            <rewrite from="AK" to="USA"/>
-                            <rewrite from="VA" to="USA"/>
-                            <rewrite from="AL" to="USA"/>
-                            <rewrite from="AR" to="USA"/>
-                            <rewrite from="NC" to="USA"/>
-                            <rewrite from="ND" to="USA"/>
-                            <rewrite from="RI" to="USA"/>
-                            <rewrite from="NE" to="USA"/>
-                            <rewrite from="AZ" to="USA"/>
-                            <rewrite from="NH" to="USA"/>
-                            <rewrite from="NJ" to="USA"/>
-                            <rewrite from="VT" to="USA"/>
-                            <rewrite from="NM" to="USA"/>
-                            <rewrite from="FL" to="USA"/>
-                            <rewrite from="NV" to="USA"/>
-                            <rewrite from="WA" to="USA"/>
-                            <rewrite from="NY" to="USA"/>
-                            <rewrite from="SC" to="USA"/>
-                            <rewrite from="SD" to="USA"/>
-                            <rewrite from="WI" to="USA"/>
-                            <rewrite from="OH" to="USA"/>
-                            <rewrite from="GA" to="USA"/>
-                            <rewrite from="OK" to="USA"/>
-                            <rewrite from="CA" to="USA"/>
-                            <rewrite from="WV" to="USA"/>
-                            <rewrite from="WY" to="USA"/>
-                            <rewrite from="OR" to="USA"/>
-                            <rewrite from="KS" to="USA"/>
-                            <rewrite from="CO" to="USA"/>
-                            <rewrite from="KY" to="USA"/>
-                            <rewrite from="CT" to="USA"/>
-                            <rewrite from="PA" to="USA"/>
-                            <rewrite from="LA" to="USA"/>
-                            <rewrite from="TN" to="USA"/>
-                            <rewrite from="DC" to="USA"/>
-                        </level>
-                    </labelRewriteList>
-                </supplyDemandQuery>
-                <supplyDemandQuery title="transport final energy by tech (new)">
-                    <axis1 name="technology">technology</axis1>
-                    <axis2 name="Year">demand-physical[@vintage]</axis2>
-                    <xPath buildList="true" dataName="input" group="false" sumAll="false">*[@type='sector' and (@name='transportation' or (exists(child::keyword[@final-energy='transportation'])))]/
-               *[@type='subsector']/*[@type='technology']/*[@type='input' and not (@name='renewable')
-               and not(contains(@name,'trn_'))]/demand-physical[@vintage=parent::*/parent::*/@year]/node()</xPath>
-                    <comments/>
-                    <labelRewriteList append-values="false">
-                        <level name="region">
-                            <rewrite from="HI" to="USA"/>
-                            <rewrite from="DE" to="USA"/>
-                            <rewrite from="TX" to="USA"/>
-                            <rewrite from="MA" to="USA"/>
-                            <rewrite from="MD" to="USA"/>
-                            <rewrite from="ME" to="USA"/>
-                            <rewrite from="IA" to="USA"/>
-                            <rewrite from="ID" to="USA"/>
-                            <rewrite from="MI" to="USA"/>
-                            <rewrite from="UT" to="USA"/>
-                            <rewrite from="MN" to="USA"/>
-                            <rewrite from="MO" to="USA"/>
-                            <rewrite from="IL" to="USA"/>
-                            <rewrite from="IN" to="USA"/>
-                            <rewrite from="MS" to="USA"/>
-                            <rewrite from="MT" to="USA"/>
-                            <rewrite from="AK" to="USA"/>
-                            <rewrite from="VA" to="USA"/>
-                            <rewrite from="AL" to="USA"/>
-                            <rewrite from="AR" to="USA"/>
-                            <rewrite from="NC" to="USA"/>
-                            <rewrite from="ND" to="USA"/>
-                            <rewrite from="RI" to="USA"/>
-                            <rewrite from="NE" to="USA"/>
-                            <rewrite from="AZ" to="USA"/>
-                            <rewrite from="NH" to="USA"/>
-                            <rewrite from="NJ" to="USA"/>
-                            <rewrite from="VT" to="USA"/>
-                            <rewrite from="NM" to="USA"/>
-                            <rewrite from="FL" to="USA"/>
-                            <rewrite from="NV" to="USA"/>
-                            <rewrite from="WA" to="USA"/>
-                            <rewrite from="NY" to="USA"/>
-                            <rewrite from="SC" to="USA"/>
-                            <rewrite from="SD" to="USA"/>
-                            <rewrite from="WI" to="USA"/>
-                            <rewrite from="OH" to="USA"/>
-                            <rewrite from="GA" to="USA"/>
-                            <rewrite from="OK" to="USA"/>
-                            <rewrite from="CA" to="USA"/>
-                            <rewrite from="WV" to="USA"/>
-                            <rewrite from="WY" to="USA"/>
-                            <rewrite from="OR" to="USA"/>
-                            <rewrite from="KS" to="USA"/>
-                            <rewrite from="CO" to="USA"/>
-                            <rewrite from="KY" to="USA"/>
-                            <rewrite from="CT" to="USA"/>
-                            <rewrite from="PA" to="USA"/>
-                            <rewrite from="LA" to="USA"/>
-                            <rewrite from="TN" to="USA"/>
-                            <rewrite from="DC" to="USA"/>
-                        </level>
-                    </labelRewriteList>
-                </supplyDemandQuery>
-                <supplyDemandQuery title="transport service output by tech">
-                    <axis1 name="technology">technology</axis1>
-                    <axis2 name="Year">physical-output[@vintage]</axis2>
-                    <xPath buildList="true" dataName="output" group="false" sumAll="false">*[@type='sector' and (@name='transportation' or (exists(child::keyword[@final-energy='transportation'])))]/
-               *[@type='subsector']/*[@type='technology']/*[@type='output' (:collapse:) and not (@name='CAFEcredit')]/
-               physical-output/node()</xPath>
-                    <comments/>
-                    <labelRewriteList append-values="false">
-                        <level name="region">
-                            <rewrite from="HI" to="USA"/>
-                            <rewrite from="DE" to="USA"/>
-                            <rewrite from="TX" to="USA"/>
-                            <rewrite from="MA" to="USA"/>
-                            <rewrite from="MD" to="USA"/>
-                            <rewrite from="ME" to="USA"/>
-                            <rewrite from="IA" to="USA"/>
-                            <rewrite from="ID" to="USA"/>
-                            <rewrite from="MI" to="USA"/>
-                            <rewrite from="UT" to="USA"/>
-                            <rewrite from="MN" to="USA"/>
-                            <rewrite from="MO" to="USA"/>
-                            <rewrite from="IL" to="USA"/>
-                            <rewrite from="IN" to="USA"/>
-                            <rewrite from="MS" to="USA"/>
-                            <rewrite from="MT" to="USA"/>
-                            <rewrite from="AK" to="USA"/>
-                            <rewrite from="VA" to="USA"/>
-                            <rewrite from="AL" to="USA"/>
-                            <rewrite from="AR" to="USA"/>
-                            <rewrite from="NC" to="USA"/>
-                            <rewrite from="ND" to="USA"/>
-                            <rewrite from="RI" to="USA"/>
-                            <rewrite from="NE" to="USA"/>
-                            <rewrite from="AZ" to="USA"/>
-                            <rewrite from="NH" to="USA"/>
-                            <rewrite from="NJ" to="USA"/>
-                            <rewrite from="VT" to="USA"/>
-                            <rewrite from="NM" to="USA"/>
-                            <rewrite from="FL" to="USA"/>
-                            <rewrite from="NV" to="USA"/>
-                            <rewrite from="WA" to="USA"/>
-                            <rewrite from="NY" to="USA"/>
-                            <rewrite from="SC" to="USA"/>
-                            <rewrite from="SD" to="USA"/>
-                            <rewrite from="WI" to="USA"/>
-                            <rewrite from="OH" to="USA"/>
-                            <rewrite from="GA" to="USA"/>
-                            <rewrite from="OK" to="USA"/>
-                            <rewrite from="CA" to="USA"/>
-                            <rewrite from="WV" to="USA"/>
-                            <rewrite from="WY" to="USA"/>
-                            <rewrite from="OR" to="USA"/>
-                            <rewrite from="KS" to="USA"/>
-                            <rewrite from="CO" to="USA"/>
-                            <rewrite from="KY" to="USA"/>
-                            <rewrite from="CT" to="USA"/>
-                            <rewrite from="PA" to="USA"/>
-                            <rewrite from="LA" to="USA"/>
-                            <rewrite from="TN" to="USA"/>
-                            <rewrite from="DC" to="USA"/>
-                        </level>
-                    </labelRewriteList>
-                </supplyDemandQuery>
-                <supplyDemandQuery title="transport service output by tech (new)">
-                    <axis1 name="technology">technology</axis1>
-                    <axis2 name="Year">physical-output[@vintage]</axis2>
-                    <xPath buildList="true" dataName="output" group="false" sumAll="false">*[@type='sector' and (@name='transportation' or (exists(child::keyword[@final-energy='transportation'])))]/
-               *[@type='subsector']/*[@type='technology']/*[@type='output' (:collapse:) and not (@name='CAFEcredit')]/
-               physical-output[@vintage=parent::*/parent::*/@year]/node()</xPath>
-                    <comments/>
-                    <labelRewriteList append-values="false">
-                        <level name="region">
-                            <rewrite from="HI" to="USA"/>
-                            <rewrite from="DE" to="USA"/>
-                            <rewrite from="TX" to="USA"/>
-                            <rewrite from="MA" to="USA"/>
-                            <rewrite from="MD" to="USA"/>
-                            <rewrite from="ME" to="USA"/>
-                            <rewrite from="IA" to="USA"/>
-                            <rewrite from="ID" to="USA"/>
-                            <rewrite from="MI" to="USA"/>
-                            <rewrite from="UT" to="USA"/>
-                            <rewrite from="MN" to="USA"/>
-                            <rewrite from="MO" to="USA"/>
-                            <rewrite from="IL" to="USA"/>
-                            <rewrite from="IN" to="USA"/>
-                            <rewrite from="MS" to="USA"/>
-                            <rewrite from="MT" to="USA"/>
-                            <rewrite from="AK" to="USA"/>
-                            <rewrite from="VA" to="USA"/>
-                            <rewrite from="AL" to="USA"/>
-                            <rewrite from="AR" to="USA"/>
-                            <rewrite from="NC" to="USA"/>
-                            <rewrite from="ND" to="USA"/>
-                            <rewrite from="RI" to="USA"/>
-                            <rewrite from="NE" to="USA"/>
-                            <rewrite from="AZ" to="USA"/>
-                            <rewrite from="NH" to="USA"/>
-                            <rewrite from="NJ" to="USA"/>
-                            <rewrite from="VT" to="USA"/>
-                            <rewrite from="NM" to="USA"/>
-                            <rewrite from="FL" to="USA"/>
-                            <rewrite from="NV" to="USA"/>
-                            <rewrite from="WA" to="USA"/>
-                            <rewrite from="NY" to="USA"/>
-                            <rewrite from="SC" to="USA"/>
-                            <rewrite from="SD" to="USA"/>
-                            <rewrite from="WI" to="USA"/>
-                            <rewrite from="OH" to="USA"/>
-                            <rewrite from="GA" to="USA"/>
-                            <rewrite from="OK" to="USA"/>
-                            <rewrite from="CA" to="USA"/>
-                            <rewrite from="WV" to="USA"/>
-                            <rewrite from="WY" to="USA"/>
-                            <rewrite from="OR" to="USA"/>
-                            <rewrite from="KS" to="USA"/>
-                            <rewrite from="CO" to="USA"/>
-                            <rewrite from="KY" to="USA"/>
-                            <rewrite from="CT" to="USA"/>
-                            <rewrite from="PA" to="USA"/>
-                            <rewrite from="LA" to="USA"/>
-                            <rewrite from="TN" to="USA"/>
-                            <rewrite from="DC" to="USA"/>
-                        </level>
-                    </labelRewriteList>
-                </supplyDemandQuery>
-            </queryGroup>
-        </queryGroup>
-    </queryGroup>
-    <queryGroup name="agriculture and land use">
-        <queryGroup name="land use">
-            <query title="detailed land allocation">
-                <axis1 name="LandLeaf">LandLeaf[@name]</axis1>
-                <axis2 name="Year">land-allocation[@year]</axis2>
-                <xPath buildList="true" dataName="LandLeaf" group="false" sumAll="false">/LandNode[@name='root' or @type='LandNode' (:collapse:)]//land-allocation/text()</xPath>
-                <comments/>
-            </query>
-            <query title="land allocation by crop">
-                <axis1 name="LandLeaf">LandLeaf[@crop]</axis1>
-                <axis2 name="Year">land-allocation[@year]</axis2>
-                <xPath buildList="true" dataName="LandLeaf" group="false" sumAll="false">/LandNode[@name='root' or @type='LandNode' (:collapse:)]//land-allocation/text()</xPath>
-                <comments/>
-            </query>
-            <query title="aggregated land allocation">
-                <axis1 name="LandLeaf">LandLeaf[@crop]</axis1>
-                <axis2 name="Year">land-allocation[@year]</axis2>
-                <xPath buildList="true" dataName="LandLeaf" group="false" sumAll="false">/LandNode[@name='root' or @type='LandNode' (:collapse:)]//land-allocation/text()</xPath>
-                <comments/>
-                <labelRewriteList append-values="false">
-                    <level name="LandLeaf">
-                        <rewrite from="Grassland" to="grass"/>
-                        <rewrite from="biomass_grass" to="biomass"/>
-                        <rewrite from="ProtectedUnmanagedPasture" to="pasture (other)"/>
-                        <rewrite from="FodderHerb" to="crops"/>
-                        <rewrite from="MiscCrop" to="crops"/>
-                        <rewrite from="PalmFruit" to="crops"/>
-                        <rewrite from="FiberCrop" to="crops"/>
-                        <rewrite from="OtherGrain" to="crops"/>
-                        <rewrite from="Root_Tuber" to="crops"/>
-                        <rewrite from="FodderGrass" to="crops"/>
-                        <rewrite from="ProtectedGrassland" to="grass"/>
-                        <rewrite from="ProtectedUnmanagedForest" to="forest (unmanaged)"/>
-                        <rewrite from="OtherArableLand" to="otherarable"/>
-                        <rewrite from="Rice" to="crops"/>
-                        <rewrite from="UrbanLand" to="urban"/>
-                        <rewrite from="RockIceDesert" to="rock and desert"/>
-                        <rewrite from="Corn" to="crops"/>
-                        <rewrite from="OilCrop" to="crops"/>
-                        <rewrite from="ProtectedShrubland" to="shrubs"/>
-                        <rewrite from="SugarCrop" to="crops"/>
-                        <rewrite from="UnmanagedForest" to="forest (unmanaged)"/>
-                        <rewrite from="Pasture" to="pasture (grazed)"/>
-                        <rewrite from="biomass_tree" to="biomass"/>
-                        <rewrite from="Forest" to="forest (managed)"/>
-                        <rewrite from="Shrubland" to="shrubs"/>
-                        <rewrite from="UnmanagedPasture" to="pasture (other)"/>
-                        <rewrite from="Tundra" to="tundra"/>
-                        <rewrite from="Wheat" to="crops"/>
-                    </level>
-                </labelRewriteList>
-            </query>
-            <query title="land allocation in a specified land use region">
-                <axis1 name="LandLeaf">LandLeaf[@name]</axis1>
-                <axis2 name="Year">land-allocation[@year]</axis2>
-                <xPath buildList="true" dataName="LandLeaf" group="false" sumAll="false">/LandNode[@name='root' or @type='LandNode' (:collapse:)]//
-            LandLeaf[@land-region='MissouriR']/
-            land-allocation/text()</xPath>
-                <comments/>
-            </query>
-            <query title="land allocation by crop and water source">
-                <axis1 name="water">water[@name]</axis1>
-                <axis2 name="Year">land-allocation[@year]</axis2>
-                <xPath buildList="true" dataName="LandLeaf" group="false" sumAll="false">
-                    <![CDATA[
-                    
-                     
-            declare function local:nest-land-category($leaf as node(), $level as xs:string, $child as node()*) as node() {
-                let $attrMatch := $leaf/@*[name()=$level],
-                    $attrValue := if(exists($attrMatch)) then string($attrMatch) else "NA"
-                return element { $level } {
-                    attribute name { $attrValue },
-                    $child
-                }
-            };
-            declare function local:run-nest-land-categories($scenarios as xs:string*, $regions as xs:string*, $collection as xs:string) as node()* { 	
-                let $regionsG := if(not($regions[1] = 'Global'))
-                                 then $regions
-                                 else distinct-values(collection($collection)/scenario/world/*[@type='region']/@name)
-                return
-                    for $scenario in $scenarios, 	    
-                        $region in $regionsG 	
-                    let $scenario_split := tokenize($scenario, ' '), 	    
-                        $currTree := collection($collection)/scenario[@name = $scenario_split[1] and @date = $scenario_split[2]]/world/*[@type='region' and @name=$region],
-                        $landLeaves := $currTree//LandNode[@name='root' or @type='LandNode' (:collapse:)]//LandLeaf,
-                        $ret := document {
-                            element scenario {
-                                attribute name { $scenario_split[1] },
-                                attribute date { $scenario_split[2] },
-                                element region {
-                                    attribute type { "region" },
-                                    attribute name { $region },
-                                    for $leaf in $landLeaves
-                                    (: TODO: not sure why I have to explicitly copy the land-allocation :)
-                                    let $copy := for $landAlloc in $leaf/land-allocation
-                                                 return element land-allocation {
-                                                    $landAlloc/@*,
-                                                    text { $landAlloc/text() }
-                                                 }
-                                    (: A user could choose to nest by recursively calling for any of: ("crop", "land-region", "water", "mgmt-tech") :)
-                                    return local:nest-land-category($leaf, "crop", local:nest-land-category($leaf, "water", $copy))
-                                }
-                            }
-                        }
-                    return $ret//text()
-            };
-            local:run-nest-land-categories((:scenarios:), (:regions:), (:collection:))
-            
-            
-                
-                ]]>
-                </xPath>
-                <comments/>
-            </query>
-            <query title="LUC emissions by region">
-                <axis1 name="LandLeaf">LandLeaf</axis1>
-                <axis2 name="Year">land-use-change-emission[@year]</axis2>
-                <xPath buildList="true" dataName="land-use-change-emission" group="false" sumAll="true">/LandNode[@name='root' or @type='LandNode' (:collapse:)]//
-                land-use-change-emission[@year&gt;1970]/text()</xPath>
-                <comments/>
-            </query>
-            <query title="LUC emissions by LUT">
-                <axis1 name="LandLeaf">LandLeaf</axis1>
-                <axis2 name="Year">land-use-change-emission[@year]</axis2>
-                <xPath buildList="true" dataName="land-use-change-emission" group="false" sumAll="false">/LandNode[@name='root' or @type='LandNode' (:collapse:)]//
-                land-use-change-emission[@year&gt;1970]/text()</xPath>
-                <comments/>
-            </query>
-            <query title="LUC emissions by LUT in a specified land use region">
-                <axis1 name="LandLeaf">LandLeaf</axis1>
-                <axis2 name="Year">land-use-change-emission[@year]</axis2>
-                <xPath buildList="true" dataName="land-use-change-emission" group="false" sumAll="false">/LandNode[@name='root' or @type='LandNode' (:collapse:)]//
-            LandLeaf[@land-region='MissouriR']//
-            land-use-change-emission[@year&gt;1970]/text()</xPath>
-                <comments/>
-            </query>
-            <query title="vegetative carbon stock by region">
-                <axis1 name="LandLeaf">LandLeaf</axis1>
-                <axis2 name="Year">above-ground-carbon-stock[@year]</axis2>
-                <xPath buildList="true" dataName="above-ground-carbon-stock" group="false" sumAll="true">/LandNode[@name='root' or @type='LandNode' (:collapse:)]//
-                above-ground-carbon-stock[@year&gt;1970]/text()</xPath>
-                <comments/>
-            </query>
-            <query title="profit rate">
-                <axis1 name="LandLeaf">LandLeaf</axis1>
-                <axis2 name="Year">profit-rate[@year]</axis2>
-                <xPath buildList="true" dataName="profit-rate" group="false" sumAll="false">/LandNode[@name='root' or @type='LandNode' (:collapse:)]//profit-rate/text()</xPath>
-                <comments/>
-            </query>
-            <query title="profit rate in a specified land use region">
-                <axis1 name="LandLeaf">LandLeaf</axis1>
-                <axis2 name="Year">profit-rate[@year]</axis2>
-                <xPath buildList="true" dataName="profit-rate" group="false" sumAll="false">/LandNode[@name='root' or @type='LandNode' (:collapse:)]//
-            LandLeaf[@land-region='MissouriR']/
-            profit-rate/text()</xPath>
-                <comments/>
-            </query>
-            <query title="land leaf shares">
-                <axis1 name="LandLeaf">LandLeaf</axis1>
-                <axis2 name="Year">share[@year]</axis2>
-                <xPath buildList="true" dataName="share" group="false" sumAll="false">/LandNode[@name='root' or @type='LandNode' (:collapse:)]//share/text()</xPath>
-                <comments/>
-            </query>
-            <query title="land leaf shares in a specified land use region">
-                <axis1 name="LandLeaf">LandLeaf</axis1>
-                <axis2 name="Year">share[@year]</axis2>
-                <xPath buildList="true" dataName="share" group="false" sumAll="false">/LandNode[@name='root' or @type='LandNode' (:collapse:)]//
-            LandLeaf[@land-region='MissouriR']/
-            share/text()</xPath>
-                <comments/>
-            </query>
-        </queryGroup>
-        <queryGroup name="crops">
-            <queryGroup name="crop production">
-                <supplyDemandQuery title="ag production by crop type">
-                    <axis1 name="sector">sector[@name]</axis1>
-                    <axis2 name="Year">physical-output[@vintage]</axis2>
-                    <xPath buildList="true" dataName="output" group="false" sumAll="false">*[@type='sector' and (local-name()='AgSupplySector')]//
-            output-primary/physical-output/node()</xPath>
-                    <comments>primary output only (no residue biomass)</comments>
-                </supplyDemandQuery>
-                <supplyDemandQuery title="ag production by subsector (land use region)">
-                    <axis1 name="technology">technology[@name]</axis1>
-                    <axis2 name="Year">physical-output[@vintage]</axis2>
-                    <xPath buildList="true" dataName="output" group="false" sumAll="false">*[@type='sector' and (local-name()='AgSupplySector')]/
-            *[@type='subsector']//output-primary/physical-output/node()</xPath>
-                    <comments>primary output only (no residue biomass)</comments>
-                </supplyDemandQuery>
-                <supplyDemandQuery title="ag production in a specified land use region">
-                    <axis1 name="technology">technology[@name]</axis1>
-                    <axis2 name="Year">physical-output[@vintage]</axis2>
-                    <xPath buildList="true" dataName="output" group="false" sumAll="false">*[@type='sector' and (local-name()='AgSupplySector')]/
-            *[@type='subsector' and contains(@name,'MissouriR')]//
-            output-primary/physical-output/node()</xPath>
-                    <comments>primary output only (no residue biomass)</comments>
-                </supplyDemandQuery>
-                <supplyDemandQuery title="ag production by tech">
-                    <axis1 name="technology">technology[@name]</axis1>
-                    <axis2 name="Year">physical-output[@vintage]</axis2>
-                    <xPath buildList="true" dataName="output" group="false" sumAll="false">*[@type='sector' and (local-name()='AgSupplySector')]/
-            *[@type='subsector']/*[@type='technology']/
-            output-primary/physical-output/node()</xPath>
-                    <comments/>
-                </supplyDemandQuery>
-                <supplyDemandQuery title="ag tech variable cost">
-                    <axis1 name="technology">technology</axis1>
-                    <axis2 name="Year">technology</axis2>
-                    <xPath buildList="true" dataName="nonLandVariableCost" group="false" sumAll="false">*[@type='sector' and (local-name()='AgSupplySector')]/
-            *[@type='subsector']/*[@type='technology']/nonLandVariableCost/text()</xPath>
-                    <comments/>
-                </supplyDemandQuery>
-                <supplyDemandQuery title="ag tech yield">
-                    <axis1 name="technology">technology</axis1>
-                    <axis2 name="Year">technology</axis2>
-                    <xPath buildList="true" dataName="yield" group="false" sumAll="false">*[@type='sector' and (local-name()='AgSupplySector')]/
-            *[@type='subsector']/*[@type='technology']/yield/text()</xPath>
-                    <comments/>
-                </supplyDemandQuery>
-                <supplyDemandQuery title="ag tech yield in a specified land region">
-                    <axis1 name="technology">technology</axis1>
-                    <axis2 name="Year">technology</axis2>
-                    <xPath buildList="true" dataName="yield" group="false" sumAll="false">*[@type='sector' and (local-name()='AgSupplySector')]/
-            *[@type='subsector']/*[@type='technology' and contains(@name,'MissouriR')]/yield/text()</xPath>
-                    <comments/>
-                </supplyDemandQuery>
-                <supplyDemandQuery title="ag commodity prices">
-                    <axis1 name="sector">sector</axis1>
-                    <axis2 name="Year">cost</axis2>
-                    <xPath buildList="true" dataName="price" group="false" sumAll="false">*[@type='sector' and (local-name()='AgSupplySector')]/cost/text()</xPath>
-                    <comments/>
-                </supplyDemandQuery>
-            </queryGroup>
-            <queryGroup name="crop water demands">
-                <supplyDemandQuery title="irrigation water withdrawals by region">
-                    <axis1 name="region">region</axis1>
-                    <axis2 name="Year">demand-physical[@vintage]</axis2>
-                    <xPath buildList="true" dataName="input" group="false" sumAll="false">*[@type='sector' (:collapse:) ]//
-               *[@type='input' (:collapse:) and contains(@name, 'water_td_irr') and ends-with(@name, '_W')]/
-               demand-physical/node()</xPath>
-                    <comments/>
-                </supplyDemandQuery>
-                <supplyDemandQuery title="irrigation water withdrawals by crop type">
-                    <axis1 name="sector">sector</axis1>
-                    <axis2 name="Year">demand-physical[@vintage]</axis2>
-                    <xPath buildList="true" dataName="input" group="false" sumAll="false">*[@type='sector']//*[@type='input' (:collapse:) and contains(@name, 'water_td_irr') and ends-with(@name, '_W')]/
-               demand-physical/node()</xPath>
-                    <comments/>
-                </supplyDemandQuery>
-                <supplyDemandQuery title="irrigation water withdrawals by crop type and land region">
-                    <axis1 name="sector">sector</axis1>
-                    <axis2 name="Year">demand-physical[@vintage]</axis2>
-                    <xPath buildList="true" dataName="input" group="false" sumAll="false">*[@type='sector']/*[@type='subsector']//*[@type='input' and contains(@name, 'water_td_irr')
-               and ends-with(@name, '_W')]/demand-physical/node()</xPath>
-                    <comments/>
-                </supplyDemandQuery>
-                <supplyDemandQuery title="irrigation water withdrawals by ag tech">
-                    <axis1 name="sector">sector</axis1>
-                    <axis2 name="Year">demand-physical[@vintage]</axis2>
-                    <xPath buildList="true" dataName="input" group="false" sumAll="false">*[@type='sector']/*[@type='subsector']/*[@type='technology']/
-               *[@type='input' and contains(@name, 'water_td_irr') and ends-with(@name, '_W')]/
-               demand-physical/node()</xPath>
-                    <comments/>
-                </supplyDemandQuery>
-                <supplyDemandQuery title="irrigation water consumption by region">
-                    <axis1 name="region">region</axis1>
-                    <axis2 name="Year">demand-physical[@vintage]</axis2>
-                    <xPath buildList="true" dataName="input" group="false" sumAll="false">*[@type='sector' (:collapse:) ]//
-               *[@type='input' (:collapse:) and contains(@name, 'water_td_irr') and ends-with(@name, '_C')]/
-               demand-physical/node()</xPath>
-                    <comments/>
-                </supplyDemandQuery>
-                <supplyDemandQuery title="irrigation water consumption by crop type">
-                    <axis1 name="sector">sector</axis1>
-                    <axis2 name="Year">demand-physical[@vintage]</axis2>
-                    <xPath buildList="true" dataName="input" group="false" sumAll="false">*[@type='sector']//*[@type='input' (:collapse:) and contains(@name, 'water_td_irr')
-               and ends-with(@name, '_C')]/demand-physical/node()</xPath>
-                    <comments/>
-                </supplyDemandQuery>
-                <supplyDemandQuery title="irrigation water consumption by crop type and land region">
-                    <axis1 name="sector">sector</axis1>
-                    <axis2 name="Year">demand-physical[@vintage]</axis2>
-                    <xPath buildList="true" dataName="input" group="false" sumAll="false">*[@type='sector']/*[@type='subsector']//*[@type='input' and contains(@name, 'water_td_irr')
-               and ends-with(@name, '_C')]/demand-physical/node()</xPath>
-                    <comments/>
-                </supplyDemandQuery>
-                <supplyDemandQuery title="irrigation water consumption by ag tech">
-                    <axis1 name="sector">sector</axis1>
-                    <axis2 name="Year">demand-physical[@vintage]</axis2>
-                    <xPath buildList="true" dataName="input" group="false" sumAll="false">*[@type='sector']/*[@type='subsector']/*[@type='technology']/
-               *[@type='input' and contains(@name, 'water_td_irr') and ends-with(@name, '_C')]/
-               demand-physical/node()</xPath>
-                    <comments/>
-                </supplyDemandQuery>
-                <supplyDemandQuery title="biophysical water demand by region">
-                    <axis1 name="region">region</axis1>
-                    <axis2 name="Year">demand-physical[@vintage]</axis2>
-                    <xPath buildList="true" dataName="input" group="false" sumAll="false">*[@type='sector' (:collapse:) and (local-name()='AgSupplySector')]//
-               *[@type='input' (:collapse:) and (@name='biophysical water consumption')]/
-               demand-physical/node()</xPath>
-                    <comments/>
-                </supplyDemandQuery>
-                <supplyDemandQuery title="biophysical water demand by crop type">
-                    <axis1 name="sector">sector</axis1>
-                    <axis2 name="Year">demand-physical[@vintage]</axis2>
-                    <xPath buildList="true" dataName="input" group="false" sumAll="false">AgSupplySector//*[@type='input' (:collapse:) and
-               (@name='biophysical water consumption')]/demand-physical/node()</xPath>
-                    <comments/>
-                </supplyDemandQuery>
-                <supplyDemandQuery title="biophysical water demand by crop type and land region">
-                    <axis1 name="sector">sector</axis1>
-                    <axis2 name="Year">demand-physical[@vintage]</axis2>
-                    <xPath buildList="true" dataName="input" group="false" sumAll="false">AgSupplySector/*[@type='subsector']//*[@type='input' and (@name='biophysical water consumption')]/
-               demand-physical/node()</xPath>
-                    <comments/>
-                </supplyDemandQuery>
-                <supplyDemandQuery title="biophysical water demand by ag tech">
-                    <axis1 name="sector">sector</axis1>
-                    <axis2 name="Year">demand-physical[@vintage]</axis2>
-                    <xPath buildList="true" dataName="input" group="false" sumAll="false">AgSupplySector/*[@type='subsector']/*[@type='technology']/
-               *[@type='input' and (@name='biophysical water consumption')]/demand-physical/node()</xPath>
-                    <comments/>
-                </supplyDemandQuery>
-            </queryGroup>
-            <queryGroup name="crop fertilizer demands">
-                <supplyDemandQuery title="fertilizer consumption by region">
-                    <axis1 name="region">region</axis1>
-                    <axis2 name="Year">demand-physical[@vintage]</axis2>
-                    <xPath buildList="true" dataName="input" group="false" sumAll="false">*[@type='sector' (:collapse:) and not (@name='Exports_N fertilizer')]//
-               *[@type='input' and (@name='N fertilizer')]/demand-physical/node()</xPath>
-                    <comments/>
-                </supplyDemandQuery>
-                <supplyDemandQuery title="fertilizer consumption by crop type">
-                    <axis1 name="sector">sector</axis1>
-                    <axis2 name="Year">demand-physical[@vintage]</axis2>
-                    <xPath buildList="true" dataName="input" group="false" sumAll="false">*[@type='sector' and not (@name='Exports_N fertilizer')]//
-               *[@type='input' and (@name='N fertilizer')]/demand-physical/node()</xPath>
-                    <comments/>
-                </supplyDemandQuery>
-                <supplyDemandQuery title="fertilizer consumption by ag tech">
-                    <axis1 name="sector">sector</axis1>
-                    <axis2 name="Year">demand-physical[@vintage]</axis2>
-                    <xPath buildList="true" dataName="input" group="false" sumAll="false">*[@type='sector' and not (@name='Exports_fertilizer')]/
-               *[@type='subsector']/*[@type='technology']/*[@type='input' and (@name='N fertilizer')]/demand-physical/node()</xPath>
-                    <comments/>
-                </supplyDemandQuery>
-                <supplyDemandQuery title="fertilizer-crop input-output coefficients">
-                    <axis1 name="sector">sector</axis1>
-                    <axis2 name="Year">IO-coefficient[@vintage]</axis2>
-                    <xPath buildList="true" dataName="input" group="false" sumAll="false">AgSupplySector/*[@type='subsector']/
-               *[@type='technology']/*[@type='input' and (@name='N fertilizer')]/IO-coefficient/node()</xPath>
-                    <comments/>
-                </supplyDemandQuery>
-            </queryGroup>
-        </queryGroup>
-        <queryGroup name="bioenergy">
-            <supplyDemandQuery title="purpose-grown biomass production">
-                <axis1 name="sector">sector[@name]</axis1>
-                <axis2 name="Year">physical-output[@vintage]</axis2>
-                <xPath buildList="false" dataName="output" group="false" sumAll="false">*[@type='sector' and (@name='biomass')]//*[@type='output' (:collapse:)]/
-            physical-output/node()</xPath>
-                <comments/>
-            </supplyDemandQuery>
-            <supplyDemandQuery title="residue biomass production">
-                <axis1 name="sector">sector[@name]</axis1>
-                <axis2 name="Year">physical-output[@vintage]</axis2>
-                <xPath buildList="false" dataName="output" group="false" sumAll="false">*[@type='sector']//output-residue-biomass/physical-output/node()</xPath>
-                <comments/>
-            </supplyDemandQuery>
-            <resourceQuery title="MSW production">
-                <axis1 name="resource">resource</axis1>
-                <axis2 name="Year">output</axis2>
-                <xPath buildList="false" dataName="production" group="false" sumAll="false">*[@type='resource' and (@name='biomass')]//output/node()</xPath>
-                <comments/>
-            </resourceQuery>
-            <supplyDemandQuery title="regional biomass consumption">
-                <axis1 name="sector">sector</axis1>
-                <axis2 name="Year">demand-physical[@vintage]</axis2>
-                <xPath buildList="false" dataName="input" group="false" sumAll="false">*[@type='sector' and (@name='regional biomass')]//*[@type='input']/
-            demand-physical/node()</xPath>
-                <comments/>
-            </supplyDemandQuery>
-        </queryGroup>
-        <queryGroup name="animal products">
-            <queryGroup name="meat and dairy">
-                <supplyDemandQuery title="meat and dairy production by type">
-                    <axis1 name="sector">sector</axis1>
-                    <axis2 name="Year">physical-output[@vintage]</axis2>
-                    <xPath buildList="true" dataName="output" group="false" sumAll="false">*[@type='sector' and
-               (@name='Beef' or @name='SheepGoat' or @name='Pork' or @name='Dairy' or @name='Poultry')]//
-               *[@type='output']/physical-output/node()</xPath>
-                    <comments/>
-                </supplyDemandQuery>
-                <supplyDemandQuery title="meat and dairy production by tech">
-                    <axis1 name="sector">sector</axis1>
-                    <axis2 name="Year">physical-output[@vintage]</axis2>
-                    <xPath buildList="true" dataName="output" group="false" sumAll="false">*[@type='sector' and
-               (@name='Beef' or @name='SheepGoat' or @name='Pork' or @name='Dairy' or @name='Poultry')]/
-               *[@type='subsector']/*[@type='technology']//
-               *[@type='output']/physical-output/node()</xPath>
-                    <comments/>
-                </supplyDemandQuery>
-                <supplyDemandQuery title="meat and dairy prices">
-                    <axis1 name="sector">sector</axis1>
-                    <axis2 name="Year">cost</axis2>
-                    <xPath buildList="true" dataName="output" group="false" sumAll="false">*[@type='sector' and
-               (@name='Beef' or @name='SheepGoat' or @name='Pork' or @name='Dairy' or @name='Poultry')]/
-               cost/text()</xPath>
-                    <comments/>
-                </supplyDemandQuery>
-                <supplyDemandQuery title="meat and dairy subsector share-weights">
-                    <axis1 name="subsector">subsector</axis1>
-                    <axis2 name="Year">share-weight</axis2>
-                    <xPath buildList="true" dataName="output" group="false" sumAll="false">*[@type='sector' and
-               (@name='Beef' or @name='SheepGoat' or @name='Pork' or @name='Dairy' or @name='Poultry')]/
-               *[@type='subsector']/share-weight/node()</xPath>
-                    <comments/>
-                </supplyDemandQuery>
-                <supplyDemandQuery title="meat and dairy tech share-weights">
-                    <axis1 name="technology">technology</axis1>
-                    <axis2 name="Year">technology</axis2>
-                    <xPath buildList="true" dataName="output" group="false" sumAll="false">*[@type='sector' and
-               (@name='Beef' or @name='SheepGoat' or @name='Pork' or @name='Dairy' or @name='Poultry')]/
-               *[@type='subsector']/*[@type='technology']/share-weight/node()</xPath>
-                    <comments/>
-                </supplyDemandQuery>
-                <supplyDemandQuery title="meat and dairy subsector costs">
-                    <axis1 name="subsector">subsector</axis1>
-                    <axis2 name="Year">cost</axis2>
-                    <xPath buildList="true" dataName="output" group="false" sumAll="false">*[@type='sector' and
-               (@name='Beef' or @name='SheepGoat' or @name='Pork' or @name='Dairy' or @name='Poultry')]/
-               *[@type='subsector']/cost/text()</xPath>
-                    <comments/>
-                </supplyDemandQuery>
-                <supplyDemandQuery title="meat and dairy tech costs">
-                    <axis1 name="technology">technology</axis1>
-                    <axis2 name="Year">technology</axis2>
-                    <xPath buildList="true" dataName="output" group="false" sumAll="false">*[@type='sector' and
-               (@name='Beef' or @name='SheepGoat' or @name='Pork' or @name='Dairy' or @name='Poultry')]/
-               *[@type='subsector']/*[@type='technology']/cost/text()</xPath>
-                    <comments/>
-                </supplyDemandQuery>
-                <supplyDemandQuery title="water consumption by meat and dairy production">
-                    <axis1 name="sector">sector</axis1>
-                    <axis2 name="Year">demand-physical[@vintage]</axis2>
-                    <xPath buildList="true" dataName="output" group="false" sumAll="false">*[@type='sector']//
-               *[@type='input' and contains(@name,'water_td_an') and ends-with(@name,'_C')]/
-               demand-physical/node()</xPath>
-                    <comments/>
-                </supplyDemandQuery>
-            </queryGroup>
-            <queryGroup name="animal feed">
-                <supplyDemandQuery title="feed consumption by region">
-                    <axis1 name="region">region</axis1>
-                    <axis2 name="Year">demand-physical[@vintage]</axis2>
-                    <xPath buildList="true" dataName="input" group="false" sumAll="false">*[@type='sector' (:collapse:) and
-               (@name='Beef' or @name='SheepGoat' or @name='Pork' or @name='Dairy' or @name='Poultry' )]//
-               *[@type='input' and not(@name='renewable') and not(contains(@name,'water_td'))]/
-               demand-physical/node()</xPath>
-                    <comments/>
-                </supplyDemandQuery>
-                <supplyDemandQuery title="feed consumption by meat and dairy tech">
-                    <axis1 name="technology">technology</axis1>
-                    <axis2 name="Year">demand-physical[@vintage]</axis2>
-                    <xPath buildList="true" dataName="input" group="false" sumAll="false">*[@type='sector' and
-               (@name='Beef' or @name='SheepGoat' or @name='Pork' or @name='Dairy' or @name='Poultry' )]/
-               *[@type='subsector']/*[@type='technology']/
-               *[@type='input' and not(@name='renewable') and not(contains(@name,'water_td'))]/
-               demand-physical/node()</xPath>
-                    <comments/>
-                </supplyDemandQuery>
-                <supplyDemandQuery title="feed sources">
-                    <axis1 name="input">input</axis1>
-                    <axis2 name="Year">demand-physical[@vintage]</axis2>
-                    <xPath buildList="true" dataName="input" group="false" sumAll="false">*[@type='sector' and
-               (@name='FodderHerb_Residue' or @name='Pasture_FodderGrass' or @name='FeedCrops' or @name='Scavenging_Other')]//
-               *[@type='input']/demand-physical/node()</xPath>
-                    <comments/>
-                </supplyDemandQuery>
-                <supplyDemandQuery title="feed prices">
-                    <axis1 name="sector">sector</axis1>
-                    <axis2 name="Year">cost</axis2>
-                    <xPath buildList="true" dataName="output" group="false" sumAll="false">*[@type='sector' and
-               (@name='FeedCrops' or @name='FodderHerb_Residue' or @name='Pasture_FodderGrass' or @name='Scavenging_Other')]/
-               cost/text()</xPath>
-                    <comments/>
-                </supplyDemandQuery>
-                <supplyDemandQuery title="feed subsector share-weights">
-                    <axis1 name="subsector">subsector</axis1>
-                    <axis2 name="Year">share-weight</axis2>
-                    <xPath buildList="true" dataName="output" group="false" sumAll="false">*[@type='sector' and
-               (@name='Scavenging_Other' or @name='Pasture_FodderGrass' or @name='FodderHerb_Residue' or @name='FeedCrops')]/
-               *[@type='subsector']/share-weight/text()</xPath>
-                    <comments/>
-                </supplyDemandQuery>
-            </queryGroup>
-        </queryGroup>
-        <queryGroup name="ag demands">
-            <supplyDemandQuery title="food consumption by type (general)">
-                <axis1 name="sector">sector</axis1>
-                <axis2 name="Year">physical-output[@vintage]</axis2>
-                <xPath buildList="true" dataName="output" group="false" sumAll="false">*[@type='sector' and (@name='FoodDemand_Crops' or @name='FoodDemand_Meat')]//
-            *[@type='output']/physical-output/node()</xPath>
-                <comments/>
-            </supplyDemandQuery>
-            <supplyDemandQuery title="food consumption by type (specific)">
-                <axis1 name="technology">technology</axis1>
-                <axis2 name="Year">physical-output[@vintage]</axis2>
-                <xPath buildList="true" dataName="output" group="false" sumAll="false">*[@type='sector' and (@name='FoodDemand_Crops' or @name='FoodDemand_Meat')]/
-            *[@type='subsector']/*[@type='technology']/
-            *[@type='output']/physical-output/node()</xPath>
-                <comments/>
-            </supplyDemandQuery>
-            <supplyDemandQuery title="demand balances by crop commodity">
-                <axis1 name="sector">sector</axis1>
-                <axis2 name="Year">demand-physical[@vintage]</axis2>
-                <xPath buildList="true" dataName="input" group="false" sumAll="false">*[@type='sector']//*[@type='input' and
-            (@name='regional corn' or @name='regional fibercrop'
-               or @name='regional misccrop' or @name='regional oilcrop' or @name='regional othergrain'
-               or @name='regional palmfruit' or @name='regional rice' or @name='regional root_tuber'
-               or @name='regional sugarcrop' or @name='regional wheat' or @name='FodderGrass' or @name='FodderHerb'
-               or @name='Forest' or @name='Pasture')]/
-               demand-physical/node()</xPath>
-                <comments/>
-            </supplyDemandQuery>
-            <supplyDemandQuery title="demand balances by meat and dairy commodity">
-                <axis1 name="sector">sector</axis1>
-                <axis2 name="Year">demand-physical[@vintage]</axis2>
-                <xPath buildList="true" dataName="input" group="false" sumAll="false">*[@type='sector']//*[@type='input' and
-            (@name='Beef' or @name='Pork' or @name='Poultry' or @name='SheepGoat' or @name='OtherMeat_Fish')]/
-            demand-physical/node()</xPath>
-                <comments/>
-            </supplyDemandQuery>
-        </queryGroup>
-    </queryGroup>
-    <queryGroup name="emissions">
-        <queryGroup name="CO2 emissions">
-            <emissionsQueryBuilder title="CO2 emissions by region">
-                <axis1 name="region">region</axis1>
-                <axis2 name="Year">emissions</axis2>
-                <xPath buildList="true" dataName="emissions" group="false" sumAll="false">*[@type='sector' (:collapse:)]//CO2/emissions/node()</xPath>
-                <comments/>
-            </emissionsQueryBuilder>
-            <emissionsQueryBuilder title="CO2 emissions by sector">
-                <axis1 name="sector">sector</axis1>
-                <axis2 name="Year">emissions</axis2>
-                <xPath buildList="true" dataName="emissions" group="false" sumAll="false">*[@type='sector']//CO2/emissions/node()</xPath>
-                <comments/>
-            </emissionsQueryBuilder>
-            <supplyDemandQuery title="CO2 emissions by sector (no bio)">
-                <axis1 name="sector">sector[@name]</axis1>
-                <axis2 name="Year">emissions[@year]</axis2>
-                <xPath buildList="true" dataName="input" group="false" sumAll="false">
-                    <![CDATA[
-                    
-                     
-            declare function local:append-heirarchy($parent as node(), $append as node()*) as node() {
-            let $scn := $parent/ancestor::scenario,
-            $rgn := $parent (: /ancestor::region :)
-            return
-            document { element scenario {
-            $scn/@*,
-            element region {
-            $rgn/@*,
-            $append
-            }
-            }
-            }
-            (: I can get by with just the scenario and region
-            let $new_node := element {local-name($parent)} {$parent/@*, $append} 	
-            return
-            if(local-name($parent) != 'scenario')
-            then local:append-heirarchy($parent/parent::*, $new_node)
-            else document { $new_node } :)
-            }; 
-            declare function local:get-carbon-coef($good as xs:string) as xs:decimal {
-            let $carbonCoefs := (
-            <PrimaryFuelCO2Coef name="biomass">0</PrimaryFuelCO2Coef>,
-            <PrimaryFuelCO2Coef name="coal">27.3</PrimaryFuelCO2Coef>,
-            <PrimaryFuelCO2Coef name="crude oil">19.6</PrimaryFuelCO2Coef>,
-            <PrimaryFuelCO2Coef name="delivered biomass">23</PrimaryFuelCO2Coef>,
-            <PrimaryFuelCO2Coef name="delivered coal">27.3</PrimaryFuelCO2Coef>,
-            <PrimaryFuelCO2Coef name="delivered gas">14.2</PrimaryFuelCO2Coef>,
-            <PrimaryFuelCO2Coef name="gas pipeline">14.2</PrimaryFuelCO2Coef>,
-            <PrimaryFuelCO2Coef name="gas processing">14.2</PrimaryFuelCO2Coef>,
-            <PrimaryFuelCO2Coef name="limestone">0.08</PrimaryFuelCO2Coef>,
-            <PrimaryFuelCO2Coef name="natural gas">14.2</PrimaryFuelCO2Coef>,
-            <PrimaryFuelCO2Coef name="refined liquids enduse">19.6</PrimaryFuelCO2Coef>,
-            <PrimaryFuelCO2Coef name="refined liquids industrial">19.6</PrimaryFuelCO2Coef>,
-            <PrimaryFuelCO2Coef name="refining">19.6</PrimaryFuelCO2Coef>,
-            <PrimaryFuelCO2Coef name="regional biomass">23</PrimaryFuelCO2Coef>,
-            <PrimaryFuelCO2Coef name="regional biomassOil">19.6</PrimaryFuelCO2Coef>,
-            <PrimaryFuelCO2Coef name="regional coal">27.3</PrimaryFuelCO2Coef>,
-            <PrimaryFuelCO2Coef name="regional corn for ethanol">19.6</PrimaryFuelCO2Coef>,
-            <PrimaryFuelCO2Coef name="regional natural gas">14.2</PrimaryFuelCO2Coef>,
-            <PrimaryFuelCO2Coef name="regional oil">19.6</PrimaryFuelCO2Coef>,
-            <PrimaryFuelCO2Coef name="regional sugar for ethanol">19.6</PrimaryFuelCO2Coef>,
-            <PrimaryFuelCO2Coef name="traded unconventional oil">19.6</PrimaryFuelCO2Coef>,
-            <PrimaryFuelCO2Coef name="unconventional oil">21.1</PrimaryFuelCO2Coef>,
-            <PrimaryFuelCO2Coef name="unconventional oil production">19.6</PrimaryFuelCO2Coef>,
-            <PrimaryFuelCO2Coef name="wholesale gas">14.2</PrimaryFuelCO2Coef>),
-            $currCoef := $carbonCoefs[@name=$good]/text()
-            return if(exists($currCoef)) then $currCoef else 0.0
-            };
-            
-            
-            declare function local:is-carbonatious-fuel($good as xs:string) as xs:boolean {
-            not(local:get-carbon-coef($good) = 0.0)
-            };
-            declare function local:generate-sector-output-coefs($inputNameQueue as xs:string*, $currTree as node(), $coefs as node()*, $is_usa as xs:boolean) as node()* {
-            if(empty($inputNameQueue)) then $coefs
-            else if( exists($coefs[@name = $inputNameQueue[1]]) or exists(index-of(('traded unconventional oil'),
-            $inputNameQueue[1])) or not($currTree/*[@type='sector' and @name=$inputNameQueue[1]]) or not(local:is-carbonatious-fuel($inputNameQueue[1])))
-            then 
-            local:generate-sector-output-coefs(remove($inputNameQueue, 1), $currTree, $coefs, $is_usa)
-            else
-            let $inputName := $inputNameQueue[1],
-            $newInputNameQueue := remove($inputNameQueue, 1),
-            $useInputs := $currTree//*[@type='input' and @name=$inputName],
-            $useSectors := distinct-values($useInputs/ancestor::*[@type='sector']/@name),
-            $totalInputSum := for $vintage in distinct-values($useInputs/demand-physical/@vintage)
-            return element input {
-            attribute vintage { $vintage },
-            text {
-            sum($useInputs/demand-physical[@vintage=$vintage])
-            }
-            },
-            $new_coefs := if(empty($useSectors)) then
-            $coefs
-            else
-            $coefs | element sector {
-            attribute name { $inputName },
-            for $output in $useSectors
-            return element output {
-            attribute name { $output },
-            for $inputSum in $totalInputSum
-            let $currSectorInputs := $useInputs[ancestor::*[@type='sector' and @name=$output]],
-            $outputSum := sum($currSectorInputs/demand-physical[@vintage=$inputSum/@vintage]),
-            $carbonIn := sum($currSectorInputs/parent::*//carbon-content[@vintage=$inputSum/@vintage]),
-            $carbonOut := sum($currSectorInputs/parent::*/output-primary/physical-output[@vintage=$inputSum/@vintage]) *
-            local:get-carbon-coef($output)
-            return (element share {
-            attribute vintage { $inputSum/@vintage },
-            text { $outputSum div $inputSum }
-            }, element carbon_ratio {
-            attribute vintage { $inputSum/@vintage },
-            text{ if($carbonIn > 0) then $carbonOut div $carbonIn else 0 }
-            })
-            }
-            }
-            return 
-            local:generate-sector-output-coefs(distinct-values(($newInputNameQueue, $useSectors)), $currTree, $new_coefs, $is_usa)
-            };
-            declare function local:apply-coefs($outputName as xs:string, $emissions as node()*, $coefs as node()*) as node()* {
-            if(exists($coefs[@name=$outputName]) and abs(sum($emissions)) > 0.001) then
-            for $output in $coefs[@name=$outputName]/output
-            let $emiss_go := for $year in distinct-values($emissions/@year)
-            let $emissThisVintage := $emissions[@year=$year],
-            $firstEmiss := $emissThisVintage[1],
-            $emissSum := sum($emissThisVintage),
-            $shareThisVintage := $output/share[@vintage=$year],
-            $carbonRatioThisVintage := $output/carbon_ratio[@vintage=$year],
-            $coefThisVintage := $shareThisVintage * $carbonRatioThisVintage
-            where $coefThisVintage > 0
-            return element { local-name($firstEmiss) } {
-            $firstEmiss/@*,
-            text{ $emissSum * $coefThisVintage }
-            },
-            $emiss_stay := for $year in distinct-values($emissions/@year)
-            let $emissThisVintage := $emissions[@year=$year],
-            $firstEmiss := $emissThisVintage[1],
-            $emissSum := sum($emissThisVintage),
-            $shareThisVintage := $output/share[@vintage=$year],
-            $carbonRatioThisVintage := 1.0 - $output/carbon_ratio[@vintage=$year],
-            $coefThisVintage := $shareThisVintage * $carbonRatioThisVintage 
-            where $coefThisVintage > 0
-            return element { local-name($firstEmiss) } {
-            $firstEmiss/@*,
-            text{ $emissSum * $coefThisVintage }
-            }
-            return local:apply-coefs($output/@name, $emiss_go, $coefs) |
-            element sector {
-            attribute name { $output/@name},
-            attribute type { 'sector' },
-            $emiss_stay
-            }
-            else if( abs(sum($emissions)) > 0.001) then
-            element sector {
-            attribute name { $outputName },
-            attribute type { 'sector' },
-            $emissions
-            }
-            else
-            (: These are the residuals from chasing simulenaties, I've left this here
-            for debuging purposes :)
-            element sector {
-            attribute name { $outputName },
-            attribute type { 'sector' }(:,
-            $emissions:)
-            }
-            };
-            declare function local:run-emiss-by-enduse($scenarios as xs:string*, $regions as xs:string*, $collection as xs:string) as node()* { 	
-            (:unordered { :) 	
-            let $regionsG := if(not($regions[1] = 'Global'))
-            then $regions
-            else distinct-values(collection($collection)/scenario/world/*[@type='region']/@name)
-            return
-            for $scenario in $scenarios, 	    
-            $region in $regionsG 	
-            let $scenario_split := tokenize($scenario, ' '), 	    
-            $currTree := collection($collection)/scenario[@name = $scenario_split[1] and @date = $scenario_split[2]]/world/*[@type='region' and @name=$region],
-            $sector_emiss := $currTree/*[@type='sector' and not(@name='regional biomass' or @name='regional biomassOil' or @name='regional corn for ethanol' or @name='regional sugar for ethanol' or @name='regional sugarbeet for ethanol')]//CO2[@type='GHG' (:collapse:) and @name='CO2']/emissions/text(),
-            $currEmissSectors := $currTree/*[@type='sector' and (@name='regional biomass' or @name='regional biomassOil' or @name='regional corn for ethanol' or @name='regional sugar for ethanol' or @name='regional sugarbeet for ethanol')],
-            $coefs := local:generate-sector-output-coefs(distinct-values($currEmissSectors/@name), $currTree, (), false()),
-            $downstream_emiss := for $sectorName in distinct-values($currEmissSectors/@name)
-            return local:append-heirarchy($currTree, local:apply-coefs($sectorName, $currEmissSectors[@name=$sectorName]//CO2[@name='CO2']/emissions, $coefs))//text() 
-            return ($sector_emiss, $downstream_emiss )
-            (:  } :)
-            };
-            local:run-emiss-by-enduse((:scenarios:), (:regions:), (:collection:))
-            
-         
-                
-                ]]>
-                </xPath>
-                <comments/>
-                <labelRewriteList append-values="false">
-                    <level name="sector">
-                        <rewrite from="elec_Gen_III" to="electricity"/>
-                        <rewrite from="elec_CSP_storage" to="electricity"/>
-                        <rewrite from="elec_refined liquids (steam/CT)" to="electricity"/>
-                        <rewrite from="elec_geothermal" to="electricity"/>
-                        <rewrite from="elec_refined liquids (CC)" to="electricity"/>
-                        <rewrite from="elec_Gen_II_LWR" to="electricity"/>
-                        <rewrite from="elec_gas (steam/CT)" to="electricity"/>
-                        <rewrite from="elec_coal (IGCC)" to="electricity"/>
-                        <rewrite from="elec_gas (CC)" to="electricity"/>
-                        <rewrite from="elec_biomass (IGCC)" to="electricity"/>
-                        <rewrite from="elec_coal (conv pul)" to="electricity"/>
-                        <rewrite from="elec_CSP" to="electricity"/>
-                        <rewrite from="elec_biomass (conv)" to="electricity"/>
-                    </level>
-                </labelRewriteList>
-            </supplyDemandQuery>
-            <supplyDemandQuery title="CO2 emissions by assigned sector (no bio)">
-                <axis1 name="sector">sector[@name]</axis1>
-                <axis2 name="Year">emissions[@year]</axis2>
-                <xPath buildList="true" dataName="input" group="false" sumAll="false">
-                    <![CDATA[
-                    
-                     
-               declare function local:append-heirarchy($parent as node(), $append as node()*) as node() {
-	       	 		 let $scn := $parent/ancestor::scenario,
-	       			   	  $rgn := $parent (: /ancestor::region :)
-	       			   return
-	       			   	  document { element scenario {
-	       			 	  					$scn/@*,
-	       			 						element region {
-	       			 							$rgn/@*,
-	       			 							$append
-	       			 						}
-	       			 	  				}
-	       				}
-	       	 		 (: I can get by with just the scenario and region
-	       			 let $new_node := element {local-name($parent)} {$parent/@*, $append} 	
-	       	 		 return
-	       	 		 if(local-name($parent) != 'scenario')
-	       	 		 then local:append-heirarchy($parent/parent::*, $new_node)
-	       	 		 else document { $new_node } :)
-	       	 	 }; 
-	       	 	 declare function local:generate-sector-output-coefs($inputNameQueue as xs:string*, $currTree as node(), $coefs as node()*, $is_usa as xs:boolean) as node()* {
-                 if(empty($inputNameQueue)) then $coefs
-                 else if( exists($coefs[@name = $inputNameQueue[1]]) or exists(index-of(('unconventional oil production', "electricity", "cement", "N fertilizer"),
-$inputNameQueue[1])) or not($currTree/*[@type='sector' and @name=$inputNameQueue[1]]))
-then 
-local:generate-sector-output-coefs(remove($inputNameQueue, 1), $currTree, $coefs, $is_usa)
-	       				else
-                    let $inputName := $inputNameQueue[1],
-                        $newInputNameQueue := remove($inputNameQueue, 1),
-                        $useInputs := $currTree//*[@type='input' and @name=$inputName],
-                        $useSectors := distinct-values($useInputs/ancestor::*[@type='sector']/@name),
-                        $totalInputSum := for $vintage in distinct-values($useInputs/demand-physical/@vintage)
-                                          return element input {
-                                                     attribute vintage { $vintage },
-                                                     text {
-                                                         sum($useInputs/demand-physical[@vintage=$vintage])
-                                                     }
-                                                 },
-                       $new_coefs := if(empty($useSectors)) then
-                                         $coefs
-                                     else
-                                         $coefs | element sector {
-                                            attribute name { $inputName },
-                                            for $output in $useSectors
-                                            return element output {
-                                                       attribute name { $output },
-                                                       for $inputSum in $totalInputSum
-                                                       let $outputSum := sum($useInputs[ancestor::*[@type='sector' and @name=$output]]/demand-physical[@vintage=$inputSum/@vintage])
-                                                       return element coef {
-                                                                  attribute vintage { $inputSum/@vintage },
-                                                                  text { $outputSum div $inputSum }
-                                                              }
-                                                    }
-                                        }
-                        return 
-                              local:generate-sector-output-coefs(distinct-values(($newInputNameQueue, $useSectors)), $currTree, $new_coefs, $is_usa)
-		};
-        declare function local:apply-coefs($outputName as xs:string, $emissions as node()*, $coefs as node()*) as node()* {
-            if(exists($coefs[@name=$outputName]) and abs(sum($emissions)) > 0.001) then
-                for $output in $coefs[@name=$outputName]/output
-                return local:apply-coefs($output/@name,
-                    for $year in distinct-values($emissions/@year)
-                    let $emissThisVintage := $emissions[@year=$year],
-                        $firstEmiss := $emissThisVintage[1],
-                        $emissSum := sum($emissThisVintage),
-                        $coefThisVintage := $output/coef[@vintage=$year]
-                    where $coefThisVintage > 0
-                    return element { local-name($firstEmiss) } {
-                            $firstEmiss/@*,
-                            text{ $emissSum * $coefThisVintage }
-                        }
-	       			, $coefs)
-            else if( abs(sum($emissions)) > 0.001) then
-                element sector {
-                    attribute name { $outputName },
-                    attribute type { 'sector' },
-                    (: $emissions :) (: TODO: not sure why this doesn't work and we need to create these explicitly :)
-                    for $e in $emissions
-                    return element emissions { $e/@*, text{ $e/text() } }
-                }
-            else
-                (: These are the residuals from chasing simulenaties, I've left this here
-                   for debuging purposes :)
-                element sector {
-                    attribute name { $outputName },
-                    attribute type { 'sector' }(:,
-                    $emissions:)
-                }
-        };
-		declare function local:run-emiss-by-enduse($scenarios as xs:string*, $regions as xs:string*, $collection as xs:string) as node()* { 	
-			 	 unordered { 	
-			 	 let $regionsG := if(not($regions[1] = 'Global'))
-			 	 		  then $regions
-			 	 		  else distinct-values(collection($collection)/scenario/world/*[@type='region']/@name)
-			 	 return
-			 	 for $scenario in $scenarios, 	    
-			 	 $region in $regionsG 	
-			 	 let $scenario_split := tokenize($scenario, ' '), 	    
-				 $currTree := collection($collection)/scenario[@name = $scenario_split[1] and @date = $scenario_split[2]]/world/*[@type='region' and @name=$region],
-                 $currEmissSectors := $currTree/*[@type='sector' and descendant::CO2],
-                 $coefs := local:generate-sector-output-coefs(distinct-values($currEmissSectors/@name), $currTree, (), false())
-				 return
-				    for $sectorName in distinct-values($currEmissSectors/@name)
-                    return local:append-heirarchy($currTree, local:apply-coefs($sectorName, $currEmissSectors[@name=$sectorName]//CO2/emissions, $coefs))//text()
-			 	 } 
-	 	 };
-		 local:run-emiss-by-enduse((:scenarios:), (:regions:), (:collection:))
-               
-               
-                
-                ]]>
-                </xPath>
-                <comments/>
-                <labelRewriteList append-values="false">
-                    <level name="sector">
-                        <rewrite from="trn_pass_road_LDV_4W" to="transportation"/>
-                        <rewrite from="trn_pass_road" to="transportation"/>
-                        <rewrite from="trn_pass_road_LDV_2W" to="transportation"/>
-                        <rewrite from="trn_freight_road" to="transportation"/>
-                        <rewrite from="trn_passenger" to="transportation"/>
-                        <rewrite from="trn_freight" to="transportation"/>
-                        <rewrite from="comm others" to="buildings"/>
-                        <rewrite from="comm heating" to="buildings"/>
-                        <rewrite from="comm cooling" to="buildings"/>
-                        <rewrite from="trn_pass_road_LDV" to="transportation"/>
-                        <rewrite from="trn_pass_road_bus" to="transportation"/>
-                        <rewrite from="trn_aviation_intl" to="transportation"/>
-                        <rewrite from="trn_pass" to="transportation"/>
-                        <rewrite from="N fertilizer" to="industry"/>
-                        <rewrite from="resid heating" to="buildings"/>
-                        <rewrite from="resid others" to="buildings"/>
-                        <rewrite from="unconventional oil production" to="industry"/>
-                        <rewrite from="resid cooling" to="buildings"/>
-                        <rewrite from="trn_shipping_intl" to="transportation"/>
-                    </level>
-                </labelRewriteList>
-            </supplyDemandQuery>
-            <emissionsQueryBuilder title="CO2 emissions by subsector">
-                <axis1 name="subsector">subsector</axis1>
-                <axis2 name="Year">emissions</axis2>
-                <xPath buildList="true" dataName="emissions" group="false" sumAll="false">*[@type = 'sector' ]/*[@type='subsector']//CO2/emissions/node()</xPath>
-                <comments/>
-            </emissionsQueryBuilder>
-            <emissionsQueryBuilder title="CO2 emissions by tech">
-                <axis1 name="technology">technology</axis1>
-                <axis2 name="Year">emissions</axis2>
-                <xPath buildList="true" dataName="emissions" group="false" sumAll="false">*[@type = 'sector' ]/*[@type='subsector']/*[@type='technology']//
-            CO2/emissions/node()</xPath>
-                <comments/>
-            </emissionsQueryBuilder>
-            <emissionsQueryBuilder title="CO2 sequestration by sector">
-                <axis1 name="sector">sector</axis1>
-                <axis2 name="Year">emissions-sequestered</axis2>
-                <xPath buildList="true" dataName="emissions" group="false" sumAll="false">*[@type = 'sector' ]//CO2/emissions-sequestered/node()</xPath>
-                <comments/>
-            </emissionsQueryBuilder>
-            <emissionsQueryBuilder title="CO2 sequestration by tech">
-                <axis1 name="subsector">subsector</axis1>
-                <axis2 name="Year">emissions-sequestered</axis2>
-                <xPath buildList="true" dataName="emissions" group="false" sumAll="false">*[@type = 'sector' ]/*[@type='subsector']/*[@type='technology']//
-            CO2/emissions-sequestered/node()</xPath>
-                <comments/>
-            </emissionsQueryBuilder>
-        </queryGroup>
-        <queryGroup name="nonCO2 emissions">
-            <emissionsQueryBuilder title="nonCO2 emissions by region">
-                <axis1 name="GHG">GHG</axis1>
-                <axis2 name="Year">emissions</axis2>
-                <xPath buildList="true" dataName="emissions" group="false" sumAll="false">*[@type = 'sector' (:collapse:) or @type = 'resource' (:collapse:)](: / *[@type = 'subresource' (: collapse :)] :)//
-            *[@type = 'GHG']/emissions/node()</xPath>
-                <comments/>
-            </emissionsQueryBuilder>
-            <emissionsQueryBuilder title="nonCO2 emissions by sector">
-                <axis1 name="GHG">GHG</axis1>
-                <axis2 name="Year">emissions</axis2>
-                <xPath buildList="true" dataName="emissions" group="false" sumAll="false">*[@type = 'sector']//*[@type = 'GHG']/emissions/node()</xPath>
-                <comments/>
-            </emissionsQueryBuilder>
-            <emissionsQueryBuilder title="nonCO2 emissions by resource production">
-                <axis1 name="GHG">GHG</axis1>
-                <axis2 name="Year">emissions</axis2>
-                <xPath buildList="true" dataName="emissions" group="false" sumAll="false">*[@type = 'resource']//*[@type = 'GHG']/emissions/node()</xPath>
-                <comments/>
-            </emissionsQueryBuilder>
-            <emissionsQueryBuilder title="nonCO2 emissions by subsector">
-                <axis1 name="GHG">GHG</axis1>
-                <axis2 name="Year">emissions</axis2>
-                <xPath buildList="true" dataName="emissions" group="false" sumAll="false">*[@type = 'sector']/*[@type = 'subsector']//
-            *[@type = 'GHG']/emissions/node()</xPath>
-                <comments/>
-            </emissionsQueryBuilder>
-            <emissionsQueryBuilder title="nonCO2 emissions by tech">
-                <axis1 name="GHG">GHG</axis1>
-                <axis2 name="Year">emissions</axis2>
-                <xPath buildList="true" dataName="emissions" group="false" sumAll="false">*[@type = 'sector']/*[@type = 'subsector']/*[@type = 'technology']/
-            *[@type = 'GHG']/emissions/node()</xPath>
-                <comments/>
-            </emissionsQueryBuilder>
-            <emissionsQueryBuilder title="specific nonCO2 emissions by region">
-                <axis1 name="region">region</axis1>
-                <axis2 name="Year">emissions</axis2>
-                <xPath buildList="true" dataName="emissions" group="false" sumAll="false">*[@type = 'sector' (:collapse:) or @type = 'resource' (:collapse:)](: / *[@type = 'subresource' (: collapse :)] :)//
-            *[@type = 'GHG' and (@name='BC')]/emissions/node()</xPath>
-                <comments/>
-            </emissionsQueryBuilder>
-            <emissionsQueryBuilder title="specific nonCO2 emissions by sector">
-                <axis1 name="sector">sector</axis1>
-                <axis2 name="Year">emissions</axis2>
-                <xPath buildList="true" dataName="emissions" group="false" sumAll="false">*[@type = 'sector']//*[@type = 'GHG' and (@name='BC')]/emissions/node()</xPath>
-                <comments/>
-            </emissionsQueryBuilder>
-            <emissionsQueryBuilder title="specific nonCO2 emissions by resource production">
-                <axis1 name="resource">resource</axis1>
-                <axis2 name="Year">emissions</axis2>
-                <xPath buildList="true" dataName="emissions" group="false" sumAll="false">*[@type = 'resource'](: / *[@type = 'subresource' (: collapse :)] :)//*[@type = 'GHG' and (@name='CH4')]/emissions/node()</xPath>
-                <comments/>
-            </emissionsQueryBuilder>
-            <emissionsQueryBuilder title="specific nonCO2 emissions by subsector">
-                <axis1 name="sector">sector</axis1>
-                <axis2 name="Year">emissions</axis2>
-                <xPath buildList="true" dataName="emissions" group="false" sumAll="false">*[@type = 'sector']/*[@type = 'subsector']//*[@type = 'GHG' and (@name='BC')]/emissions/node()</xPath>
-                <comments/>
-            </emissionsQueryBuilder>
-            <emissionsQueryBuilder title="specific nonCO2 emissions by tech">
-                <axis1 name="technology">technology</axis1>
-                <axis2 name="Year">emissions</axis2>
-                <xPath buildList="true" dataName="emissions" group="false" sumAll="false">*[@type = 'sector']/*[@type = 'subsector']/*[@type = 'technology']/
-            *[@type = 'GHG' and (@name='BC')]/emissions/node()</xPath>
-                <comments/>
-            </emissionsQueryBuilder>
-        </queryGroup>
-    </queryGroup>
-    <queryGroup name="climate">
-        <ClimateQuery title="CO2 concentrations">
-            <axis1 name="CO2-concentration">none</axis1>
-            <axis2 name="Year">CO2-concentration[@year]</axis2>
-            <xPath buildList="true" dataName="CO2-concentration" group="false" sumAll="false">climate-model/CO2-concentration/text()</xPath>
-            <comments/>
-        </ClimateQuery>
-        <ClimateQuery title="total climate forcing">
-            <axis1 name="forcing-total">none</axis1>
-            <axis2 name="Year">forcing-total[@year]</axis2>
-            <xPath buildList="true" dataName="forcing-total" group="false" sumAll="false">climate-model/forcing-total/text()</xPath>
-            <comments/>
-        </ClimateQuery>
-        <ClimateQuery title="global mean temperature">
-            <axis1 name="temperature">none</axis1>
-            <axis2 name="Year">global-mean-temperature[@year]</axis2>
-            <xPath buildList="true" dataName="global-mean-temperature" group="false" sumAll="false">climate-model/global-mean-temperature/text()</xPath>
-            <comments/>
-        </ClimateQuery>
-        <ClimateQuery title="net terrestrial C uptake">
-            <axis1 name="net-terrestrial-uptake">none</axis1>
-            <axis2 name="Year">net-terrestrial-uptake[@year]</axis2>
-            <xPath buildList="true" dataName="net-terrestrial-uptake" group="false" sumAll="false">climate-model/net-terrestrial-uptake/text()</xPath>
-            <comments/>
-        </ClimateQuery>
-    </queryGroup>
-    <queryGroup name="socioeconomics">
-        <demographicsQuery title="population by region">
-            <axis1 name="region">region</axis1>
-            <axis2 name="Year">populationMiniCAM</axis2>
-            <xPath buildList="true" dataName="total-population" group="false" sumAll="false">demographics/populationMiniCAM/total-population/node()</xPath>
-            <comments/>
-        </demographicsQuery>
-        <gdpQueryBuilder title="GDP MER by region">
-            <axis1 name="region">region</axis1>
-            <axis2 name="Year">gdp-mer</axis2>
-            <xPath buildList="true" dataName="gdp-mer" group="false" sumAll="false">GDP/gdp-mer/text()</xPath>
-            <comments/>
-        </gdpQueryBuilder>
-        <gdpQueryBuilder title="GDP per capita MER by region">
-            <axis1 name="region">region</axis1>
-            <axis2 name="Year">gdp-per-capita-mer</axis2>
-            <xPath buildList="true" dataName="gdp-per-capita-mer" group="false" sumAll="false">GDP/gdp-per-capita-mer/text()</xPath>
-            <comments/>
-        </gdpQueryBuilder>
-        <gdpQueryBuilder title="GDP per capita PPP by region">
-            <axis1 name="region">region</axis1>
-            <axis2 name="Year">gdp-per-capita-ppp</axis2>
-            <xPath buildList="true" dataName="gdp-per-capita-ppp" group="false" sumAll="false">GDP/gdp-per-capita-ppp/text()</xPath>
-            <comments/>
-        </gdpQueryBuilder>
-    </queryGroup>
-    <queryGroup name="policy">
-        <marketQuery title="CO2 prices">
-            <axis1 name="market">market</axis1>
-            <axis2 name="Year">market</axis2>
-            <xPath buildList="true" dataName="price" group="false" sumAll="false">Marketplace/market[true() and contains(@name,'CO2')]/price/node()</xPath>
-            <comments/>
-        </marketQuery>
-        <costCurveQuery title="policy cost by period">
-            <axis1 name="region">Curve</axis1>
-            <axis2 name="Year">DataPoint</axis2>
-            <xPath buildList="true" dataName="Cost" group="false" sumAll="false">PointSet/DataPoint/y/text()</xPath>
-            <comments/>
-        </costCurveQuery>
-        <costCurveQuery title="undiscounted policy cost">
-            <axis1 name="UndiscountedCost">UndiscountedCost</axis1>
-            <axis2 name="region">UndiscountedCost</axis2>
-            <xPath buildList="true" dataName="Undiscounted Cost" group="false" sumAll="false">/text()</xPath>
-            <comments/>
-        </costCurveQuery>
-        <costCurveQuery title="discounted policy cost">
-            <axis1 name="DiscountedCost">DiscountedCost</axis1>
-            <axis2 name="region">DiscountedCost</axis2>
-            <xPath buildList="true" dataName="Discounted Cost" group="false" sumAll="false">/text()</xPath>
-            <comments/>
-        </costCurveQuery>
-        <costCurveQuery title="regional CO2 MAC curves by period">
-            <axis1 name="region">Curve</axis1>
-            <axis2 name="Tax">DataPoint</axis2>
-            <chartLabelColumn>CostCurves</chartLabelColumn>
-            <xPath buildList="true" dataName="Cost" group="false" sumAll="false">PointSet/DataPoint/x/text()</xPath>
-            <comments/>
-        </costCurveQuery>
-    </queryGroup>
-    <queryGroup name="water demands">
-        <supplyDemandQuery title="water withdrawals by region">
-            <axis1 name="region">region</axis1>
-            <axis2 name="Year">demand-physical[@vintage]</axis2>
-            <xPath buildList="true" dataName="input" group="false" sumAll="false">*[@type='sector' (:collapse:)]//*[@type='input' (:collapse:) and contains(@name,'water_td')
-         and ends-with(@name,'_W')]/demand-physical/node()</xPath>
-            <comments/>
-        </supplyDemandQuery>
-        <supplyDemandQuery title="water withdrawals by water mapping source">
-            <axis1 name="input">input</axis1>
-            <axis2 name="Year">demand-physical[@vintage]</axis2>
-            <xPath buildList="true" dataName="input" group="false" sumAll="false">*[@type='sector' (:collapse:)]//*[@type='input' and contains(@name,'water_td')
-         and ends-with(@name,'_W')]/demand-physical/node()</xPath>
-            <comments/>
-        </supplyDemandQuery>
-        <supplyDemandQuery title="water withdrawals by sector">
-            <axis1 name="sector">sector</axis1>
-            <axis2 name="Year">demand-physical[@vintage]</axis2>
-            <xPath buildList="true" dataName="input" group="false" sumAll="false">*[@type='sector']//*[@type='input' (:collapse:) and contains(@name,'water_td')
-         and ends-with(@name,'_W')]/demand-physical/node()</xPath>
-            <comments/>
-            <labelRewriteList append-values="false">
-                <level name="sector">
-                    <rewrite from="elec_Gen_III" to="electricity"/>
-                    <rewrite from="elec_CSP_storage" to="electricity"/>
-                    <rewrite from="elec_refined liquids (steam/CT)" to="electricity"/>
-                    <rewrite from="elec_geothermal" to="electricity"/>
-                    <rewrite from="elec_refined liquids (CC)" to="electricity"/>
-                    <rewrite from="elec_Gen_II_LWR" to="electricity"/>
-                    <rewrite from="elec_gas (steam/CT)" to="electricity"/>
-                    <rewrite from="elec_coal (IGCC)" to="electricity"/>
-                    <rewrite from="elec_gas (CC)" to="electricity"/>
-                    <rewrite from="elec_biomass (IGCC)" to="electricity"/>
-                    <rewrite from="elec_coal (conv pul)" to="electricity"/>
-                    <rewrite from="elec_CSP" to="electricity"/>
-                    <rewrite from="elec_biomass (conv)" to="electricity"/>
-                </level>
-            </labelRewriteList>
-        </supplyDemandQuery>
-        <supplyDemandQuery title="water withdrawals by subsector">
-            <axis1 name="subsector">subsector</axis1>
-            <axis2 name="Year">physical-output[@vintage]</axis2>
-            <xPath buildList="true" dataName="input" group="false" sumAll="false">*[@type='sector']/*[@type='subsector']//*[@type='output' (:collapse:)
-         and contains(@name,'water_td') and ends-with(@name,'_W')]/physical-output/node()</xPath>
-            <comments/>
-            <labelRewriteList append-values="false">
-                <level name="sector">
-                    <rewrite from="elec_Gen_III" to="electricity"/>
-                    <rewrite from="elec_CSP_storage" to="electricity"/>
-                    <rewrite from="elec_refined liquids (steam/CT)" to="electricity"/>
-                    <rewrite from="elec_geothermal" to="electricity"/>
-                    <rewrite from="elec_refined liquids (CC)" to="electricity"/>
-                    <rewrite from="elec_Gen_II_LWR" to="electricity"/>
-                    <rewrite from="elec_gas (steam/CT)" to="electricity"/>
-                    <rewrite from="elec_coal (IGCC)" to="electricity"/>
-                    <rewrite from="elec_gas (CC)" to="electricity"/>
-                    <rewrite from="elec_biomass (IGCC)" to="electricity"/>
-                    <rewrite from="elec_coal (conv pul)" to="electricity"/>
-                    <rewrite from="elec_CSP" to="electricity"/>
-                    <rewrite from="elec_biomass (conv)" to="electricity"/>
-                </level>
-                <level name="subsector">
-                    <rewrite from="gas (CC)" to="gas"/>
-                    <rewrite from="CSP" to="solar"/>
-                    <rewrite from="biomass (conv)" to="biomass"/>
-                    <rewrite from="Gen_II_LWR" to="nuclear"/>
-                    <rewrite from="coal (conv pul)" to="coal"/>
-                    <rewrite from="coal (IGCC)" to="coal"/>
-                    <rewrite from="gas (steam/CT)" to="gas"/>
-                    <rewrite from="CSP_storage" to="solar"/>
-                    <rewrite from="biomass (IGCC)" to="biomass"/>
-                    <rewrite from="Gen_III" to="nuclear"/>
-                    <rewrite from="refined liquids (CC)" to="refined liquids"/>
-                    <rewrite from="geothermal" to="geothermal"/>
-                    <rewrite from="refined liquids (steam/CT)" to="refined liquids"/>
-                </level>
-            </labelRewriteList>
-        </supplyDemandQuery>
-        <supplyDemandQuery title="water withdrawals by tech">
-            <axis1 name="technology">technology</axis1>
-            <axis2 name="Year">physical-output[@vintage]</axis2>
-            <xPath buildList="true" dataName="input" group="false" sumAll="false">*[@type='sector']/*[@type='subsector']/*[@type='technology']/*[@type='output' (:collapse:)
-         and contains(@name,'water_td') and ends-with(@name,'_W')]/physical-output/node()</xPath>
-            <comments/>
-            <labelRewriteList append-values="false">
-                <level name="sector">
-                    <rewrite from="elec_Gen_III" to="electricity"/>
-                    <rewrite from="elec_CSP_storage" to="electricity"/>
-                    <rewrite from="elec_refined liquids (steam/CT)" to="electricity"/>
-                    <rewrite from="elec_geothermal" to="electricity"/>
-                    <rewrite from="elec_refined liquids (CC)" to="electricity"/>
-                    <rewrite from="elec_Gen_II_LWR" to="electricity"/>
-                    <rewrite from="elec_gas (steam/CT)" to="electricity"/>
-                    <rewrite from="elec_coal (IGCC)" to="electricity"/>
-                    <rewrite from="elec_gas (CC)" to="electricity"/>
-                    <rewrite from="elec_biomass (IGCC)" to="electricity"/>
-                    <rewrite from="elec_coal (conv pul)" to="electricity"/>
-                    <rewrite from="elec_CSP" to="electricity"/>
-                    <rewrite from="elec_biomass (conv)" to="electricity"/>
-                </level>
-            </labelRewriteList>
-        </supplyDemandQuery>
-        <supplyDemandQuery title="water consumption by region">
-            <axis1 name="region">region</axis1>
-            <axis2 name="Year">demand-physical[@vintage]</axis2>
-            <xPath buildList="true" dataName="input" group="false" sumAll="false">*[@type='sector' (:collapse:)]//*[@type='input' (:collapse:) and contains(@name,'water_td')
-         and ends-with(@name,'_C')]/demand-physical/node()</xPath>
-            <comments/>
-        </supplyDemandQuery>
-        <supplyDemandQuery title="water consumption by water mapping source">
-            <axis1 name="input">input</axis1>
-            <axis2 name="Year">demand-physical[@vintage]</axis2>
-            <xPath buildList="true" dataName="input" group="false" sumAll="false">*[@type='sector' (:collapse:)]//*[@type='input' and contains(@name,'water_td')
-         and ends-with(@name,'_C')]/demand-physical/node()</xPath>
-            <comments/>
-        </supplyDemandQuery>
-        <supplyDemandQuery title="water consumption by sector">
-            <axis1 name="sector">sector</axis1>
-            <axis2 name="Year">demand-physical[@vintage]</axis2>
-            <xPath buildList="true" dataName="input" group="false" sumAll="false">*[@type='sector']//*[@type='input' (:collapse:) and contains(@name,'water_td')
-         and ends-with(@name,'_C')]/demand-physical/node()</xPath>
-            <comments/>
-            <labelRewriteList append-values="false">
-                <level name="sector">
-                    <rewrite from="elec_Gen_III" to="electricity"/>
-                    <rewrite from="elec_CSP_storage" to="electricity"/>
-                    <rewrite from="elec_refined liquids (steam/CT)" to="electricity"/>
-                    <rewrite from="elec_geothermal" to="electricity"/>
-                    <rewrite from="elec_refined liquids (CC)" to="electricity"/>
-                    <rewrite from="elec_Gen_II_LWR" to="electricity"/>
-                    <rewrite from="elec_gas (steam/CT)" to="electricity"/>
-                    <rewrite from="elec_coal (IGCC)" to="electricity"/>
-                    <rewrite from="elec_gas (CC)" to="electricity"/>
-                    <rewrite from="elec_biomass (IGCC)" to="electricity"/>
-                    <rewrite from="elec_coal (conv pul)" to="electricity"/>
-                    <rewrite from="elec_CSP" to="electricity"/>
-                    <rewrite from="elec_biomass (conv)" to="electricity"/>
-                </level>
-            </labelRewriteList>
-        </supplyDemandQuery>
-        <supplyDemandQuery title="water consumption by subsector">
-            <axis1 name="subsector">subsector</axis1>
-            <axis2 name="Year">demand-physical[@vintage]</axis2>
-            <xPath buildList="true" dataName="input" group="false" sumAll="false">*[@type='sector']/*[@type='subsector']//*[@type='input' (:collapse:) and contains(@name,'water_td')
-         and ends-with(@name,'_C')]/demand-physical/node()</xPath>
-            <comments/>
-            <labelRewriteList append-values="false">
-                <level name="sector">
-                    <rewrite from="elec_Gen_III" to="electricity"/>
-                    <rewrite from="elec_CSP_storage" to="electricity"/>
-                    <rewrite from="elec_refined liquids (steam/CT)" to="electricity"/>
-                    <rewrite from="elec_geothermal" to="electricity"/>
-                    <rewrite from="elec_refined liquids (CC)" to="electricity"/>
-                    <rewrite from="elec_Gen_II_LWR" to="electricity"/>
-                    <rewrite from="elec_gas (steam/CT)" to="electricity"/>
-                    <rewrite from="elec_coal (IGCC)" to="electricity"/>
-                    <rewrite from="elec_gas (CC)" to="electricity"/>
-                    <rewrite from="elec_biomass (IGCC)" to="electricity"/>
-                    <rewrite from="elec_coal (conv pul)" to="electricity"/>
-                    <rewrite from="elec_CSP" to="electricity"/>
-                    <rewrite from="elec_biomass (conv)" to="electricity"/>
-                </level>
-                <level name="subsector">
-                    <rewrite from="gas (CC)" to="gas"/>
-                    <rewrite from="CSP" to="solar"/>
-                    <rewrite from="biomass (conv)" to="biomass"/>
-                    <rewrite from="Gen_II_LWR" to="nuclear"/>
-                    <rewrite from="coal (conv pul)" to="coal"/>
-                    <rewrite from="coal (IGCC)" to="coal"/>
-                    <rewrite from="gas (steam/CT)" to="gas"/>
-                    <rewrite from="CSP_storage" to="solar"/>
-                    <rewrite from="biomass (IGCC)" to="biomass"/>
-                    <rewrite from="Gen_III" to="nuclear"/>
-                    <rewrite from="refined liquids (CC)" to="refined liquids"/>
-                    <rewrite from="geothermal" to="geothermal"/>
-                    <rewrite from="refined liquids (steam/CT)" to="refined liquids"/>
-                </level>
-            </labelRewriteList>
-        </supplyDemandQuery>
-        <supplyDemandQuery title="water consumption by tech">
-            <axis1 name="technology">technology</axis1>
-            <axis2 name="Year">demand-physical[@vintage]</axis2>
-            <xPath buildList="true" dataName="input" group="false" sumAll="false">*[@type='sector']/*[@type='subsector']/*[@type='technology']/*[@type='input' (:collapse:)
-         and contains(@name,'water_td') and ends-with(@name,'_C')]/demand-physical/node()</xPath>
-            <comments/>
-            <labelRewriteList append-values="false">
-                <level name="sector">
-                    <rewrite from="elec_Gen_III" to="electricity"/>
-                    <rewrite from="elec_CSP_storage" to="electricity"/>
-                    <rewrite from="elec_refined liquids (steam/CT)" to="electricity"/>
-                    <rewrite from="elec_geothermal" to="electricity"/>
-                    <rewrite from="elec_refined liquids (CC)" to="electricity"/>
-                    <rewrite from="elec_Gen_II_LWR" to="electricity"/>
-                    <rewrite from="elec_gas (steam/CT)" to="electricity"/>
-                    <rewrite from="elec_coal (IGCC)" to="electricity"/>
-                    <rewrite from="elec_gas (CC)" to="electricity"/>
-                    <rewrite from="elec_biomass (IGCC)" to="electricity"/>
-                    <rewrite from="elec_coal (conv pul)" to="electricity"/>
-                    <rewrite from="elec_CSP" to="electricity"/>
-                    <rewrite from="elec_biomass (conv)" to="electricity"/>
-                </level>
-            </labelRewriteList>
-        </supplyDemandQuery>
-        <resourceQuery title="Basin level available runoff">
-            <axis1 name="Basin">resource[@name]</axis1>
-            <axis2 name="Year">max-annual-subresource[@year]</axis2>
-            <xPath buildList="true" dataName="input" group="false" sumAll="false">*[@type = 'resource' and contains(@name, 'water withdrawals')]/*[@type = 'subresource' and contains(@name, 'runoff')]/max-annual-subresource/node()</xPath>
-            <comments/>
-        </resourceQuery>
-        <resourceQuery title="Water withdrawals by water source (runoff vs. groundwater)">
-            <axis1 name="subresource">subresource[@name]</axis1>
-            <axis2 name="Year">production[@year]</axis2>
-            <xPath buildList="true" dataName="input" group="false" sumAll="false">*[@type = 'resource' and contains(@name, 'water withdrawals')]//production/node()</xPath>
-            <comments/>
-        </resourceQuery>
-        <resourceQuery title="Water Withdrawals (Runoff)">
-            <axis1 name="Runoff water">resource[@name]</axis1>
-            <axis2 name="Year">production[@year]</axis2>
-            <xPath buildList="true" dataName="input" group="false" sumAll="false">*[@type = 'resource' and contains(@name, 'water withdrawals')]/*[@type = 'subresource' and contains(@name, 'runoff')]/production/node()</xPath>
-            <comments/>
-        </resourceQuery>
-        <resourceQuery title="Water Withdrawals (Groundwater)">
-            <axis1 name="Groundwater">resource[@name]</axis1>
-            <axis2 name="Year">production[@year]</axis2>
-            <xPath buildList="true" dataName="input" group="false" sumAll="false">*[@type = 'resource' and contains(@name, 'water withdrawals')]/*[@type = 'subresource' and contains(@name, 'groundwater')]/production/node()</xPath>
-            <comments/>
-        </resourceQuery>
-        <resourceQuery title="Cumulative groundwater extraction">
-            <axis1 name="Groundwater">resource[@name]</axis1>
-            <axis2 name="Year">cumulative-production[@year]</axis2>
-            <xPath buildList="true" dataName="input" group="false" sumAll="false">*[@type = 'resource' and contains(@name, 'water withdrawals')]/*[@type = 'subresource' and contains(@name, 'groundwater')]/cumulative-production/node()</xPath>
-            <comments/>
-        </resourceQuery>
-    </queryGroup>
-    <queryGroup name="general">
-        <queryGroup name="markets and prices">
-            <marketQuery title="prices of all markets">
-                <axis1 name="market">market</axis1>
-                <axis2 name="Year">market</axis2>
-                <xPath buildList="true" dataName="price" group="false" sumAll="false">Marketplace/market[true()]/price/node()</xPath>
-                <comments/>
-            </marketQuery>
-            <marketQuery title="supply of all markets">
-                <axis1 name="market">market</axis1>
-                <axis2 name="Year">market</axis2>
-                <xPath buildList="true" dataName="price" group="false" sumAll="false">Marketplace/market[true()]/supply/node()</xPath>
-                <comments/>
-            </marketQuery>
-            <marketQuery title="demand of all markets">
-                <axis1 name="market">market</axis1>
-                <axis2 name="Year">market</axis2>
-                <xPath buildList="true" dataName="price" group="false" sumAll="false">Marketplace/market[true()]/demand/node()</xPath>
-                <comments/>
-            </marketQuery>
-            <marketQuery title="price of a specific market">
-                <axis1 name="market">market</axis1>
-                <axis2 name="Year">market</axis2>
-                <xPath buildList="true" dataName="price" group="false" sumAll="false">Marketplace/market[true() and contains(@name,'OtherMeat')]/price/node()</xPath>
-                <comments/>
-            </marketQuery>
-            <marketQuery title="supply of a specific market">
-                <axis1 name="market">market</axis1>
-                <axis2 name="Year">market</axis2>
-                <xPath buildList="true" dataName="price" group="false" sumAll="false">Marketplace/market[true() and contains(@name, 'OtherMeat')]/supply/node()</xPath>
-                <comments/>
-            </marketQuery>
-            <supplyDemandQuery title="prices by sector">
-                <axis1 name="sector">sector</axis1>
-                <axis2 name="Year">cost</axis2>
-                <xPath buildList="true" dataName="Price" group="false" sumAll="false">*[@type = 'sector']/cost/text()</xPath>
-                <comments/>
-            </supplyDemandQuery>
-            <supplyDemandQuery title="costs by subsector">
-                <axis1 name="subsector">subsector</axis1>
-                <axis2 name="Year">cost</axis2>
-                <xPath buildList="true" dataName="Price" group="false" sumAll="false">*[@type='sector' and (local-name()!='AgSupplySector')]/*[@type = 'subsector']/cost/text()</xPath>
-                <comments>Excludes AgSupplySubsector costs, where data written out are no meaningful</comments>
-            </supplyDemandQuery>
-            <supplyDemandQuery title="costs by tech">
-                <axis1 name="technology">technology</axis1>
-                <axis2 name="Year">technology</axis2>
-                <xPath buildList="true" dataName="cost" group="false" sumAll="false">*[@type='sector' and (local-name()!='AgSupplySector')]/*[@type = 'subsector']/*[@type = 'technology']/cost/text()</xPath>
-                <comments>Excludes AgProductionTechnology costs, where data written out are no meaningful</comments>
-            </supplyDemandQuery>
-            <supplyDemandQuery title="costs by tech and input">
-                <axis1 name="technology">technology</axis1>
-                <axis2 name="Year">price-paid[@vintage]</axis2>
-                <xPath buildList="true" dataName="fuel cost" group="false" sumAll="false">*[@type = 'sector']//*[@type = 'subsector']//*[@type = 'technology']/
-            *[@type='input']/price-paid[@vintage=parent::*/parent::*/@year]/text()</xPath>
-                <comments>excludes energy and emissions related costs which are not printed</comments>
-            </supplyDemandQuery>
-        </queryGroup>
-        <queryGroup name="inter-sectoral flows">
-            <supplyDemandQuery title="inputs by sector">
-                <axis1 name="sector">sector</axis1>
-                <axis2 name="Year">demand-physical[@vintage]</axis2>
-                <xPath buildList="true" dataName="input" group="false" sumAll="false">*[@type='sector']//*[@type='input']/demand-physical/node()</xPath>
-                <comments/>
-            </supplyDemandQuery>
-            <supplyDemandQuery title="inputs by subsector">
-                <axis1 name="sector">sector</axis1>
-                <axis2 name="Year">demand-physical[@vintage]</axis2>
-                <xPath buildList="true" dataName="input" group="false" sumAll="false">*[@type='sector']/*[@type='subsector']//*[@type='input']/demand-physical/node()</xPath>
-                <comments/>
-            </supplyDemandQuery>
-            <supplyDemandQuery title="inputs by tech">
-                <axis1 name="input">input</axis1>
-                <axis2 name="Year">demand-physical[@vintage]</axis2>
-                <xPath buildList="true" dataName="input" group="false" sumAll="false">*[@type='sector']/*[@type='subsector']/*[@type='technology']/*[@type='input']/demand-physical/node()</xPath>
-                <comments/>
-            </supplyDemandQuery>
-            <supplyDemandQuery title="outputs by sector">
-                <axis1 name="sector">sector[@name]</axis1>
-                <axis2 name="Year">physical-output[@vintage]</axis2>
-                <xPath buildList="true" dataName="output" group="false" sumAll="false">*[@type='sector']//*[@type='output']/physical-output/node()</xPath>
-                <comments/>
-            </supplyDemandQuery>
-            <supplyDemandQuery title="outputs by subsector">
-                <axis1 name="sector">sector[@name]</axis1>
-                <axis2 name="Year">physical-output[@vintage]</axis2>
-                <xPath buildList="true" dataName="output" group="false" sumAll="false">*[@type='sector']/*[@type='subsector']//*[@type='output']/physical-output/node()</xPath>
-                <comments/>
-            </supplyDemandQuery>
-            <supplyDemandQuery title="outputs by tech">
-                <axis1 name="technology">technology[@name]</axis1>
-                <axis2 name="Year">physical-output[@vintage]</axis2>
-                <xPath buildList="true" dataName="output" group="false" sumAll="false">*[@type='sector']/*[@type='subsector']/*[@type='technology']/*[@type='output']/physical-output/node()</xPath>
-                <comments/>
-            </supplyDemandQuery>
-        </queryGroup>
-    </queryGroup>
-    <queryGroup name="GCAM USA">
-        <queryGroup name="primary energy">
-            <supplyDemandQuery title="primary energy consumption by region (direct equivalent)">
-                <axis1 name="fuel">input[@name]</axis1>
-                <axis2 name="Year">demand-physical[@vintage]</axis2>
-                <xPath buildList="true" dataName="input" group="false" sumAll="false">
-                    <![CDATA[
-                    
-                     
-			 	 	 declare function local:append-heirarchy($parent as node(), $append as node()) as node() {
-			 	 		 let $scn := $parent/ancestor::scenario,
-			 			   	  $rgn := $parent/ancestor::region
-			 			   return
-			 			   	  document { element scenario {
-			 			 	  					$scn/@*,
-			 			 						element region {
-			 			 							$rgn/@*,
-			 			 							$append
-			 			 						}
-			 			 	  				}
-			 				}
-			 	 	 };  
-			 	 	 declare function local:get-primary-renewable($outputs as node()*) as node()* {
-			 	 	 unordered { 	
-			 	 	 for $output in $outputs 
-			 	 	 let $new_output :=  
-			 	 	 element input {
-			 	 		 attribute type {'input'},
-			 	 		 attribute name {$output/parent::*/following-sibling::keyword/@primary-renewable},
-			 	 		 element demand-physical {
-			 	 			 attribute vintage {$output/@vintage},
-			 	 			 attribute unit {$output/@unit},
-			 	 			 text { $output }
-			 	 		 }
-			 	 	 },
-			 	 	 $new_root := local:append-heirarchy($output/parent::*/parent::*, $new_output)
-			 	 	 return $new_root//text()
-			 	 	 } 
-			 	 	 };
-			 	 	 declare function local:run-primary-energy($scenarios as xs:string*, $regions as xs:string*, $collection as xs:string) as node()* { 	
-			 	 	 let $regionsG := if(not($regions[1] = 'Global'))
-			 	 	 		  then $regions
-			 	 	 		  else distinct-values(collection($collection)/scenario/world/*[@type='region']/@name)
-			 	 	 return
-			 	 	 for $scenario in $scenarios, 	    
-			 	 	 $region in $regionsG 	
-			 	 	 let $scenario_split := tokenize($scenario, ' '), 	    
-                     $scenario_name := string-join($scenario_split[position() < last()], ' '),
-			 	 	 $scenario_date := $scenario_split[last()],
-			 	 	 $currTree := collection($collection)/scenario[@name = $scenario_name and @date = $scenario_date]/world/*[@type = 'region' and @name=$region]
-			 	 	 return (: get renewables from electricity :)
-					 	 	 	local:get-primary-renewable($currTree/*[@type='sector' (: collapse :) and (@name='electricity' or @name='base load generation' or @name='intermediate generation' or @name='subpeak generation' or @name='peak generation' or @name='elect_td_bld' or starts-with(@name,'elec_'))]//keyword[fn:exists(@primary-renewable)]/preceding-sibling::output-primary/physical-output)
-					 		 	| (: get renewables from H2ProdCS :)
-					 	 	 	local:get-primary-renewable($currTree/supplysector[@name='H2 central production'](: /*[@type='subsector' (: collapse :) and fn:not(@name='electrolysis')] :)//keyword[fn:exists(@primary-renewable)]/preceding-sibling::output-primary/physical-output)
-					 	 	 	| (: get renewables from H2ProdDist :)
-					 	 	 	local:get-primary-renewable($currTree/supplysector[@name='H2 forecourt production'](: /*[@type='subsector' (: collapse :) and fn:not(@name='electrolysis')] :)//keyword[fn:exists(@primary-renewable)]/preceding-sibling::output-primary/physical-output)
-					 	 	 	| (: get the primaries :)
-	 	 						$currTree//keyword[fn:exists(@primary-consumption)]/preceding-sibling::input-energy/demand-physical/text()
-                                | (: get traditional biomass :)
-							    $currTree//*[@type='input' and @name='traditional biomass']/demand-physical/node()
-			 	 	 	
-	 	 }; 
-            	 local:run-primary-energy((:scenarios:), (:regions:), (:collection:))
-                 
-            
-                
-                ]]>
-                </xPath>
-                <comments/>
-                <labelRewriteList append-values="false">
-                    <level name="input">
-                        <rewrite from="exotic-elect" to="j breakthrough"/>
-                        <rewrite from="water_td_pri_C" to=""/>
-                        <rewrite from="wind-H2" to="g wind"/>
-                        <rewrite from="biomass" to="d biomass"/>
-                        <rewrite from="traditional biomass" to="j traditional biomass"/>
-                        <rewrite from="crude oil" to="a oil"/>
-                        <rewrite from="nuclear-elect" to="e nuclear"/>
-                        <rewrite from="solar-H2" to="h solar"/>
-                        <rewrite from="regional natural gas" to=""/>
-                        <rewrite from="traded unconventional oil" to="a oil"/>
-                        <rewrite from="geothermal-elect" to="i geothermal"/>
-                        <rewrite from="natural gas" to="b natural gas"/>
-                        <rewrite from="hydro-elect" to="f hydro"/>
-                        <rewrite from="solar-elect" to="h solar"/>
-                        <rewrite from="seawater" to=""/>
-                        <rewrite from="coal" to="c coal"/>
-                        <rewrite from="elect_td_ind" to=""/>
-                        <rewrite from="wind-elect" to="g wind"/>
-                        <rewrite from="water_td_pri_W" to=""/>
-                        <rewrite from="total biomass" to="d biomass"/>
-                        <rewrite from="nuclear-H2" to="e nuclear"/>
-                        <rewrite from="k new" to="k new"/>
-                    </level>
-                </labelRewriteList>
-            </supplyDemandQuery>
-        </queryGroup>
-        <queryGroup name="energy transformation">
-            <queryGroup name="electricity">
-                <supplyDemandQuery title="elec energy input by subsector">
-                    <axis1 name="input">input</axis1>
-                    <axis2 name="Year">demand-physical[@vintage]</axis2>
-                    <xPath buildList="true" dataName="input" group="false" sumAll="false">*[@type='sector' and (@name='electricity' or @name='base load generation' or 
-                  @name='intermediate generation' or @name='subpeak generation' or @name='peak generation' or @name='elect_td_bld' ) and not(contains(@name, 'water_td'))]//
-                  *[@type='input' and not( contains( @name, 'water')) and @name != 'oil-credits']/
-                  demand-physical/node()
-               </xPath>
-                    <comments/>
-                    <labelRewriteList append-values="false">
-                        <level name="sector">
-                            <rewrite from="intermediate generation" to="electricity"/>
-                            <rewrite from="peak generation" to="electricity"/>
-                            <rewrite from="base load generation" to="electricity"/>
-                            <rewrite from="subpeak generation" to="electricity"/>
-                        </level>
-                    </labelRewriteList>
-                </supplyDemandQuery>
-                <supplyDemandQuery title="elec gen by region (incl CHP)">
-                    <axis1 name="region">region</axis1>
-                    <axis2 name="Year">physical-output[@vintage]</axis2>
-                    <xPath buildList="true" dataName="output" group="false" sumAll="true">*[@type='sector' (:collapse:)]//
-               *[@type='technology' (:collapse:) and not (@name='elect_td_bld')]/
-               *[@type='output' (:collapse:)  and (@name='electricity' or @name='base load generation' or @name='intermediate generation' or 
-               @name='subpeak generation' or @name='peak generation' or @name='elect_td_bld')]/
-               physical-output/node()</xPath>
-                    <comments/>
-                </supplyDemandQuery>
-                <supplyDemandQuery title="elec gen by subsector">
-                    <axis1 name="subsector">subsector</axis1>
-                    <axis2 name="Year">physical-output[@vintage]</axis2>
-                    <xPath buildList="true" dataName="output" group="false" sumAll="false">*[@type='sector' and (@name='electricity' or 
-               @name='base load generation' or @name='intermediate generation' or @name='subpeak generation' or @name='peak generation' or @name='elect_td_bld')]//
-               *[@type='subsector' and not (@name='elect_td_bld')]//*[@type='output' (:collapse:)]/
-               physical-output/node()</xPath>
-                    <comments/>
-                </supplyDemandQuery>
-                <supplyDemandQuery title="elec gen by gen tech">
-                    <axis1 name="technology">technology</axis1>
-                    <axis2 name="Year">physical-output[@vintage]</axis2>
-                    <xPath buildList="true" dataName="output" group="false" sumAll="false">*[@type='sector' and (@name='electricity' or 
-               @name='base load generation' or @name='intermediate generation' or @name='subpeak generation' or @name='peak generation' or 
-               @name='elect_td_bld' or @name='industrial energy use')]//
-               *[@type='subsector']//*[@type='technology' and not (@name='electricity' or @name='elect_td_bld')]/
-               *[@type='output' (:collapse:) and (@name='electricity' or @name='base load generation' or @name='intermediate generation' or 
-               @name='subpeak generation' or @name='peak generation' or @name='elect_td_bld')]/
-               physical-output/node()</xPath>
-                    <comments/>
-                </supplyDemandQuery>
-                <supplyDemandQuery title="elec energy input by subsector">
-                    <axis1 name="input">input</axis1>
-                    <axis2 name="Year">demand-physical[@vintage]</axis2>
-                    <xPath buildList="true" dataName="input" group="false" sumAll="false">*[@type='sector' and (@name='electricity' or @name='base load generation' or 
-               @name='intermediate generation' or @name='subpeak generation' or @name='peak generation' or @name='elect_td_bld' ) and not(contains(@name, 'water_td'))]/
-                  *[@type='subsector' and not (@name='elect_td_bld')]/
-                  *[@type='technology' (:collapse:) and not(
-                                   @name='biomass (conv)' or @name='biomass (conv CCS)' or @name='biomass (IGCC)' or @name='biomass (IGCC CCS)'
-                                   or @name='coal (conv pul)' or @name='coal (conv pul CCS)' or @name='coal (IGCC)' or @name='coal (IGCC CCS)'
-                                   or @name='gas (steam/CT)' or @name='gas (CC)' or @name='gas (CC CCS)'
-                                   or @name='refined liquids (steam/CT)' or @name='refined liquids (CC)' or @name='refined liquids (CC CCS)'
-                                   or @name='geothermal' or @name='Gen_II_LWR' or @name='Gen_III'
-                                   or @name='CSP' or @name='CSP_storage')]/
-                   *[@type='input' and not( contains( @name, 'water')) and @name != 'oil-credits']/
-                   demand-physical/node()
-                </xPath>
-                    <comments/>
-                    <labelRewriteList append-values="false">
-                        <level name="sector">
-                            <rewrite from="intermediate generation" to="electricity"/>
-                            <rewrite from="peak generation" to="electricity"/>
-                            <rewrite from="base load generation" to="electricity"/>
-                            <rewrite from="subpeak generation" to="electricity"/>
-                        </level>
-                    </labelRewriteList>
-                </supplyDemandQuery>
-                <supplyDemandQuery title="elec energy input by elec gen tech">
-                    <axis1 name="input">input</axis1>
-                    <axis2 name="Year">demand-physical[@vintage]</axis2>
-                    <xPath buildList="true" dataName="input" group="false" sumAll="false">*[@type='sector' and (@name='electricity' or @name='base load generation' or 
-               @name='intermediate generation' or @name='subpeak generation' or @name='peak generation' or @name='elect_td_bld' ) and not(contains(@name, 'water_td'))]//
-                  *[@type='subsector' and not (@name='elect_td_bld')]//
-                  *[@type='technology' and not(@name='biomass (conv)' or @name='biomass (conv CCS)' or @name='biomass (IGCC)' or @name='biomass (IGCC CCS)'
-                                   or @name='coal (conv pul)' or @name='coal (conv pul CCS)' or @name='coal (IGCC)' or @name='coal (IGCC CCS)'
-                                   or @name='gas (steam/CT)' or @name='gas (CC)' or @name='gas (CC CCS)'
-                                   or @name='refined liquids (steam/CT)' or @name='refined liquids (CC)' or @name='refined liquids (CC CCS)'
-                                   or @name='geothermal' or @name='Gen_II_LWR' or @name='Gen_III'
-                                   or @name='CSP' or @name='CSP_storage')]/
-                   *[@type='input' and not( contains( @name, 'water')) and @name != 'oil-credits']/
-                   demand-physical/node()
-                </xPath>
-                    <comments/>
-                    <labelRewriteList append-values="false">
-                        <level name="sector">
-                            <rewrite from="intermediate generation" to="electricity"/>
-                            <rewrite from="peak generation" to="electricity"/>
-                            <rewrite from="base load generation" to="electricity"/>
-                            <rewrite from="subpeak generation" to="electricity"/>
-                        </level>
-                        <level name="technology">
-                            <rewrite from="gas_subpeak_CC" to="gas (CC)"/>
-                            <rewrite from="wind_peak_storage" to="wind_storage"/>
-                            <rewrite from="gas_peak_steam/CT" to="gas (steam/CT)"/>
-                            <rewrite from="biomass_peak_IGCC" to="biomass (IGCC)"/>
-                            <rewrite from="wind_subpeak" to="wind"/>
-                            <rewrite from="refined liquids_base_CC_CCS" to="refined liquids (CC CCS)"/>
-                            <rewrite from="coal_subpeak_conv pul_fast_retire" to="coal (conv pul)"/>
-                            <rewrite from="coal_int_conv pul_slow_retire 1981-1985" to="coal (conv pul)"/>
-                            <rewrite from="coal_peak_conv pul_slow_retire" to="coal (conv pul)"/>
-                            <rewrite from="coal_base_conv pul_slow_retire before 1950" to="coal (conv pul)"/>
-                            <rewrite from="coal_base_conv pul_CCS" to="coal (conv pul CCS)"/>
-                            <rewrite from="refined liquids_peak_CC_CCS" to="refined liquids (CC CCS)"/>
-                            <rewrite from="coal_base_conv pul_slow_retire 1996-2000" to="coal (conv pul)"/>
-                            <rewrite from="nuc_peak_Gen III" to="Gen_III"/>
-                            <rewrite from="coal_int_conv pul_slow_retire 2011-2015" to="coal (conv pul)"/>
-                            <rewrite from="CSP_base_storage" to="CSP_storage"/>
-                            <rewrite from="coal_base_conv pul_slow_retire 1956-1960" to="coal (conv pul)"/>
-                            <rewrite from="coal_int_conv pul" to="coal (conv pul)"/>
-                            <rewrite from="coal_peak_IGCC" to="coal (IGCC)"/>
-                            <rewrite from="gas_subpeak_steam/CT" to="gas (steam/CT)"/>
-                            <rewrite from="CSP_subpeak_storage" to="CSP_storage"/>
-                            <rewrite from="coal_base_IGCC_CCS" to="coal (IGCC CCS)"/>
-                            <rewrite from="gas_base_steam/CT" to="gas (steam/CT)"/>
-                            <rewrite from="coal_base_conv pul_slow_retire 1976-1980" to="coal (conv pul)"/>
-                            <rewrite from="coal_subpeak_conv pul_CCS" to="coal (conv pul CCS)"/>
-                            <rewrite from="PV_base_storage" to="PV_storage"/>
-                            <rewrite from="gas_peak_CC_CCS" to="gas (CC CCS)"/>
-                            <rewrite from="coal_int_conv pul_slow_retire 1986-1990" to="coal (conv pul)"/>
-                            <rewrite from="biomass_subpeak_conv" to="biomass (conv)"/>
-                            <rewrite from="geo_int" to="geothermal"/>
-                            <rewrite from="wind_int" to="wind"/>
-                            <rewrite from="geo_peak" to="geothermal"/>
-                            <rewrite from="nuc_subpeak_Gen II" to="Gen_II_LWR"/>
-                            <rewrite from="coal_base_conv pul_fast_retire" to="coal (conv pul)"/>
-                            <rewrite from="coal_base_IGCC" to="coal (IGCC)"/>
-                            <rewrite from="hydro_peak" to="hydro"/>
-                            <rewrite from="nuc_base_Gen III" to="Gen_III"/>
-                            <rewrite from="CSP_base" to="CSP"/>
-                            <rewrite from="coal_int_conv pul_slow_retire 1956-1960" to="coal (conv pul)"/>
-                            <rewrite from="gas_int_CC" to="gas (CC)"/>
-                            <rewrite from="CSP_peak" to="CSP"/>
-                            <rewrite from="coal_peak_conv pul" to="coal (conv pul)"/>
-                            <rewrite from="refined liquids_peak_steam/CT" to="refined liquids (steam/CT)"/>
-                            <rewrite from="PV_int" to="PV"/>
-                            <rewrite from="PV_peak" to="PV"/>
-                            <rewrite from="nuc_subpeak_Gen III" to="Gen_III"/>
-                            <rewrite from="PV_subpeak_storage" to="PV_storage"/>
-                            <rewrite from="biomass_base_IGCC_CCS" to="biomass (IGCC CCS)"/>
-                            <rewrite from="refined liquids_int_CC" to="refined liquids (CC)"/>
-                            <rewrite from="coal_subpeak_conv pul" to="coal (conv pul)"/>
-                            <rewrite from="refined liquids_int_steam/CT" to="refined liquids (steam/CT)"/>
-                            <rewrite from="CSP_int" to="CSP"/>
-                            <rewrite from="biomass_subpeak_IGCC" to="biomass (IGCC)"/>
-                            <rewrite from="coal_base_conv pul_slow_retire 2011-2015" to="coal (conv pul)"/>
-                            <rewrite from="coal_subpeak_IGCC" to="coal (IGCC)"/>
-                            <rewrite from="coal_int_conv pul_slow_retire 2001-2005" to="coal (conv pul)"/>
-                            <rewrite from="coal_subpeak_IGCC_CCS" to="coal (IGCC CCS)"/>
-                            <rewrite from="coal_base_conv pul_slow_retire 1951-1955" to="coal (conv pul)"/>
-                            <rewrite from="nuc_base_Gen II" to="Gen_II_LWR"/>
-                            <rewrite from="coal_base_conv pul_slow_retire 1966-1970" to="coal (conv pul)"/>
-                            <rewrite from="refined liquids_base_CC" to="refined liquids (CC)"/>
-                            <rewrite from="coal_peak_IGCC_CCS" to="coal (IGCC CCS)"/>
-                            <rewrite from="biomass_int_IGCC_CCS" to="biomass (IGCC CCS)"/>
-                            <rewrite from="PV_base" to="PV"/>
-                            <rewrite from="coal_base_conv pul_slow_retire 1991-1995" to="coal (conv pul)"/>
-                            <rewrite from="coal_int_IGCC_CCS" to="coal (IGCC CCS)"/>
-                            <rewrite from="gas_base_CC" to="gas (CC)"/>
-                            <rewrite from="nuc_peak_Gen II" to="Gen_II_LWR"/>
-                            <rewrite from="CSP_subpeak" to="CSP"/>
-                            <rewrite from="coal_int_conv pul_CCS" to="coal (conv pul CCS)"/>
-                            <rewrite from="biomass_int_conv_CCS" to="biomass (conv CCS)"/>
-                            <rewrite from="wind_base" to="wind"/>
-                            <rewrite from="coal_int_conv pul_slow_retire 1991-1995" to="coal (conv pul)"/>
-                            <rewrite from="refined liquids_int_CC_CCS" to="refined liquids (CC CCS)"/>
-                            <rewrite from="biomass_peak_IGCC_CCS" to="biomass (IGCC CCS)"/>
-                            <rewrite from="coal_base_conv pul_slow_retire" to="coal (conv pul)"/>
-                            <rewrite from="biomass_base_conv_CCS" to="biomass (conv CCS)"/>
-                            <rewrite from="wind_peak" to="wind"/>
-                            <rewrite from="gas_peak_CC" to="gas (CC)"/>
-                            <rewrite from="coal_int_conv pul_slow_retire 1971-1975" to="coal (conv pul)"/>
-                            <rewrite from="CSP_int_storage" to="CSP_storage"/>
-                            <rewrite from="coal_int_IGCC" to="coal (IGCC)"/>
-                            <rewrite from="coal_base_conv pul_slow_retire 1961-1965" to="coal (conv pul)"/>
-                            <rewrite from="wind_int_storage" to="wind_storage"/>
-                            <rewrite from="coal_int_conv pul_slow_retire 1951-1955" to="coal (conv pul)"/>
-                            <rewrite from="coal_int_conv pul_slow_retire 2006-2010" to="coal (conv pul)"/>
-                            <rewrite from="nuc_int_Gen II" to="Gen_II_LWR"/>
-                            <rewrite from="biomass_base_IGCC" to="biomass (IGCC)"/>
-                            <rewrite from="coal_peak_conv pul_fast_retire" to="coal (conv pul)"/>
-                            <rewrite from="biomass_subpeak_IGCC_CCS" to="biomass (IGCC CCS)"/>
-                            <rewrite from="PV_int_storage" to="PV_storage"/>
-                            <rewrite from="gas_int_CC_CCS" to="gas (CC CCS)"/>
-                            <rewrite from="gas_int_steam/CT" to="gas (steam/CT)"/>
-                            <rewrite from="coal_base_conv pul_slow_retire 1981-1985" to="coal (conv pul)"/>
-                            <rewrite from="biomass_int_conv" to="biomass (conv)"/>
-                            <rewrite from="hydro_base" to="hydro"/>
-                            <rewrite from="geo_base" to="geothermal"/>
-                            <rewrite from="CSP_peak_storage" to="CSP_storage"/>
-                            <rewrite from="coal_peak_conv pul_CCS" to="coal (conv pul CCS)"/>
-                            <rewrite from="biomass_subpeak_conv_CCS" to="biomass (conv CCS)"/>
-                            <rewrite from="PV_subpeak" to="PV"/>
-                            <rewrite from="biomass_base_conv" to="biomass (conv)"/>
-                            <rewrite from="coal_subpeak_conv pul_slow_retire" to="coal (conv pul)"/>
-                            <rewrite from="coal_base_conv pul_slow_retire 2001-2005" to="coal (conv pul)"/>
-                            <rewrite from="refined liquids_peak_CC" to="refined liquids (CC)"/>
-                            <rewrite from="coal_int_conv pul_slow_retire 1966-1970" to="coal (conv pul)"/>
-                            <rewrite from="coal_base_conv pul" to="coal (conv pul)"/>
-                            <rewrite from="refined liquids_subpeak_CC" to="refined liquids (CC)"/>
-                            <rewrite from="geo_subpeak" to="geothermal"/>
-                            <rewrite from="coal_int_conv pul_slow_retire before 1950" to="coal (conv pul)"/>
-                            <rewrite from="biomass_peak_conv_CCS" to="biomass (conv CCS)"/>
-                            <rewrite from="nuc_int_Gen III" to="Gen_III"/>
-                            <rewrite from="hydro_int" to="hydro"/>
-                            <rewrite from="wind_subpeak_storage" to="wind_storage"/>
-                            <rewrite from="refined liquids_base_steam/CT" to="refined liquids (steam/CT)"/>
-                            <rewrite from="coal_int_conv pul_slow_retire" to="coal (conv pul)"/>
-                            <rewrite from="wind_base_storage" to="wind_storage"/>
-                            <rewrite from="coal_int_conv pul_slow_retire 1976-1980" to="coal (conv pul)"/>
-                            <rewrite from="coal_int_conv pul_slow_retire 1961-1965" to="coal (conv pul)"/>
-                            <rewrite from="biomass_int_IGCC" to="biomass (IGCC)"/>
-                            <rewrite from="gas_subpeak_CC_CCS" to="gas (CC CCS)"/>
-                            <rewrite from="refined liquids_subpeak_CC_CCS" to="refined liquids (CC CCS)"/>
-                            <rewrite from="coal_base_conv pul_slow_retire 1971-1975" to="coal (conv pul)"/>
-                            <rewrite from="PV_peak_storage" to="PV_storage"/>
-                            <rewrite from="coal_base_conv pul_slow_retire 2006-2010" to="coal (conv pul)"/>
-                            <rewrite from="coal_int_conv pul_slow_retire 1996-2000" to="coal (conv pul)"/>
-                            <rewrite from="refined liquids_subpeak_steam/CT" to="refined liquids (steam/CT)"/>
-                            <rewrite from="coal_int_conv pul_fast_retire" to="coal (conv pul)"/>
-                            <rewrite from="biomass_peak_conv" to="biomass (conv)"/>
-                            <rewrite from="gas_base_CC_CCS" to="gas (CC CCS)"/>
-                            <rewrite from="hydro_subpeak" to="hydro"/>
-                            <rewrite from="coal_base_conv pul_slow_retire 1986-1990" to="coal (conv pul)"/>
-                        </level>
-                    </labelRewriteList>
-                </supplyDemandQuery>
-                <supplyDemandQuery title="elec prices by sector">
-                    <axis1 name="fuel">sector</axis1>
-                    <axis2 name="Year">cost</axis2>
-                    <xPath buildList="true" dataName="price" group="false" sumAll="false">*[@type='sector' and (@name='electricity' or @name='base load generation' or 
-               @name='intermediate generation' or @name='subpeak generation' or @name='peak generation' or @name='elect_td_bld' or @name='elect_td_ind'
-               or @name='elect_td_trn')]/cost/text()</xPath>
-                    <comments/>
-                </supplyDemandQuery>
-                <supplyDemandQuery title="elec gen costs by subsector">
-                    <axis1 name="subsector">subsector</axis1>
-                    <axis2 name="Year">cost</axis2>
-                    <xPath buildList="true" dataName="cost" group="false" sumAll="false">*[@type='sector' and (@name='electricity' or @name='base load generation' or 
-               @name='intermediate generation' or @name='subpeak generation' or @name='peak generation')]//*[@type='subsector']//cost/text()</xPath>
-                    <comments>doesn't include rooftop PV</comments>
-                </supplyDemandQuery>
-                <supplyDemandQuery title="elec gen costs by tech">
-                    <axis1 name="technology">technology</axis1>
-                    <axis2 name="Year">cost</axis2>
-                    <xPath buildList="true" dataName="cost" group="false" sumAll="false">*[@type='sector' and (@name='electricity' or @name='base load generation' or 
-               @name='intermediate generation' or @name='subpeak generation' or @name='peak generation' or @name='elect_td_bld')]//*[@type='subsector']//
-              *[@type='technology' and not(@name='elect_td_bld')]/cost/text()</xPath>
-                    <comments/>
-                </supplyDemandQuery>
-                <supplyDemandQuery title="elec share-weights by subsector">
-                    <axis1 name="subsector">subsector</axis1>
-                    <axis2 name="Year">share-weight</axis2>
-                    <xPath buildList="true" dataName="price" group="false" sumAll="false">*[@type='sector' and (@name='electricity' or @name='base load generation' or 
-               @name='intermediate generation' or @name='subpeak generation' or @name='peak generation' or @name='elect_td_bld')]/
-               *[@type='subsector' and not (@name='elect_td_bld')]/
-               share-weight/text()</xPath>
-                    <comments/>
-                </supplyDemandQuery>
-                <supplyDemandQuery title="elec share-weights by tech">
-                    <axis1 name="technology">technology</axis1>
-                    <axis2 name="Year">technology</axis2>
-                    <xPath buildList="true" dataName="share-weight" group="false" sumAll="false">*[@type='sector' and (@name='electricity' or @name='base load generation' or 
-               @name='intermediate generation' or @name='subpeak generation' or @name='peak generation' or @name='elect_td_bld')]//
-               *[@type='subsector' and not (@name='elect_td_bld')]//
-               *[@type='technology']/share-weight/node()</xPath>
-                    <comments/>
-                </supplyDemandQuery>
-                <supplyDemandQuery title="elec water withdrawals by gen tech">
-                    <axis1 name="input">input</axis1>
-                    <axis2 name="Year">demand-physical[@vintage]</axis2>
-                    <xPath buildList="true" dataName="input" group="false" sumAll="false">*[@type='sector']//
-               *[@type='subsector' and not(@name='elect_td_bld')]//*[@type='technology']/
-               *[@type='input' and (@name='water_td_elec_W')]/demand-physical/node()</xPath>
-                    <comments/>
-                    <labelRewriteList append-values="false">
-                        <level name="sector">
-                            <rewrite from="intermediate generation" to="electricity"/>
-                            <rewrite from="peak generation" to="electricity"/>
-                            <rewrite from="base load generation" to="electricity"/>
-                            <rewrite from="subpeak generation" to="electricity"/>
-                        </level>
-                        <level name="technology">
-                            <rewrite from="gas_subpeak_CC" to="gas (CC)"/>
-                            <rewrite from="wind_peak_storage" to="wind_storage"/>
-                            <rewrite from="gas_peak_steam/CT" to="gas (steam/CT)"/>
-                            <rewrite from="biomass_peak_IGCC" to="biomass (IGCC)"/>
-                            <rewrite from="wind_subpeak" to="wind"/>
-                            <rewrite from="refined liquids_base_CC_CCS" to="refined liquids (CC CCS)"/>
-                            <rewrite from="coal_subpeak_conv pul_fast_retire" to="coal (conv pul)"/>
-                            <rewrite from="coal_int_conv pul_slow_retire 1981-1985" to="coal (conv pul)"/>
-                            <rewrite from="coal_peak_conv pul_slow_retire" to="coal (conv pul)"/>
-                            <rewrite from="coal_base_conv pul_slow_retire before 1950" to="coal (conv pul)"/>
-                            <rewrite from="coal_base_conv pul_CCS" to="coal (conv pul CCS)"/>
-                            <rewrite from="refined liquids_peak_CC_CCS" to="refined liquids (CC CCS)"/>
-                            <rewrite from="coal_base_conv pul_slow_retire 1996-2000" to="coal (conv pul)"/>
-                            <rewrite from="nuc_peak_Gen III" to="Gen_III"/>
-                            <rewrite from="coal_int_conv pul_slow_retire 2011-2015" to="coal (conv pul)"/>
-                            <rewrite from="CSP_base_storage" to="CSP_storage"/>
-                            <rewrite from="coal_base_conv pul_slow_retire 1956-1960" to="coal (conv pul)"/>
-                            <rewrite from="coal_int_conv pul" to="coal (conv pul)"/>
-                            <rewrite from="coal_peak_IGCC" to="coal (IGCC)"/>
-                            <rewrite from="gas_subpeak_steam/CT" to="gas (steam/CT)"/>
-                            <rewrite from="CSP_subpeak_storage" to="CSP_storage"/>
-                            <rewrite from="coal_base_IGCC_CCS" to="coal (IGCC CCS)"/>
-                            <rewrite from="gas_base_steam/CT" to="gas (steam/CT)"/>
-                            <rewrite from="coal_base_conv pul_slow_retire 1976-1980" to="coal (conv pul)"/>
-                            <rewrite from="coal_subpeak_conv pul_CCS" to="coal (conv pul CCS)"/>
-                            <rewrite from="PV_base_storage" to="PV_storage"/>
-                            <rewrite from="gas_peak_CC_CCS" to="gas (CC CCS)"/>
-                            <rewrite from="coal_int_conv pul_slow_retire 1986-1990" to="coal (conv pul)"/>
-                            <rewrite from="biomass_subpeak_conv" to="biomass (conv)"/>
-                            <rewrite from="geo_int" to="geothermal"/>
-                            <rewrite from="wind_int" to="wind"/>
-                            <rewrite from="geo_peak" to="geothermal"/>
-                            <rewrite from="nuc_subpeak_Gen II" to="Gen_II_LWR"/>
-                            <rewrite from="coal_base_conv pul_fast_retire" to="coal (conv pul)"/>
-                            <rewrite from="coal_base_IGCC" to="coal (IGCC)"/>
-                            <rewrite from="hydro_peak" to="hydro"/>
-                            <rewrite from="nuc_base_Gen III" to="Gen_III"/>
-                            <rewrite from="CSP_base" to="CSP"/>
-                            <rewrite from="coal_int_conv pul_slow_retire 1956-1960" to="coal (conv pul)"/>
-                            <rewrite from="gas_int_CC" to="gas (CC)"/>
-                            <rewrite from="CSP_peak" to="CSP"/>
-                            <rewrite from="coal_peak_conv pul" to="coal (conv pul)"/>
-                            <rewrite from="refined liquids_peak_steam/CT" to="refined liquids (steam/CT)"/>
-                            <rewrite from="PV_int" to="PV"/>
-                            <rewrite from="PV_peak" to="PV"/>
-                            <rewrite from="nuc_subpeak_Gen III" to="Gen_III"/>
-                            <rewrite from="PV_subpeak_storage" to="PV_storage"/>
-                            <rewrite from="biomass_base_IGCC_CCS" to="biomass (IGCC CCS)"/>
-                            <rewrite from="refined liquids_int_CC" to="refined liquids (CC)"/>
-                            <rewrite from="coal_subpeak_conv pul" to="coal (conv pul)"/>
-                            <rewrite from="refined liquids_int_steam/CT" to="refined liquids (steam/CT)"/>
-                            <rewrite from="CSP_int" to="CSP"/>
-                            <rewrite from="biomass_subpeak_IGCC" to="biomass (IGCC)"/>
-                            <rewrite from="coal_base_conv pul_slow_retire 2011-2015" to="coal (conv pul)"/>
-                            <rewrite from="coal_subpeak_IGCC" to="coal (IGCC)"/>
-                            <rewrite from="coal_int_conv pul_slow_retire 2001-2005" to="coal (conv pul)"/>
-                            <rewrite from="coal_subpeak_IGCC_CCS" to="coal (IGCC CCS)"/>
-                            <rewrite from="coal_base_conv pul_slow_retire 1951-1955" to="coal (conv pul)"/>
-                            <rewrite from="nuc_base_Gen II" to="Gen_II_LWR"/>
-                            <rewrite from="coal_base_conv pul_slow_retire 1966-1970" to="coal (conv pul)"/>
-                            <rewrite from="refined liquids_base_CC" to="refined liquids (CC)"/>
-                            <rewrite from="coal_peak_IGCC_CCS" to="coal (IGCC CCS)"/>
-                            <rewrite from="biomass_int_IGCC_CCS" to="biomass (IGCC CCS)"/>
-                            <rewrite from="PV_base" to="PV"/>
-                            <rewrite from="coal_base_conv pul_slow_retire 1991-1995" to="coal (conv pul)"/>
-                            <rewrite from="coal_int_IGCC_CCS" to="coal (IGCC CCS)"/>
-                            <rewrite from="gas_base_CC" to="gas (CC)"/>
-                            <rewrite from="nuc_peak_Gen II" to="Gen_II_LWR"/>
-                            <rewrite from="CSP_subpeak" to="CSP"/>
-                            <rewrite from="coal_int_conv pul_CCS" to="coal (conv pul CCS)"/>
-                            <rewrite from="biomass_int_conv_CCS" to="biomass (conv CCS)"/>
-                            <rewrite from="wind_base" to="wind"/>
-                            <rewrite from="coal_int_conv pul_slow_retire 1991-1995" to="coal (conv pul)"/>
-                            <rewrite from="refined liquids_int_CC_CCS" to="refined liquids (CC CCS)"/>
-                            <rewrite from="biomass_peak_IGCC_CCS" to="biomass (IGCC CCS)"/>
-                            <rewrite from="coal_base_conv pul_slow_retire" to="coal (conv pul)"/>
-                            <rewrite from="biomass_base_conv_CCS" to="biomass (conv CCS)"/>
-                            <rewrite from="wind_peak" to="wind"/>
-                            <rewrite from="gas_peak_CC" to="gas (CC)"/>
-                            <rewrite from="coal_int_conv pul_slow_retire 1971-1975" to="coal (conv pul)"/>
-                            <rewrite from="CSP_int_storage" to="CSP_storage"/>
-                            <rewrite from="coal_int_IGCC" to="coal (IGCC)"/>
-                            <rewrite from="coal_base_conv pul_slow_retire 1961-1965" to="coal (conv pul)"/>
-                            <rewrite from="wind_int_storage" to="wind_storage"/>
-                            <rewrite from="coal_int_conv pul_slow_retire 1951-1955" to="coal (conv pul)"/>
-                            <rewrite from="coal_int_conv pul_slow_retire 2006-2010" to="coal (conv pul)"/>
-                            <rewrite from="nuc_int_Gen II" to="Gen_II_LWR"/>
-                            <rewrite from="biomass_base_IGCC" to="biomass (IGCC)"/>
-                            <rewrite from="coal_peak_conv pul_fast_retire" to="coal (conv pul)"/>
-                            <rewrite from="biomass_subpeak_IGCC_CCS" to="biomass (IGCC CCS)"/>
-                            <rewrite from="PV_int_storage" to="PV_storage"/>
-                            <rewrite from="gas_int_CC_CCS" to="gas (CC CCS)"/>
-                            <rewrite from="gas_int_steam/CT" to="gas (steam/CT)"/>
-                            <rewrite from="coal_base_conv pul_slow_retire 1981-1985" to="coal (conv pul)"/>
-                            <rewrite from="biomass_int_conv" to="biomass (conv)"/>
-                            <rewrite from="hydro_base" to="hydro"/>
-                            <rewrite from="geo_base" to="geothermal"/>
-                            <rewrite from="CSP_peak_storage" to="CSP_storage"/>
-                            <rewrite from="coal_peak_conv pul_CCS" to="coal (conv pul CCS)"/>
-                            <rewrite from="biomass_subpeak_conv_CCS" to="biomass (conv CCS)"/>
-                            <rewrite from="PV_subpeak" to="PV"/>
-                            <rewrite from="biomass_base_conv" to="biomass (conv)"/>
-                            <rewrite from="coal_subpeak_conv pul_slow_retire" to="coal (conv pul)"/>
-                            <rewrite from="coal_base_conv pul_slow_retire 2001-2005" to="coal (conv pul)"/>
-                            <rewrite from="refined liquids_peak_CC" to="refined liquids (CC)"/>
-                            <rewrite from="coal_int_conv pul_slow_retire 1966-1970" to="coal (conv pul)"/>
-                            <rewrite from="coal_base_conv pul" to="coal (conv pul)"/>
-                            <rewrite from="refined liquids_subpeak_CC" to="refined liquids (CC)"/>
-                            <rewrite from="geo_subpeak" to="geothermal"/>
-                            <rewrite from="coal_int_conv pul_slow_retire before 1950" to="coal (conv pul)"/>
-                            <rewrite from="biomass_peak_conv_CCS" to="biomass (conv CCS)"/>
-                            <rewrite from="nuc_int_Gen III" to="Gen_III"/>
-                            <rewrite from="hydro_int" to="hydro"/>
-                            <rewrite from="wind_subpeak_storage" to="wind_storage"/>
-                            <rewrite from="refined liquids_base_steam/CT" to="refined liquids (steam/CT)"/>
-                            <rewrite from="coal_int_conv pul_slow_retire" to="coal (conv pul)"/>
-                            <rewrite from="wind_base_storage" to="wind_storage"/>
-                            <rewrite from="coal_int_conv pul_slow_retire 1976-1980" to="coal (conv pul)"/>
-                            <rewrite from="coal_int_conv pul_slow_retire 1961-1965" to="coal (conv pul)"/>
-                            <rewrite from="biomass_int_IGCC" to="biomass (IGCC)"/>
-                            <rewrite from="gas_subpeak_CC_CCS" to="gas (CC CCS)"/>
-                            <rewrite from="refined liquids_subpeak_CC_CCS" to="refined liquids (CC CCS)"/>
-                            <rewrite from="coal_base_conv pul_slow_retire 1971-1975" to="coal (conv pul)"/>
-                            <rewrite from="PV_peak_storage" to="PV_storage"/>
-                            <rewrite from="coal_base_conv pul_slow_retire 2006-2010" to="coal (conv pul)"/>
-                            <rewrite from="coal_int_conv pul_slow_retire 1996-2000" to="coal (conv pul)"/>
-                            <rewrite from="refined liquids_subpeak_steam/CT" to="refined liquids (steam/CT)"/>
-                            <rewrite from="coal_int_conv pul_fast_retire" to="coal (conv pul)"/>
-                            <rewrite from="biomass_peak_conv" to="biomass (conv)"/>
-                            <rewrite from="gas_base_CC_CCS" to="gas (CC CCS)"/>
-                            <rewrite from="hydro_subpeak" to="hydro"/>
-                            <rewrite from="coal_base_conv pul_slow_retire 1986-1990" to="coal (conv pul)"/>
-                        </level>
-                    </labelRewriteList>
-                </supplyDemandQuery>
-                <supplyDemandQuery title="elec water consumption by gen tech">
-                    <axis1 name="input">input</axis1>
-                    <axis2 name="Year">demand-physical[@vintage]</axis2>
-                    <xPath buildList="true" dataName="input" group="false" sumAll="false">*[@type='sector' ]/
-               *[@type='subsector' and not(@name='elect_td_bld')]/*[@type='technology']/
-               *[@type='input' and (@name='water_td_elec_C')]/demand-physical/node()</xPath>
-                    <comments/>
-                    <labelRewriteList append-values="false">
-                        <level name="sector">
-                            <rewrite from="intermediate generation" to="electricity"/>
-                            <rewrite from="peak generation" to="electricity"/>
-                            <rewrite from="base load generation" to="electricity"/>
-                            <rewrite from="subpeak generation" to="electricity"/>
-                        </level>
-                        <level name="technology">
-                            <rewrite from="gas_subpeak_CC" to="gas (CC)"/>
-                            <rewrite from="wind_peak_storage" to="wind_storage"/>
-                            <rewrite from="gas_peak_steam/CT" to="gas (steam/CT)"/>
-                            <rewrite from="biomass_peak_IGCC" to="biomass (IGCC)"/>
-                            <rewrite from="wind_subpeak" to="wind"/>
-                            <rewrite from="refined liquids_base_CC_CCS" to="refined liquids (CC CCS)"/>
-                            <rewrite from="coal_subpeak_conv pul_fast_retire" to="coal (conv pul)"/>
-                            <rewrite from="coal_int_conv pul_slow_retire 1981-1985" to="coal (conv pul)"/>
-                            <rewrite from="coal_peak_conv pul_slow_retire" to="coal (conv pul)"/>
-                            <rewrite from="coal_base_conv pul_slow_retire before 1950" to="coal (conv pul)"/>
-                            <rewrite from="coal_base_conv pul_CCS" to="coal (conv pul CCS)"/>
-                            <rewrite from="refined liquids_peak_CC_CCS" to="refined liquids (CC CCS)"/>
-                            <rewrite from="coal_base_conv pul_slow_retire 1996-2000" to="coal (conv pul)"/>
-                            <rewrite from="nuc_peak_Gen III" to="Gen_III"/>
-                            <rewrite from="coal_int_conv pul_slow_retire 2011-2015" to="coal (conv pul)"/>
-                            <rewrite from="CSP_base_storage" to="CSP_storage"/>
-                            <rewrite from="coal_base_conv pul_slow_retire 1956-1960" to="coal (conv pul)"/>
-                            <rewrite from="coal_int_conv pul" to="coal (conv pul)"/>
-                            <rewrite from="coal_peak_IGCC" to="coal (IGCC)"/>
-                            <rewrite from="gas_subpeak_steam/CT" to="gas (steam/CT)"/>
-                            <rewrite from="CSP_subpeak_storage" to="CSP_storage"/>
-                            <rewrite from="coal_base_IGCC_CCS" to="coal (IGCC CCS)"/>
-                            <rewrite from="gas_base_steam/CT" to="gas (steam/CT)"/>
-                            <rewrite from="coal_base_conv pul_slow_retire 1976-1980" to="coal (conv pul)"/>
-                            <rewrite from="coal_subpeak_conv pul_CCS" to="coal (conv pul CCS)"/>
-                            <rewrite from="PV_base_storage" to="PV_storage"/>
-                            <rewrite from="gas_peak_CC_CCS" to="gas (CC CCS)"/>
-                            <rewrite from="coal_int_conv pul_slow_retire 1986-1990" to="coal (conv pul)"/>
-                            <rewrite from="biomass_subpeak_conv" to="biomass (conv)"/>
-                            <rewrite from="geo_int" to="geothermal"/>
-                            <rewrite from="wind_int" to="wind"/>
-                            <rewrite from="geo_peak" to="geothermal"/>
-                            <rewrite from="nuc_subpeak_Gen II" to="Gen_II_LWR"/>
-                            <rewrite from="coal_base_conv pul_fast_retire" to="coal (conv pul)"/>
-                            <rewrite from="coal_base_IGCC" to="coal (IGCC)"/>
-                            <rewrite from="hydro_peak" to="hydro"/>
-                            <rewrite from="nuc_base_Gen III" to="Gen_III"/>
-                            <rewrite from="CSP_base" to="CSP"/>
-                            <rewrite from="coal_int_conv pul_slow_retire 1956-1960" to="coal (conv pul)"/>
-                            <rewrite from="gas_int_CC" to="gas (CC)"/>
-                            <rewrite from="CSP_peak" to="CSP"/>
-                            <rewrite from="coal_peak_conv pul" to="coal (conv pul)"/>
-                            <rewrite from="refined liquids_peak_steam/CT" to="refined liquids (steam/CT)"/>
-                            <rewrite from="PV_int" to="PV"/>
-                            <rewrite from="PV_peak" to="PV"/>
-                            <rewrite from="nuc_subpeak_Gen III" to="Gen_III"/>
-                            <rewrite from="PV_subpeak_storage" to="PV_storage"/>
-                            <rewrite from="biomass_base_IGCC_CCS" to="biomass (IGCC CCS)"/>
-                            <rewrite from="refined liquids_int_CC" to="refined liquids (CC)"/>
-                            <rewrite from="coal_subpeak_conv pul" to="coal (conv pul)"/>
-                            <rewrite from="refined liquids_int_steam/CT" to="refined liquids (steam/CT)"/>
-                            <rewrite from="CSP_int" to="CSP"/>
-                            <rewrite from="biomass_subpeak_IGCC" to="biomass (IGCC)"/>
-                            <rewrite from="coal_base_conv pul_slow_retire 2011-2015" to="coal (conv pul)"/>
-                            <rewrite from="coal_subpeak_IGCC" to="coal (IGCC)"/>
-                            <rewrite from="coal_int_conv pul_slow_retire 2001-2005" to="coal (conv pul)"/>
-                            <rewrite from="coal_subpeak_IGCC_CCS" to="coal (IGCC CCS)"/>
-                            <rewrite from="coal_base_conv pul_slow_retire 1951-1955" to="coal (conv pul)"/>
-                            <rewrite from="nuc_base_Gen II" to="Gen_II_LWR"/>
-                            <rewrite from="coal_base_conv pul_slow_retire 1966-1970" to="coal (conv pul)"/>
-                            <rewrite from="refined liquids_base_CC" to="refined liquids (CC)"/>
-                            <rewrite from="coal_peak_IGCC_CCS" to="coal (IGCC CCS)"/>
-                            <rewrite from="biomass_int_IGCC_CCS" to="biomass (IGCC CCS)"/>
-                            <rewrite from="PV_base" to="PV"/>
-                            <rewrite from="coal_base_conv pul_slow_retire 1991-1995" to="coal (conv pul)"/>
-                            <rewrite from="coal_int_IGCC_CCS" to="coal (IGCC CCS)"/>
-                            <rewrite from="gas_base_CC" to="gas (CC)"/>
-                            <rewrite from="nuc_peak_Gen II" to="Gen_II_LWR"/>
-                            <rewrite from="CSP_subpeak" to="CSP"/>
-                            <rewrite from="coal_int_conv pul_CCS" to="coal (conv pul CCS)"/>
-                            <rewrite from="biomass_int_conv_CCS" to="biomass (conv CCS)"/>
-                            <rewrite from="wind_base" to="wind"/>
-                            <rewrite from="coal_int_conv pul_slow_retire 1991-1995" to="coal (conv pul)"/>
-                            <rewrite from="refined liquids_int_CC_CCS" to="refined liquids (CC CCS)"/>
-                            <rewrite from="biomass_peak_IGCC_CCS" to="biomass (IGCC CCS)"/>
-                            <rewrite from="coal_base_conv pul_slow_retire" to="coal (conv pul)"/>
-                            <rewrite from="biomass_base_conv_CCS" to="biomass (conv CCS)"/>
-                            <rewrite from="wind_peak" to="wind"/>
-                            <rewrite from="gas_peak_CC" to="gas (CC)"/>
-                            <rewrite from="coal_int_conv pul_slow_retire 1971-1975" to="coal (conv pul)"/>
-                            <rewrite from="CSP_int_storage" to="CSP_storage"/>
-                            <rewrite from="coal_int_IGCC" to="coal (IGCC)"/>
-                            <rewrite from="coal_base_conv pul_slow_retire 1961-1965" to="coal (conv pul)"/>
-                            <rewrite from="wind_int_storage" to="wind_storage"/>
-                            <rewrite from="coal_int_conv pul_slow_retire 1951-1955" to="coal (conv pul)"/>
-                            <rewrite from="coal_int_conv pul_slow_retire 2006-2010" to="coal (conv pul)"/>
-                            <rewrite from="nuc_int_Gen II" to="Gen_II_LWR"/>
-                            <rewrite from="biomass_base_IGCC" to="biomass (IGCC)"/>
-                            <rewrite from="coal_peak_conv pul_fast_retire" to="coal (conv pul)"/>
-                            <rewrite from="biomass_subpeak_IGCC_CCS" to="biomass (IGCC CCS)"/>
-                            <rewrite from="PV_int_storage" to="PV_storage"/>
-                            <rewrite from="gas_int_CC_CCS" to="gas (CC CCS)"/>
-                            <rewrite from="gas_int_steam/CT" to="gas (steam/CT)"/>
-                            <rewrite from="coal_base_conv pul_slow_retire 1981-1985" to="coal (conv pul)"/>
-                            <rewrite from="biomass_int_conv" to="biomass (conv)"/>
-                            <rewrite from="hydro_base" to="hydro"/>
-                            <rewrite from="geo_base" to="geothermal"/>
-                            <rewrite from="CSP_peak_storage" to="CSP_storage"/>
-                            <rewrite from="coal_peak_conv pul_CCS" to="coal (conv pul CCS)"/>
-                            <rewrite from="biomass_subpeak_conv_CCS" to="biomass (conv CCS)"/>
-                            <rewrite from="PV_subpeak" to="PV"/>
-                            <rewrite from="biomass_base_conv" to="biomass (conv)"/>
-                            <rewrite from="coal_subpeak_conv pul_slow_retire" to="coal (conv pul)"/>
-                            <rewrite from="coal_base_conv pul_slow_retire 2001-2005" to="coal (conv pul)"/>
-                            <rewrite from="refined liquids_peak_CC" to="refined liquids (CC)"/>
-                            <rewrite from="coal_int_conv pul_slow_retire 1966-1970" to="coal (conv pul)"/>
-                            <rewrite from="coal_base_conv pul" to="coal (conv pul)"/>
-                            <rewrite from="refined liquids_subpeak_CC" to="refined liquids (CC)"/>
-                            <rewrite from="geo_subpeak" to="geothermal"/>
-                            <rewrite from="coal_int_conv pul_slow_retire before 1950" to="coal (conv pul)"/>
-                            <rewrite from="biomass_peak_conv_CCS" to="biomass (conv CCS)"/>
-                            <rewrite from="nuc_int_Gen III" to="Gen_III"/>
-                            <rewrite from="hydro_int" to="hydro"/>
-                            <rewrite from="wind_subpeak_storage" to="wind_storage"/>
-                            <rewrite from="refined liquids_base_steam/CT" to="refined liquids (steam/CT)"/>
-                            <rewrite from="coal_int_conv pul_slow_retire" to="coal (conv pul)"/>
-                            <rewrite from="wind_base_storage" to="wind_storage"/>
-                            <rewrite from="coal_int_conv pul_slow_retire 1976-1980" to="coal (conv pul)"/>
-                            <rewrite from="coal_int_conv pul_slow_retire 1961-1965" to="coal (conv pul)"/>
-                            <rewrite from="biomass_int_IGCC" to="biomass (IGCC)"/>
-                            <rewrite from="gas_subpeak_CC_CCS" to="gas (CC CCS)"/>
-                            <rewrite from="refined liquids_subpeak_CC_CCS" to="refined liquids (CC CCS)"/>
-                            <rewrite from="coal_base_conv pul_slow_retire 1971-1975" to="coal (conv pul)"/>
-                            <rewrite from="PV_peak_storage" to="PV_storage"/>
-                            <rewrite from="coal_base_conv pul_slow_retire 2006-2010" to="coal (conv pul)"/>
-                            <rewrite from="coal_int_conv pul_slow_retire 1996-2000" to="coal (conv pul)"/>
-                            <rewrite from="refined liquids_subpeak_steam/CT" to="refined liquids (steam/CT)"/>
-                            <rewrite from="coal_int_conv pul_fast_retire" to="coal (conv pul)"/>
-                            <rewrite from="biomass_peak_conv" to="biomass (conv)"/>
-                            <rewrite from="gas_base_CC_CCS" to="gas (CC CCS)"/>
-                            <rewrite from="hydro_subpeak" to="hydro"/>
-                            <rewrite from="coal_base_conv pul_slow_retire 1986-1990" to="coal (conv pul)"/>
-                        </level>
-                    </labelRewriteList>
-                </supplyDemandQuery>
-            </queryGroup>
-            <queryGroup name="refining">
-                <supplyDemandQuery title="refined liquids production by region">
-                    <axis1 name="region">region</axis1>
-                    <axis2 name="Year">physical-output[@vintage]</axis2>
-                    <xPath buildList="true" dataName="output" group="false" sumAll="false">*[@type='sector' (:collapse:) and
-               (@name='oil refining' or @name='biomass liquids' or @name='gas to liquids' or @name='coal to liquids')]//
-               output-primary[@type='output' (:collapse:)]/physical-output/node()</xPath>
-                    <comments/>
-                </supplyDemandQuery>
-                <supplyDemandQuery title="refined liquids production by subsector">
-                    <axis1 name="subsector">subsector</axis1>
-                    <axis2 name="Year">physical-output[@vintage]</axis2>
-                    <xPath buildList="true" dataName="output" group="false" sumAll="false">*[@type='sector' and 
-               (@name='oil refining' or @name='biomass liquids' or @name='gas to liquids' or @name='coal to liquids')]/
-               *[@type='subsector']//
-               output-primary[@type='output' (:collapse:)]/physical-output/node()</xPath>
-                    <comments/>
-                </supplyDemandQuery>
-                <supplyDemandQuery title="refined liquids production by tech">
-                    <axis1 name="technology">technology</axis1>
-                    <axis2 name="Year">physical-output[@vintage]</axis2>
-                    <xPath buildList="true" dataName="output" group="false" sumAll="false">*[@type='sector' and 
-               (@name='oil refining' or @name='biomass liquids' or @name='gas to liquids' or @name='coal to liquids')]/*[@type='subsector']/
-               *[@type='technology']/output-primary[@type='output' (:collapse:)]/physical-output/node()</xPath>
-                    <comments/>
-                </supplyDemandQuery>
-                <supplyDemandQuery title="refined liquids production by tech and vintage">
-                    <axis1 name="technology">technology</axis1>
-                    <axis2 name="Year">physical-output[@vintage]</axis2>
-                    <xPath buildList="true" dataName="output" group="false" sumAll="false">*[@type='sector' and 
-               (@name='oil refining' or @name='biomass liquids' or @name='gas to liquids' or @name='coal to liquids')]/*[@type='subsector']/
-               *[@type='technology']/output-primary[@type='output' (:collapse:)]/physical-output/node()</xPath>
-                    <comments/>
-                    <showAttribute attribute-name="year" level="technology"/>
-                </supplyDemandQuery>
-                <supplyDemandQuery title="refined liquids production by tech (new)">
-                    <axis1 name="technology">technology</axis1>
-                    <axis2 name="Year">physical-output[@vintage]</axis2>
-                    <xPath buildList="true" dataName="output" group="false" sumAll="false">*[@type='sector' and 
-               (@name='oil refining' or @name='biomass liquids' or @name='gas to liquids' or @name='coal to liquids')]/*[@type='subsector']/
-               *[@type='technology']/output-primary[@type='output' (:collapse:)]/physical-output[
-               @vintage=parent::*/parent::*/@year]/node()</xPath>
-                    <comments/>
-                </supplyDemandQuery>
-                <supplyDemandQuery title="refinery inputs by tech (energy and feedstocks)">
-                    <axis1 name="input">input</axis1>
-                    <axis2 name="Year">demand-physical[@vintage]</axis2>
-                    <xPath buildList="true" dataName="output" group="false" sumAll="false">*[@type='sector' and 
-               (@name='oil refining' or @name='biomass liquids' or @name='gas to liquids' or @name='coal to liquids' or 
-               @name='regional oil' or @name='regional corn for ethanol' or @name='regional sugar for ethanol')]/
-               *[@type='subsector']/*[@type='technology']/
-               *[@type='input' and not(contains(@name,'water'))]/demand-physical/node()</xPath>
-                    <comments>includes passthrough sectors for refining</comments>
-                </supplyDemandQuery>
-                <supplyDemandQuery title="refined liquids prices by sector">
-                    <axis1 name="fuel">sector</axis1>
-                    <axis2 name="Year">cost</axis2>
-                    <xPath buildList="true" dataName="price" group="false" sumAll="false">*[@type='sector' and 
-               (@name='oil refining' or @name='biomass liquids' or @name='gas to liquids' or @name='coal to liquids' or 
-               @name='refined liquids enduse' or @name='refined liquids industrial')]/cost/text()</xPath>
-                    <comments/>
-                </supplyDemandQuery>
-                <supplyDemandQuery title="refined liquids costs by subsector">
-                    <axis1 name="subsector">subsector</axis1>
-                    <axis2 name="Year">cost</axis2>
-                    <xPath buildList="true" dataName="cost" group="false" sumAll="false">*[@type='sector' and (@name='oil refining' or 
-               @name='biomass liquids' or @name='gas to liquids' or @name='coal to liquids')]/*[@type='subsector']/cost/text()</xPath>
-                    <comments/>
-                </supplyDemandQuery>
-                <supplyDemandQuery title="refined liquids costs by tech">
-                    <axis1 name="technology">technology</axis1>
-                    <axis2 name="Year">cost</axis2>
-                    <xPath buildList="true" dataName="cost" group="false" sumAll="false">*[@type='sector' and (@name='oil refining' or 
-               @name='biomass liquids' or @name='gas to liquids' or @name='coal to liquids')]/*[@type='subsector']/*[@type='technology']/cost/text()</xPath>
-                    <comments/>
-                </supplyDemandQuery>
-                <supplyDemandQuery title="refining and oil share-weights by subsector">
-                    <axis1 name="subsector">subsector</axis1>
-                    <axis2 name="Year">share-weight</axis2>
-                    <xPath buildList="true" dataName="share-weight" group="false" sumAll="false">*[@type='sector' and (@name='oil refining' or 
-               @name='biomass liquids' or @name='gas to liquids' or @name='coal to liquids' or @name='regional oil')]/
-               *[@type='subsector']/share-weight/text()</xPath>
-                    <comments/>
-                </supplyDemandQuery>
-                <supplyDemandQuery title="refining share-weights by tech">
-                    <axis1 name="technology">technology</axis1>
-                    <axis2 name="Year">technology</axis2>
-                    <xPath buildList="true" dataName="share-weight" group="false" sumAll="false">*[@type='sector' and (@name='oil refining' or 
-               @name='biomass liquids' or @name='gas to liquids' or @name='coal to liquids')]/*[@type='subsector']/
-               *[@type='technology']/share-weight/node()</xPath>
-                    <comments/>
-                </supplyDemandQuery>
-            </queryGroup>
-        </queryGroup>
-        <queryGroup name="end use sectors">
-            <queryGroup name="total end use sectors">
-                <supplyDemandQuery title="total final energy by aggregate sector">
-                    <axis1 name="sector">sector</axis1>
-                    <axis2 name="Year">demand-physical[@vintage]</axis2>
-                    <xPath buildList="true" dataName="input" group="false" sumAll="false">*[@type='sector' and ((@name='building' or @name='industry' or @name='transportation') or
-            (exists(child::keyword/@final-energy)))]//*[@type='input' (:collapse:) and
-            not(@name='limestone' or @name='process heat cement' or @name='industrial energy use' or
-                @name='industrial feedstocks' or @name='renewable' or contains(@name, 'trn') or @name='oil-credits')]/
-            demand-physical[@unit='EJ']/node()</xPath>
-                    <comments/>
-                    <labelRewriteList append-values="false">
-                        <level name="sector">
-                            <rewrite from="trn_pass_road_LDV_4W" to="transportation"/>
-                            <rewrite from="trn_pass_road_LDV_2W" to="transportation"/>
-                            <rewrite from="resid televisions" to="building"/>
-                            <rewrite from="comm heating" to="building"/>
-                            <rewrite from="industrial energy use" to="industry"/>
-                            <rewrite from="comm cooling" to="building"/>
-                            <rewrite from="resid computers" to="building"/>
-                            <rewrite from="trn_pass_road_LDV" to="transportation"/>
-                            <rewrite from="trn_pass_road_bus" to="transportation"/>
-                            <rewrite from="trn_aviation_intl" to="transportation"/>
-                            <rewrite from="resid hot water" to="building"/>
-                            <rewrite from="resid heating" to="building"/>
-                            <rewrite from="resid clothes washers" to="building"/>
-                            <rewrite from="resid cooking" to="building"/>
-                            <rewrite from="process heat cement" to="industry"/>
-                            <rewrite from="resid furnace fans" to="building"/>
-                            <rewrite from="comm office" to="building"/>
-                            <rewrite from="comm other" to="building"/>
-                            <rewrite from="industrial feedstocks" to="industry"/>
-                            <rewrite from="comm ventilation" to="building"/>
-                            <rewrite from="trn_shipping_intl" to="transportation"/>
-                            <rewrite from="trn_pass_road" to="transportation"/>
-                            <rewrite from="trn_freight_road" to="transportation"/>
-                            <rewrite from="trn_freight" to="transportation"/>
-                            <rewrite from="comm lighting" to="building"/>
-                            <rewrite from="comm others" to="building"/>
-                            <rewrite from="resid other" to="building"/>
-                            <rewrite from="comm cooking" to="building"/>
-                            <rewrite from="comm hot water" to="building"/>
-                            <rewrite from="trn_pass" to="transportation"/>
-                            <rewrite from="cement" to="industry"/>
-                            <rewrite from="comm non-building" to="building"/>
-                            <rewrite from="resid freezers" to="building"/>
-                            <rewrite from="resid dishwashers" to="building"/>
-                            <rewrite from="N fertilizer" to="industry"/>
-                            <rewrite from="resid others" to="building"/>
-                            <rewrite from="resid cooling" to="building"/>
-                            <rewrite from="resid refrigerators" to="building"/>
-                            <rewrite from="resid clothes dryers" to="building"/>
-                            <rewrite from="comm refrigeration" to="building"/>
-                            <rewrite from="resid lighting" to="building"/>
-                        </level>
-                    </labelRewriteList>
-                </supplyDemandQuery>
-            </queryGroup>
-        </queryGroup>
-    </queryGroup>
-</queries>
->>>>>>> deebcfc1
+</queries>